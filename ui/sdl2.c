/*
 * QEMU SDL display driver
 *
 * Copyright (c) 2003 Fabrice Bellard
 *
 * Permission is hereby granted, free of charge, to any person obtaining a copy
 * of this software and associated documentation files (the "Software"), to deal
 * in the Software without restriction, including without limitation the rights
 * to use, copy, modify, merge, publish, distribute, sublicense, and/or sell
 * copies of the Software, and to permit persons to whom the Software is
 * furnished to do so, subject to the following conditions:
 *
 * The above copyright notice and this permission notice shall be included in
 * all copies or substantial portions of the Software.
 *
 * THE SOFTWARE IS PROVIDED "AS IS", WITHOUT WARRANTY OF ANY KIND, EXPRESS OR
 * IMPLIED, INCLUDING BUT NOT LIMITED TO THE WARRANTIES OF MERCHANTABILITY,
 * FITNESS FOR A PARTICULAR PURPOSE AND NONINFRINGEMENT. IN NO EVENT SHALL
 * THE AUTHORS OR COPYRIGHT HOLDERS BE LIABLE FOR ANY CLAIM, DAMAGES OR OTHER
 * LIABILITY, WHETHER IN AN ACTION OF CONTRACT, TORT OR OTHERWISE, ARISING FROM,
 * OUT OF OR IN CONNECTION WITH THE SOFTWARE OR THE USE OR OTHER DEALINGS IN
 * THE SOFTWARE.
 */
/* Ported SDL 1.2 code to 2.0 by Dave Airlie. */

#include "qemu/osdep.h"
#include "qemu/module.h"
#include "qemu/cutils.h"
#include "ui/console.h"
#include "ui/input.h"
#include "ui/sdl2.h"
#include "sysemu/runstate.h"
#include "sysemu/runstate-action.h"
#include "sysemu/sysemu.h"
#include "ui/win32-kbd-hook.h"
#include "qemu/log.h"

static int sdl2_num_outputs;
static struct sdl2_console *sdl2_console;

static SDL_Surface *guest_sprite_surface;
static int gui_grab; /* if true, all keyboard/mouse events are grabbed */
static bool alt_grab;
static bool ctrl_grab;

static int gui_saved_grab;
static int gui_fullscreen;
static int gui_grab_code = KMOD_LALT | KMOD_LCTRL;
static SDL_Cursor *sdl_cursor_normal;
static SDL_Cursor *sdl_cursor_hidden;
static int absolute_enabled;
static bool guest_cursor;
static int guest_x, guest_y;
static SDL_Cursor *guest_sprite;
static Notifier mouse_mode_notifier;

#define SDL2_REFRESH_INTERVAL_BUSY 10
#define SDL2_MAX_IDLE_COUNT (2 * GUI_REFRESH_INTERVAL_DEFAULT \
                             / SDL2_REFRESH_INTERVAL_BUSY + 1)

/* introduced in SDL 2.0.10 */
#ifndef SDL_HINT_RENDER_BATCHING
#define SDL_HINT_RENDER_BATCHING "SDL_RENDER_BATCHING"
#endif

static void sdl_update_caption(struct sdl2_console *scon);

static struct sdl2_console *get_scon_from_window(uint32_t window_id)
{
    int i;
    for (i = 0; i < sdl2_num_outputs; i++) {
        if (sdl2_console[i].real_window == SDL_GetWindowFromID(window_id)) {
            return &sdl2_console[i];
        }
    }
    return NULL;
}

void sdl2_window_create(struct sdl2_console *scon)
{
    int flags = 0;

    if (!scon->surface) {
        return;
    }
    assert(!scon->real_window);

    if (gui_fullscreen) {
        flags |= SDL_WINDOW_FULLSCREEN_DESKTOP;
    } else {
        flags |= SDL_WINDOW_RESIZABLE;
    }
    if (scon->hidden) {
        flags |= SDL_WINDOW_HIDDEN;
    }
#ifdef CONFIG_OPENGL
    if (scon->opengl) {
        flags |= SDL_WINDOW_OPENGL;
    }
#endif

    scon->real_window = SDL_CreateWindow("", SDL_WINDOWPOS_UNDEFINED,
                                         SDL_WINDOWPOS_UNDEFINED,
                                         surface_width(scon->surface),
                                         surface_height(scon->surface),
                                         flags);
    if (scon->opengl) {
        const char *driver = "opengl";

        if (scon->opts->gl == DISPLAY_GL_MODE_ES) {
            driver = "opengles2";
        }

        SDL_SetHint(SDL_HINT_RENDER_DRIVER, driver);
        SDL_SetHint(SDL_HINT_RENDER_BATCHING, "1");

        scon->winctx = SDL_GL_CreateContext(scon->real_window);
        SDL_GL_SetSwapInterval(0);
    } else {
        /* The SDL renderer is only used by sdl2-2D, when OpenGL is disabled */
        scon->real_renderer = SDL_CreateRenderer(scon->real_window, -1, 0);
    }
    sdl_update_caption(scon);
}

void sdl2_window_destroy(struct sdl2_console *scon)
{
    if (!scon->real_window) {
        return;
    }

    if (scon->winctx) {
        SDL_GL_DeleteContext(scon->winctx);
        scon->winctx = NULL;
    }
    if (scon->real_renderer) {
        SDL_DestroyRenderer(scon->real_renderer);
        scon->real_renderer = NULL;
    }
    SDL_DestroyWindow(scon->real_window);
    scon->real_window = NULL;
}

void sdl2_window_resize(struct sdl2_console *scon)
{
    if (!scon->real_window) {
        return;
    }

    SDL_SetWindowSize(scon->real_window,
                      surface_width(scon->surface),
                      surface_height(scon->surface));
}

static void sdl2_redraw(struct sdl2_console *scon)
{
    if (scon->opengl) {
#ifdef CONFIG_OPENGL
        sdl2_gl_redraw(scon);
#endif
    } else {
        sdl2_2d_redraw(scon);
    }
}

static void sdl_update_caption(struct sdl2_console *scon)
{
    char win_title[1024];
    char icon_title[1024];
    const char *status = "";

    if (!runstate_is_running()) {
        status = " [Stopped]";
    } else if (gui_grab) {
        if (alt_grab) {
#ifdef CONFIG_DARWIN
            status = " - Press ⌃⌥⇧G to exit grab";
#else
            status = " - Press Ctrl-Alt-Shift-G to exit grab";
#endif
        } else if (ctrl_grab) {
            status = " - Press Right-Ctrl-G to exit grab";
        } else {
#ifdef CONFIG_DARWIN
            status = " - Press ⌃⌥G to exit grab";
#else
            status = " - Press Ctrl-Alt-G to exit grab";
#endif
        }
    }

    if (qemu_name) {
        snprintf(win_title, sizeof(win_title), "QEMU (%s-%d)%s", qemu_name,
                 scon->idx, status);
        snprintf(icon_title, sizeof(icon_title), "QEMU (%s)", qemu_name);
    } else {
        snprintf(win_title, sizeof(win_title), "QEMU%s", status);
        snprintf(icon_title, sizeof(icon_title), "QEMU");
    }

    if (scon->real_window) {
        SDL_SetWindowTitle(scon->real_window, win_title);
    }
}

static void sdl_hide_cursor(struct sdl2_console *scon)
{
    if (scon->opts->has_show_cursor && scon->opts->show_cursor) {
        return;
    }

    SDL_ShowCursor(SDL_DISABLE);
    SDL_SetCursor(sdl_cursor_hidden);

    if (!qemu_input_is_absolute(scon->dcl.con)) {
        SDL_SetRelativeMouseMode(SDL_TRUE);
    }
}

static void sdl_show_cursor(struct sdl2_console *scon)
{
    if (scon->opts->has_show_cursor && scon->opts->show_cursor) {
        return;
    }

    if (!qemu_input_is_absolute(scon->dcl.con)) {
        SDL_SetRelativeMouseMode(SDL_FALSE);
    }

    if (guest_cursor &&
        (gui_grab || qemu_input_is_absolute(scon->dcl.con) || absolute_enabled)) {
        SDL_SetCursor(guest_sprite);
    } else {
        SDL_SetCursor(sdl_cursor_normal);
    }

    SDL_ShowCursor(SDL_ENABLE);
}

static void sdl_grab_start(struct sdl2_console *scon)
{
    QemuConsole *con = scon ? scon->dcl.con : NULL;

    if (!con || !qemu_console_is_graphic(con)) {
        return;
    }
    /*
     * If the application is not active, do not try to enter grab state. This
     * prevents 'SDL_WM_GrabInput(SDL_GRAB_ON)' from blocking all the
     * application (SDL bug).
     */
    if (!(SDL_GetWindowFlags(scon->real_window) & SDL_WINDOW_INPUT_FOCUS)) {
        return;
    }
    if (guest_cursor) {
        SDL_SetCursor(guest_sprite);
        if (!qemu_input_is_absolute(scon->dcl.con) && !absolute_enabled) {
            SDL_WarpMouseInWindow(scon->real_window, guest_x, guest_y);
        }
    } else {
        sdl_hide_cursor(scon);
    }
    SDL_SetWindowGrab(scon->real_window, SDL_TRUE);
    gui_grab = 1;
    win32_kbd_set_grab(true);
    sdl_update_caption(scon);
}

static void sdl_grab_end(struct sdl2_console *scon)
{
    SDL_SetWindowGrab(scon->real_window, SDL_FALSE);
    gui_grab = 0;
    win32_kbd_set_grab(false);
    sdl_show_cursor(scon);
    sdl_update_caption(scon);
}

static void absolute_mouse_grab(struct sdl2_console *scon)
{
    int mouse_x, mouse_y;
    int scr_w, scr_h;
    SDL_GetMouseState(&mouse_x, &mouse_y);
    SDL_GetWindowSize(scon->real_window, &scr_w, &scr_h);
    if (mouse_x > 0 && mouse_x < scr_w - 1 &&
        mouse_y > 0 && mouse_y < scr_h - 1) {
        sdl_grab_start(scon);
    }
}

static void sdl_mouse_mode_change(Notifier *notify, void *data)
{
    if (qemu_input_is_absolute(sdl2_console[0].dcl.con)) {
        if (!absolute_enabled) {
            absolute_enabled = 1;
            SDL_SetRelativeMouseMode(SDL_FALSE);
            absolute_mouse_grab(&sdl2_console[0]);
        }
    } else if (absolute_enabled) {
        if (!gui_fullscreen) {
            sdl_grab_end(&sdl2_console[0]);
        }
        absolute_enabled = 0;
    }
}

static void sdl_send_mouse_event(struct sdl2_console *scon, int dx, int dy,
                                 int x, int y, int state)
{
    static uint32_t bmap[INPUT_BUTTON__MAX] = {
        [INPUT_BUTTON_LEFT]       = SDL_BUTTON(SDL_BUTTON_LEFT),
        [INPUT_BUTTON_MIDDLE]     = SDL_BUTTON(SDL_BUTTON_MIDDLE),
        [INPUT_BUTTON_RIGHT]      = SDL_BUTTON(SDL_BUTTON_RIGHT),
        [INPUT_BUTTON_SIDE]       = SDL_BUTTON(SDL_BUTTON_X1),
        [INPUT_BUTTON_EXTRA]      = SDL_BUTTON(SDL_BUTTON_X2)
    };
    static uint32_t prev_state;

    if (prev_state != state) {
        qemu_input_update_buttons(scon->dcl.con, bmap, prev_state, state);
        prev_state = state;
    }

    if (qemu_input_is_absolute(scon->dcl.con)) {
        qemu_input_queue_abs(scon->dcl.con, INPUT_AXIS_X,
                             x, 0, surface_width(scon->surface));
        qemu_input_queue_abs(scon->dcl.con, INPUT_AXIS_Y,
                             y, 0, surface_height(scon->surface));
    } else {
        if (guest_cursor) {
            x -= guest_x;
            y -= guest_y;
            guest_x += x;
            guest_y += y;
            dx = x;
            dy = y;
        }
        qemu_input_queue_rel(scon->dcl.con, INPUT_AXIS_X, dx);
        qemu_input_queue_rel(scon->dcl.con, INPUT_AXIS_Y, dy);
    }
    qemu_input_event_sync();
}

static void toggle_full_screen(struct sdl2_console *scon)
{
    gui_fullscreen = !gui_fullscreen;
    if (gui_fullscreen) {
        SDL_SetWindowFullscreen(scon->real_window,
                                SDL_WINDOW_FULLSCREEN_DESKTOP);
        gui_saved_grab = gui_grab;
        sdl_grab_start(scon);
    } else {
        if (!gui_saved_grab) {
            sdl_grab_end(scon);
        }
        SDL_SetWindowFullscreen(scon->real_window, 0);
    }
    sdl2_redraw(scon);
}

static int get_mod_state(void)
{
    SDL_Keymod mod = SDL_GetModState();

    if (alt_grab) {
        return (mod & (gui_grab_code | KMOD_LSHIFT)) ==
            (gui_grab_code | KMOD_LSHIFT);
    } else if (ctrl_grab) {
        return (mod & KMOD_RCTRL) == KMOD_RCTRL;
    } else {
        return (mod & gui_grab_code) == gui_grab_code;
    }
}

static void *sdl2_win32_get_hwnd(struct sdl2_console *scon)
{
#ifdef CONFIG_WIN32
    SDL_SysWMinfo info;

    SDL_VERSION(&info.version);
    if (SDL_GetWindowWMInfo(scon->real_window, &info)) {
        return info.info.win.window;
    }
#endif
    return NULL;
}

static void handle_keydown(SDL_Event *ev)
{
    int win;
    struct sdl2_console *scon = get_scon_from_window(ev->key.windowID);
    int gui_key_modifier_pressed = get_mod_state();

    if (!scon) {
        return;
    }

    scon->gui_keysym = false;

    if (!scon->ignore_hotkeys && gui_key_modifier_pressed && !ev->key.repeat) {
        switch (ev->key.keysym.scancode) {
        case SDL_SCANCODE_2:
        case SDL_SCANCODE_3:
        case SDL_SCANCODE_4:
        case SDL_SCANCODE_5:
        case SDL_SCANCODE_6:
        case SDL_SCANCODE_7:
        case SDL_SCANCODE_8:
        case SDL_SCANCODE_9:
            if (gui_grab) {
                sdl_grab_end(scon);
            }

            win = ev->key.keysym.scancode - SDL_SCANCODE_1;
            if (win < sdl2_num_outputs) {
                sdl2_console[win].hidden = !sdl2_console[win].hidden;
                if (sdl2_console[win].real_window) {
                    if (sdl2_console[win].hidden) {
                        SDL_HideWindow(sdl2_console[win].real_window);
                    } else {
                        SDL_ShowWindow(sdl2_console[win].real_window);
                    }
                }
                sdl2_release_modifiers(scon);
                scon->gui_keysym = true;
            }
            break;
        case SDL_SCANCODE_F:
            toggle_full_screen(scon);
            scon->gui_keysym = true;
            break;
        case SDL_SCANCODE_G:
            scon->gui_keysym = true;
            if (!gui_grab) {
                sdl_grab_start(scon);
            } else if (!gui_fullscreen) {
                sdl_grab_end(scon);
            }
            break;
        case SDL_SCANCODE_U:
            sdl2_window_resize(scon);
            if (!scon->opengl) {
                /* re-create scon->texture */
                sdl2_2d_switch(&scon->dcl, scon->surface);
            }
            scon->gui_keysym = true;
            break;
#if 0
        case SDL_SCANCODE_KP_PLUS:
        case SDL_SCANCODE_KP_MINUS:
            if (!gui_fullscreen) {
                int scr_w, scr_h;
                int width, height;
                SDL_GetWindowSize(scon->real_window, &scr_w, &scr_h);

                width = MAX(scr_w + (ev->key.keysym.scancode ==
                                     SDL_SCANCODE_KP_PLUS ? 50 : -50),
                            160);
                height = (surface_height(scon->surface) * width) /
                    surface_width(scon->surface);
                fprintf(stderr, "%s: scale to %dx%d\n",
                        __func__, width, height);
                sdl_scale(scon, width, height);
                sdl2_redraw(scon);
                scon->gui_keysym = true;
            }
#endif
        default:
            break;
        }
    }
    if (!scon->gui_keysym) {
        sdl2_process_key(scon, &ev->key);
    }
}

static void handle_keyup(SDL_Event *ev)
{
    struct sdl2_console *scon = get_scon_from_window(ev->key.windowID);

    if (!scon) {
        return;
    }

    scon->ignore_hotkeys = false;
    sdl2_process_key(scon, &ev->key);
}

static void handle_textinput(SDL_Event *ev)
{
    struct sdl2_console *scon = get_scon_from_window(ev->text.windowID);
    QemuConsole *con = scon ? scon->dcl.con : NULL;

    if (!con) {
        return;
    }

    if (!scon->gui_keysym && QEMU_IS_TEXT_CONSOLE(con)) {
        qemu_text_console_put_string(QEMU_TEXT_CONSOLE(con), ev->text.text, strlen(ev->text.text));
    }
}

static void handle_mousemotion(SDL_Event *ev)
{
    int max_x, max_y;
    struct sdl2_console *scon = get_scon_from_window(ev->motion.windowID);

    if (!scon || !qemu_console_is_graphic(scon->dcl.con)) {
        return;
    }

    if (qemu_input_is_absolute(scon->dcl.con) || absolute_enabled) {
        int scr_w, scr_h;
        SDL_GetWindowSize(scon->real_window, &scr_w, &scr_h);
        max_x = scr_w - 1;
        max_y = scr_h - 1;
        if (gui_grab && !gui_fullscreen
            && (ev->motion.x == 0 || ev->motion.y == 0 ||
                ev->motion.x == max_x || ev->motion.y == max_y)) {
            sdl_grab_end(scon);
        }
        if (!gui_grab &&
            (ev->motion.x > 0 && ev->motion.x < max_x &&
             ev->motion.y > 0 && ev->motion.y < max_y)) {
            sdl_grab_start(scon);
        }
    }
    if (gui_grab || qemu_input_is_absolute(scon->dcl.con) || absolute_enabled) {
        sdl_send_mouse_event(scon, ev->motion.xrel, ev->motion.yrel,
                             ev->motion.x, ev->motion.y, ev->motion.state);
    }
}

static void handle_mousebutton(SDL_Event *ev)
{
    int buttonstate = SDL_GetMouseState(NULL, NULL);
    SDL_MouseButtonEvent *bev;
    struct sdl2_console *scon = get_scon_from_window(ev->button.windowID);

    if (!scon || !qemu_console_is_graphic(scon->dcl.con)) {
        return;
    }

    bev = &ev->button;
    if (!gui_grab && !qemu_input_is_absolute(scon->dcl.con)) {
        if (ev->type == SDL_MOUSEBUTTONUP && bev->button == SDL_BUTTON_LEFT) {
            /* start grabbing all events */
            sdl_grab_start(scon);
        }
    } else {
        if (ev->type == SDL_MOUSEBUTTONDOWN) {
            buttonstate |= SDL_BUTTON(bev->button);
        } else {
            buttonstate &= ~SDL_BUTTON(bev->button);
        }
        sdl_send_mouse_event(scon, 0, 0, bev->x, bev->y, buttonstate);
    }
}

static void handle_mousewheel(SDL_Event *ev)
{
    struct sdl2_console *scon = get_scon_from_window(ev->wheel.windowID);
    SDL_MouseWheelEvent *wev = &ev->wheel;
    InputButton btn;

    if (!scon || !qemu_console_is_graphic(scon->dcl.con)) {
        return;
    }

    if (wev->y > 0) {
        btn = INPUT_BUTTON_WHEEL_UP;
    } else if (wev->y < 0) {
        btn = INPUT_BUTTON_WHEEL_DOWN;
    } else if (wev->x < 0) {
        btn = INPUT_BUTTON_WHEEL_RIGHT;
    } else if (wev->x > 0) {
        btn = INPUT_BUTTON_WHEEL_LEFT;
    } else {
        return;
    }

    qemu_input_queue_btn(scon->dcl.con, btn, true);
    qemu_input_event_sync();
    qemu_input_queue_btn(scon->dcl.con, btn, false);
    qemu_input_event_sync();
}

static void handle_windowevent(SDL_Event *ev)
{
    struct sdl2_console *scon = get_scon_from_window(ev->window.windowID);
    bool allow_close = true;

    if (!scon) {
        return;
    }

    switch (ev->window.event) {
    case SDL_WINDOWEVENT_RESIZED:
        {
            QemuUIInfo info;
            memset(&info, 0, sizeof(info));
            info.width = ev->window.data1;
            info.height = ev->window.data2;
            dpy_set_ui_info(scon->dcl.con, &info, true);
        }
        sdl2_redraw(scon);
        break;
    case SDL_WINDOWEVENT_EXPOSED:
        sdl2_redraw(scon);
        break;
    case SDL_WINDOWEVENT_FOCUS_GAINED:
        win32_kbd_set_grab(gui_grab);
        if (qemu_console_is_graphic(scon->dcl.con)) {
            win32_kbd_set_window(sdl2_win32_get_hwnd(scon));
        }
        /* fall through */
    case SDL_WINDOWEVENT_ENTER:
        if (!gui_grab && (qemu_input_is_absolute(scon->dcl.con) || absolute_enabled)) {
            absolute_mouse_grab(scon);
        }
        /* If a new console window opened using a hotkey receives the
         * focus, SDL sends another KEYDOWN event to the new window,
         * closing the console window immediately after.
         *
         * Work around this by ignoring further hotkey events until a
         * key is released.
         */
        scon->ignore_hotkeys = get_mod_state();
        break;
    case SDL_WINDOWEVENT_FOCUS_LOST:
        if (qemu_console_is_graphic(scon->dcl.con)) {
            win32_kbd_set_window(NULL);
        }
        if (gui_grab && !gui_fullscreen) {
            sdl_grab_end(scon);
        }
        break;
    case SDL_WINDOWEVENT_RESTORED:
        update_displaychangelistener(&scon->dcl, GUI_REFRESH_INTERVAL_DEFAULT);
        break;
    case SDL_WINDOWEVENT_MINIMIZED:
        update_displaychangelistener(&scon->dcl, 500);
        break;
    case SDL_WINDOWEVENT_CLOSE:
        if (qemu_console_is_graphic(scon->dcl.con)) {
            if (scon->opts->has_window_close && !scon->opts->window_close) {
                allow_close = false;
            }
            if (allow_close) {
                shutdown_action = SHUTDOWN_ACTION_POWEROFF;
                qemu_system_shutdown_request(SHUTDOWN_CAUSE_HOST_UI);
            }
        } else {
            SDL_HideWindow(scon->real_window);
            scon->hidden = true;
        }
        break;
    case SDL_WINDOWEVENT_SHOWN:
        scon->hidden = false;
        break;
    case SDL_WINDOWEVENT_HIDDEN:
        scon->hidden = true;
        break;
    }
}

void sdl2_poll_events(struct sdl2_console *scon)
{
    SDL_Event ev1, *ev = &ev1;
    bool allow_close = true;
    int idle = 1;

    if (scon->last_vm_running != runstate_is_running()) {
        scon->last_vm_running = runstate_is_running();
        sdl_update_caption(scon);
    }

    while (SDL_PollEvent(ev)) {
        switch (ev->type) {
        case SDL_KEYDOWN:
            idle = 0;
            handle_keydown(ev);
            break;
        case SDL_KEYUP:
            idle = 0;
            handle_keyup(ev);
            break;
        case SDL_TEXTINPUT:
            idle = 0;
            handle_textinput(ev);
            break;
        case SDL_QUIT:
            if (scon->opts->has_window_close && !scon->opts->window_close) {
                allow_close = false;
            }
            if (allow_close) {
                shutdown_action = SHUTDOWN_ACTION_POWEROFF;
                qemu_system_shutdown_request(SHUTDOWN_CAUSE_HOST_UI);
            }
            break;
        case SDL_MOUSEMOTION:
            idle = 0;
            handle_mousemotion(ev);
            break;
        case SDL_MOUSEBUTTONDOWN:
        case SDL_MOUSEBUTTONUP:
            idle = 0;
            handle_mousebutton(ev);
            break;
        case SDL_MOUSEWHEEL:
            idle = 0;
            handle_mousewheel(ev);
            break;
        case SDL_WINDOWEVENT:
            handle_windowevent(ev);
            break;
        default:
            break;
        }
    }

    if (idle) {
        if (scon->idle_counter < SDL2_MAX_IDLE_COUNT) {
            scon->idle_counter++;
            if (scon->idle_counter >= SDL2_MAX_IDLE_COUNT) {
                scon->dcl.update_interval = GUI_REFRESH_INTERVAL_DEFAULT;
            }
        }
    } else {
        scon->idle_counter = 0;
        scon->dcl.update_interval = SDL2_REFRESH_INTERVAL_BUSY;
    }
}

static void sdl_mouse_warp(DisplayChangeListener *dcl,
                           int x, int y, bool on)
{
    struct sdl2_console *scon = container_of(dcl, struct sdl2_console, dcl);

    if (!qemu_console_is_graphic(scon->dcl.con)) {
        return;
    }

    if (on) {
        if (!guest_cursor) {
            sdl_show_cursor(scon);
        }
        if (gui_grab || qemu_input_is_absolute(scon->dcl.con) || absolute_enabled) {
            SDL_SetCursor(guest_sprite);
            if (!qemu_input_is_absolute(scon->dcl.con) && !absolute_enabled) {
                SDL_WarpMouseInWindow(scon->real_window, x, y);
            }
        }
    } else if (gui_grab) {
        sdl_hide_cursor(scon);
    }
    guest_cursor = on;
    guest_x = x, guest_y = y;
}

static void sdl_mouse_define(DisplayChangeListener *dcl,
                             QEMUCursor *c)
{

    if (guest_sprite) {
        SDL_FreeCursor(guest_sprite);
    }

    if (guest_sprite_surface) {
        SDL_FreeSurface(guest_sprite_surface);
    }

    guest_sprite_surface =
        SDL_CreateRGBSurfaceFrom(c->data, c->width, c->height, 32, c->width * 4,
                                 0xff0000, 0x00ff00, 0xff, 0xff000000);

    if (!guest_sprite_surface) {
        fprintf(stderr, "Failed to make rgb surface from %p\n", c);
        return;
    }
    guest_sprite = SDL_CreateColorCursor(guest_sprite_surface,
                                         c->hot_x, c->hot_y);
    if (!guest_sprite) {
        fprintf(stderr, "Failed to make color cursor from %p\n", c);
        return;
    }
    if (guest_cursor &&
        (gui_grab || qemu_input_is_absolute(dcl->con) || absolute_enabled)) {
        SDL_SetCursor(guest_sprite);
    }
}

static void sdl_cleanup(void)
{
    if (guest_sprite) {
        SDL_FreeCursor(guest_sprite);
    }
    SDL_QuitSubSystem(SDL_INIT_VIDEO);
}

static const DisplayChangeListenerOps dcl_2d_ops = {
    .dpy_name             = "sdl2-2d",
    .dpy_gfx_update       = sdl2_2d_update,
    .dpy_gfx_switch       = sdl2_2d_switch,
    .dpy_gfx_check_format = sdl2_2d_check_format,
    .dpy_refresh          = sdl2_2d_refresh,
    .dpy_mouse_set        = sdl_mouse_warp,
    .dpy_cursor_define    = sdl_mouse_define,
};

#ifdef CONFIG_OPENGL
static const DisplayChangeListenerOps dcl_gl_ops = {
    .dpy_name                = "sdl2-gl",
    .dpy_gfx_update          = sdl2_gl_update,
    .dpy_gfx_switch          = sdl2_gl_switch,
    .dpy_gfx_check_format    = console_gl_check_format,
    .dpy_refresh             = sdl2_gl_refresh,
    .dpy_mouse_set           = sdl_mouse_warp,
    .dpy_cursor_define       = sdl_mouse_define,

    .dpy_gl_scanout_disable  = sdl2_gl_scanout_disable,
    .dpy_gl_scanout_texture  = sdl2_gl_scanout_texture,
    .dpy_gl_update           = sdl2_gl_scanout_flush,
};

static bool
sdl2_gl_is_compatible_dcl(DisplayGLCtx *dgc,
                          DisplayChangeListener *dcl)
{
    return dcl->ops == &dcl_gl_ops;
}

static const DisplayGLCtxOps gl_ctx_ops = {
    .dpy_gl_ctx_is_compatible_dcl = sdl2_gl_is_compatible_dcl,
    .dpy_gl_ctx_create       = sdl2_gl_create_context,
    .dpy_gl_ctx_destroy      = sdl2_gl_destroy_context,
    .dpy_gl_ctx_make_current = sdl2_gl_make_context_current,
};
#endif

static void sdl2_display_early_init(DisplayOptions *o)
{
    assert(o->type == DISPLAY_TYPE_SDL);
    if (o->has_gl && o->gl) {
#ifdef CONFIG_OPENGL
        display_opengl = 1;
#endif
    }
}

static void sdl2_display_init(DisplayState *ds, DisplayOptions *o)
{
    uint8_t data = 0;
    int i;
    SDL_SysWMinfo info;
    SDL_Surface *icon = NULL;
    char *dir;

    assert(o->type == DISPLAY_TYPE_SDL);

    if (SDL_GetHintBoolean("QEMU_ENABLE_SDL_LOGGING", SDL_FALSE)) {
        SDL_LogSetAllPriority(SDL_LOG_PRIORITY_VERBOSE);
    }

    if (SDL_Init(SDL_INIT_VIDEO)) {
        fprintf(stderr, "Could not initialize SDL(%s) - exiting\n",
                SDL_GetError());
        exit(1);
    }
#ifdef SDL_HINT_VIDEO_X11_NET_WM_BYPASS_COMPOSITOR /* only available since SDL 2.0.8 */
    SDL_SetHint(SDL_HINT_VIDEO_X11_NET_WM_BYPASS_COMPOSITOR, "0");
#endif
#ifndef CONFIG_WIN32
<<<<<<< HEAD
    /* QEMU uses its own low level keyboard hook procecure on Windows */
=======
    /* QEMU uses its own low level keyboard hook procedure on Windows */
>>>>>>> ae35f033
    SDL_SetHint(SDL_HINT_GRAB_KEYBOARD, "1");
#endif
#ifdef SDL_HINT_ALLOW_ALT_TAB_WHILE_GRABBED
    SDL_SetHint(SDL_HINT_ALLOW_ALT_TAB_WHILE_GRABBED, "0");
#endif
    SDL_SetHint(SDL_HINT_WINDOWS_NO_CLOSE_ON_ALT_F4, "1");
<<<<<<< HEAD
=======
    SDL_EnableScreenSaver();
>>>>>>> ae35f033
    memset(&info, 0, sizeof(info));
    SDL_VERSION(&info.version);

    gui_fullscreen = o->has_full_screen && o->full_screen;

    if (o->u.sdl.has_grab_mod) {
        if (o->u.sdl.grab_mod == HOT_KEY_MOD_LSHIFT_LCTRL_LALT) {
            alt_grab = true;
        } else if (o->u.sdl.grab_mod == HOT_KEY_MOD_RCTRL) {
            ctrl_grab = true;
        }
    }

    for (i = 0;; i++) {
        QemuConsole *con = qemu_console_lookup_by_index(i);
        if (!con) {
            break;
        }
    }
    sdl2_num_outputs = i;
    if (sdl2_num_outputs == 0) {
        return;
    }
    sdl2_console = g_new0(struct sdl2_console, sdl2_num_outputs);
    for (i = 0; i < sdl2_num_outputs; i++) {
        QemuConsole *con = qemu_console_lookup_by_index(i);
        assert(con != NULL);
        if (!qemu_console_is_graphic(con) &&
            qemu_console_get_index(con) != 0) {
            sdl2_console[i].hidden = true;
        }
        sdl2_console[i].idx = i;
        sdl2_console[i].opts = o;
#ifdef CONFIG_OPENGL
        sdl2_console[i].opengl = display_opengl;
        sdl2_console[i].dcl.ops = display_opengl ? &dcl_gl_ops : &dcl_2d_ops;
        sdl2_console[i].dgc.ops = display_opengl ? &gl_ctx_ops : NULL;
#else
        sdl2_console[i].opengl = 0;
        sdl2_console[i].dcl.ops = &dcl_2d_ops;
#endif
        sdl2_console[i].dcl.con = con;
        sdl2_console[i].kbd = qkbd_state_init(con);
        if (display_opengl) {
            qemu_console_set_display_gl_ctx(con, &sdl2_console[i].dgc);
        }
        register_displaychangelistener(&sdl2_console[i].dcl);

#if defined(SDL_VIDEO_DRIVER_WINDOWS) || defined(SDL_VIDEO_DRIVER_X11)
        if (SDL_GetWindowWMInfo(sdl2_console[i].real_window, &info)) {
#if defined(SDL_VIDEO_DRIVER_WINDOWS)
            qemu_console_set_window_id(con, (uintptr_t)info.info.win.window);
#elif defined(SDL_VIDEO_DRIVER_X11)
            qemu_console_set_window_id(con, info.info.x11.window);
#endif
        }
#endif
    }

#ifdef CONFIG_SDL_IMAGE
    dir = get_relocated_path(CONFIG_QEMU_ICONDIR "/hicolor/128x128/apps/qemu.png");
    icon = IMG_Load(dir);
#else
    /* Load a 32x32x4 image. White pixels are transparent. */
    dir = get_relocated_path(CONFIG_QEMU_ICONDIR "/hicolor/32x32/apps/qemu.bmp");
    icon = SDL_LoadBMP(dir);
    if (icon) {
        uint32_t colorkey = SDL_MapRGB(icon->format, 255, 255, 255);
        SDL_SetColorKey(icon, SDL_TRUE, colorkey);
    }
#endif
    g_free(dir);
    if (icon) {
        SDL_SetWindowIcon(sdl2_console[0].real_window, icon);
    }

    mouse_mode_notifier.notify = sdl_mouse_mode_change;
    qemu_add_mouse_mode_change_notifier(&mouse_mode_notifier);

    sdl_cursor_hidden = SDL_CreateCursor(&data, &data, 8, 1, 0, 0);
    sdl_cursor_normal = SDL_GetCursor();

    if (gui_fullscreen) {
        sdl_grab_start(&sdl2_console[0]);
    }

    atexit(sdl_cleanup);
}

static QemuDisplay qemu_display_sdl2 = {
    .type       = DISPLAY_TYPE_SDL,
    .early_init = sdl2_display_early_init,
    .init       = sdl2_display_init,
};

static void register_sdl1(void)
{
    qemu_display_register(&qemu_display_sdl2);
}

type_init(register_sdl1);

#ifdef CONFIG_OPENGL
module_dep("ui-opengl");
#endif<|MERGE_RESOLUTION|>--- conflicted
+++ resolved
@@ -870,21 +870,14 @@
     SDL_SetHint(SDL_HINT_VIDEO_X11_NET_WM_BYPASS_COMPOSITOR, "0");
 #endif
 #ifndef CONFIG_WIN32
-<<<<<<< HEAD
-    /* QEMU uses its own low level keyboard hook procecure on Windows */
-=======
     /* QEMU uses its own low level keyboard hook procedure on Windows */
->>>>>>> ae35f033
     SDL_SetHint(SDL_HINT_GRAB_KEYBOARD, "1");
 #endif
 #ifdef SDL_HINT_ALLOW_ALT_TAB_WHILE_GRABBED
     SDL_SetHint(SDL_HINT_ALLOW_ALT_TAB_WHILE_GRABBED, "0");
 #endif
     SDL_SetHint(SDL_HINT_WINDOWS_NO_CLOSE_ON_ALT_F4, "1");
-<<<<<<< HEAD
-=======
     SDL_EnableScreenSaver();
->>>>>>> ae35f033
     memset(&info, 0, sizeof(info));
     SDL_VERSION(&info.version);
 
