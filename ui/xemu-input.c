/*
 * xemu Input Management
 *
 * Copyright (C) 2020-2021 Matt Borgerson
 *
 * This program is free software; you can redistribute it and/or modify
 * it under the terms of the GNU General Public License as published by
 * the Free Software Foundation; either version 2 of the License, or
 * (at your option) any later version.
 *
 * This program is distributed in the hope that it will be useful,
 * but WITHOUT ANY WARRANTY; without even the implied warranty of
 * MERCHANTABILITY or FITNESS FOR A PARTICULAR PURPOSE.  See the
 * GNU General Public License for more details.
 *
 * You should have received a copy of the GNU General Public License
 * along with this program.  If not, see <http://www.gnu.org/licenses/>.
 */


#include "qemu/osdep.h"
#include "hw/usb.h"
#include "hw/qdev-core.h"
#include "hw/qdev-properties.h"
#include "qapi/error.h"
#include "monitor/qdev.h"
#include "qapi/qmp/qdict.h"
#include "qemu/option.h"
#include "qemu/timer.h"
#include "qemu/config-file.h"

#include "xemu-input.h"
#include "xemu-notifications.h"
#include "xemu-settings.h"

// #define DEBUG_INPUT

#ifdef DEBUG_INPUT
#define DPRINTF(fmt, ...) \
    do { fprintf(stderr, fmt, ## __VA_ARGS__); } while (0)
#else
#define DPRINTF(fmt, ...) \
    do { } while (0)
#endif

#define XEMU_INPUT_MIN_INPUT_UPDATE_INTERVAL_US  2500
#define XEMU_INPUT_MIN_RUMBLE_UPDATE_INTERVAL_US 2500

#if 0
static void xemu_input_print_controller_state(ControllerState *state)
{
    DPRINTF("     A = %d,      B = %d,     X = %d,     Y = %d\n"
           "  Left = %d,     Up = %d, Right = %d,  Down = %d\n"
           "  Back = %d,  Start = %d, White = %d, Black = %d\n"
           "Lstick = %d, Rstick = %d, Guide = %d\n"
           "\n"
           "LTrig   = %.3f, RTrig   = %.3f\n"
           "LStickX = %.3f, RStickX = %.3f\n"
           "LStickY = %.3f, RStickY = %.3f\n\n",
        !!(state->buttons & CONTROLLER_BUTTON_A),
        !!(state->buttons & CONTROLLER_BUTTON_B),
        !!(state->buttons & CONTROLLER_BUTTON_X),
        !!(state->buttons & CONTROLLER_BUTTON_Y),
        !!(state->buttons & CONTROLLER_BUTTON_DPAD_LEFT),
        !!(state->buttons & CONTROLLER_BUTTON_DPAD_UP),
        !!(state->buttons & CONTROLLER_BUTTON_DPAD_RIGHT),
        !!(state->buttons & CONTROLLER_BUTTON_DPAD_DOWN),
        !!(state->buttons & CONTROLLER_BUTTON_BACK),
        !!(state->buttons & CONTROLLER_BUTTON_START),
        !!(state->buttons & CONTROLLER_BUTTON_WHITE),
        !!(state->buttons & CONTROLLER_BUTTON_BLACK),
        !!(state->buttons & CONTROLLER_BUTTON_LSTICK),
        !!(state->buttons & CONTROLLER_BUTTON_RSTICK),
        !!(state->buttons & CONTROLLER_BUTTON_GUIDE),
        state->axis[CONTROLLER_AXIS_LTRIG],
        state->axis[CONTROLLER_AXIS_RTRIG],
        state->axis[CONTROLLER_AXIS_LSTICK_X],
        state->axis[CONTROLLER_AXIS_RSTICK_X],
        state->axis[CONTROLLER_AXIS_LSTICK_Y],
        state->axis[CONTROLLER_AXIS_RSTICK_Y]
        );
}
#endif

ControllerStateList available_controllers =
    QTAILQ_HEAD_INITIALIZER(available_controllers);

ControllerState *bound_controllers[4] = { NULL, NULL, NULL, NULL };
LibusbDevice *bound_libusb_devices[4] = { NULL, NULL, NULL, NULL };

#define NUM_DRIVERS 5
const char *all_drivers[NUM_DRIVERS] = { DRIVER_DUKE, DRIVER_S, DRIVER_SB, DRIVER_FIGHT_STICK, DRIVER_USB_PASSTHROUGH };

const char *bound_drivers[4] = { DRIVER_DUKE, DRIVER_DUKE, DRIVER_DUKE, DRIVER_DUKE };
int test_mode;

static const char **port_index_to_settings_key_map[] = {
    &g_config.input.bindings.port1,
    &g_config.input.bindings.port2,
    &g_config.input.bindings.port3,
    &g_config.input.bindings.port4,
};

static const char **port_index_to_driver_settings_key_map[] = {
    &g_config.input.bindings.port1_driver,
    &g_config.input.bindings.port2_driver,
    &g_config.input.bindings.port3_driver,
    &g_config.input.bindings.port4_driver
};

static int sdl_kbd_scancode_map[25];
static int sdl_sbc_kbd_scancode_map[56];

const char *get_bound_driver(int port) {
    assert(port >= 0 && port <= 3);
    const char *driver = NULL;

    driver = *port_index_to_driver_settings_key_map[port];

    if(driver == NULL)
        return DRIVER_DUKE; // Shouldn't be possible
    if(strlen(driver) == 0)
        return DRIVER_DUKE;
<<<<<<< HEAD
=======
    if(strcmp(driver, DRIVER_DUKE) == 0)
        return DRIVER_DUKE;
    if(strcmp(driver, DRIVER_S) == 0)
        return DRIVER_S;
    if(strcmp(driver, DRIVER_STEEL_BATTALION) == 0)
        return DRIVER_STEEL_BATTALION;
    if(strcmp(driver, DRIVER_ARCADE_STICK) == 0)
        return DRIVER_ARCADE_STICK;
>>>>>>> ae564a97

    for(int i = 0; i < NUM_DRIVERS; i++) {
        if(strcmp(driver, all_drivers[i]) == 0)
            return all_drivers[i];
    }
    
    // Shouldn't be possible
    return DRIVER_DUKE;
}

static void libusb_device_connected(LibusbDevice *device) {

    int p = xemu_input_get_libusb_device_default_bind_port(device, 0);

    assert(p >= -1 && p < 4);

    if(p >= 0 && !bound_libusb_devices[p] && !bound_controllers[p]) {
        bound_drivers[p] = DRIVER_USB_PASSTHROUGH;
        xemu_input_bind_passthrough(p, device, 1);

        char buf[128];
        snprintf(buf, sizeof(buf), "Connected '%s' to port %d", device->name, p+1);
        xemu_queue_notification(buf);
    }
}

static void libusb_device_disconnected(LibusbDevice *device) {
    if(device->bound >= 0) {
        char buf[128];
        snprintf(buf, 128, "Port %d Disconnected", device->bound + 1);
        xemu_queue_notification(buf);

        xemu_input_bind_passthrough(device->bound, NULL, 0);
    }
}

void xemu_input_init(void)
{
    if (g_config.input.background_input_capture) {
        SDL_SetHint(SDL_HINT_JOYSTICK_ALLOW_BACKGROUND_EVENTS, "1");
    }

    if (SDL_Init(SDL_INIT_GAMECONTROLLER) < 0) {
        fprintf(stderr, "Failed to initialize SDL gamecontroller subsystem: %s\n", SDL_GetError());
        exit(1);
    }

    xemu_init_libusb_passthrough(libusb_device_connected, libusb_device_disconnected);

    // Create the keyboard input (always first)
    ControllerState *new_con = malloc(sizeof(ControllerState));
    memset(new_con, 0, sizeof(ControllerState));
    new_con->type = INPUT_DEVICE_SDL_KEYBOARD;
    new_con->name = "Keyboard";
    new_con->bound = -1;

    sdl_kbd_scancode_map[0] = g_config.input.keyboard_controller_scancode_map.a;
    sdl_kbd_scancode_map[1] = g_config.input.keyboard_controller_scancode_map.b;
    sdl_kbd_scancode_map[2] = g_config.input.keyboard_controller_scancode_map.x;
    sdl_kbd_scancode_map[3] = g_config.input.keyboard_controller_scancode_map.y;
    sdl_kbd_scancode_map[4] = g_config.input.keyboard_controller_scancode_map.dpad_left;
    sdl_kbd_scancode_map[5] = g_config.input.keyboard_controller_scancode_map.dpad_up;
    sdl_kbd_scancode_map[6] = g_config.input.keyboard_controller_scancode_map.dpad_right;
    sdl_kbd_scancode_map[7] = g_config.input.keyboard_controller_scancode_map.dpad_down;
    sdl_kbd_scancode_map[8] = g_config.input.keyboard_controller_scancode_map.back;
    sdl_kbd_scancode_map[9] = g_config.input.keyboard_controller_scancode_map.start;
    sdl_kbd_scancode_map[10] = g_config.input.keyboard_controller_scancode_map.white;
    sdl_kbd_scancode_map[11] = g_config.input.keyboard_controller_scancode_map.black;
    sdl_kbd_scancode_map[12] = g_config.input.keyboard_controller_scancode_map.lstick_btn;
    sdl_kbd_scancode_map[13] = g_config.input.keyboard_controller_scancode_map.rstick_btn;
    sdl_kbd_scancode_map[14] = g_config.input.keyboard_controller_scancode_map.guide;
    sdl_kbd_scancode_map[15] = g_config.input.keyboard_controller_scancode_map.lstick_up;
    sdl_kbd_scancode_map[16] = g_config.input.keyboard_controller_scancode_map.lstick_left;
    sdl_kbd_scancode_map[17] = g_config.input.keyboard_controller_scancode_map.lstick_right;
    sdl_kbd_scancode_map[18] = g_config.input.keyboard_controller_scancode_map.lstick_down;
    sdl_kbd_scancode_map[19] = g_config.input.keyboard_controller_scancode_map.ltrigger;
    sdl_kbd_scancode_map[20] = g_config.input.keyboard_controller_scancode_map.rstick_up;
    sdl_kbd_scancode_map[21] = g_config.input.keyboard_controller_scancode_map.rstick_left;
    sdl_kbd_scancode_map[22] = g_config.input.keyboard_controller_scancode_map.rstick_right;
    sdl_kbd_scancode_map[23] = g_config.input.keyboard_controller_scancode_map.rstick_down;
    sdl_kbd_scancode_map[24] = g_config.input.keyboard_controller_scancode_map.rtrigger;

    for (int i = 0; i < 25; i++) {
        if( (sdl_kbd_scancode_map[i] < SDL_SCANCODE_UNKNOWN) ||
            (sdl_kbd_scancode_map[i] >= SDL_NUM_SCANCODES) ) {
            fprintf(stderr, "WARNING: Keyboard controller map scancode out of range (%d) : Disabled\n", sdl_kbd_scancode_map[i]);
            sdl_kbd_scancode_map[i] = SDL_SCANCODE_UNKNOWN;
        }
    }

    sdl_sbc_kbd_scancode_map[0] = g_config.input.keyboard_sbc_scancode_map.main_weapon;
    sdl_sbc_kbd_scancode_map[1] = g_config.input.keyboard_sbc_scancode_map.sub_weapon;
    sdl_sbc_kbd_scancode_map[2] = g_config.input.keyboard_sbc_scancode_map.lock_on;
    sdl_sbc_kbd_scancode_map[3] = g_config.input.keyboard_sbc_scancode_map.eject;
    sdl_sbc_kbd_scancode_map[4] = g_config.input.keyboard_sbc_scancode_map.cockpit_hatch;
    sdl_sbc_kbd_scancode_map[5] = g_config.input.keyboard_sbc_scancode_map.ignition;
    sdl_sbc_kbd_scancode_map[6] = g_config.input.keyboard_sbc_scancode_map.start;
    sdl_sbc_kbd_scancode_map[7] = g_config.input.keyboard_sbc_scancode_map.open_close;
    sdl_sbc_kbd_scancode_map[8] = g_config.input.keyboard_sbc_scancode_map.map_zoom_in_out;
    sdl_sbc_kbd_scancode_map[9] = g_config.input.keyboard_sbc_scancode_map.mode_select;
    sdl_sbc_kbd_scancode_map[10] = g_config.input.keyboard_sbc_scancode_map.sub_monitor_mode_select;
    sdl_sbc_kbd_scancode_map[11] = g_config.input.keyboard_sbc_scancode_map.zoom_in;
    sdl_sbc_kbd_scancode_map[12] = g_config.input.keyboard_sbc_scancode_map.zoom_out;
    sdl_sbc_kbd_scancode_map[13] = g_config.input.keyboard_sbc_scancode_map.fss;
    sdl_sbc_kbd_scancode_map[14] = g_config.input.keyboard_sbc_scancode_map.manipulator;
    sdl_sbc_kbd_scancode_map[15] = g_config.input.keyboard_sbc_scancode_map.line_color_change;
    sdl_sbc_kbd_scancode_map[16] = g_config.input.keyboard_sbc_scancode_map.washing;
    sdl_sbc_kbd_scancode_map[17] = g_config.input.keyboard_sbc_scancode_map.extinguisher;
    sdl_sbc_kbd_scancode_map[18] = g_config.input.keyboard_sbc_scancode_map.chaff;
    sdl_sbc_kbd_scancode_map[19] = g_config.input.keyboard_sbc_scancode_map.tank_detach;
    sdl_sbc_kbd_scancode_map[20] = g_config.input.keyboard_sbc_scancode_map.override;
    sdl_sbc_kbd_scancode_map[21] = g_config.input.keyboard_sbc_scancode_map.night_scope;
    sdl_sbc_kbd_scancode_map[22] = g_config.input.keyboard_sbc_scancode_map.func1;
    sdl_sbc_kbd_scancode_map[23] = g_config.input.keyboard_sbc_scancode_map.func2;
    sdl_sbc_kbd_scancode_map[24] = g_config.input.keyboard_sbc_scancode_map.func3;
    sdl_sbc_kbd_scancode_map[25] = g_config.input.keyboard_sbc_scancode_map.main_weapon_control;
    sdl_sbc_kbd_scancode_map[26] = g_config.input.keyboard_sbc_scancode_map.sub_weapon_control;
    sdl_sbc_kbd_scancode_map[27] = g_config.input.keyboard_sbc_scancode_map.magazine_change;
    sdl_sbc_kbd_scancode_map[28] = g_config.input.keyboard_sbc_scancode_map.com1;
    sdl_sbc_kbd_scancode_map[29] = g_config.input.keyboard_sbc_scancode_map.com2;
    sdl_sbc_kbd_scancode_map[30] = g_config.input.keyboard_sbc_scancode_map.com3;
    sdl_sbc_kbd_scancode_map[31] = g_config.input.keyboard_sbc_scancode_map.com4;
    sdl_sbc_kbd_scancode_map[32] = g_config.input.keyboard_sbc_scancode_map.com5;         
    sdl_sbc_kbd_scancode_map[33] = g_config.input.keyboard_sbc_scancode_map.sight_change;
    sdl_sbc_kbd_scancode_map[34] = g_config.input.keyboard_sbc_scancode_map.filt_control_system;
    sdl_sbc_kbd_scancode_map[35] = g_config.input.keyboard_sbc_scancode_map.oxygen_supply_system;
    sdl_sbc_kbd_scancode_map[36] = g_config.input.keyboard_sbc_scancode_map.fuel_flow_rate;
    sdl_sbc_kbd_scancode_map[37] = g_config.input.keyboard_sbc_scancode_map.buffer_material;
    sdl_sbc_kbd_scancode_map[38] = g_config.input.keyboard_sbc_scancode_map.vt_location_measurement;
    sdl_sbc_kbd_scancode_map[39] = g_config.input.keyboard_sbc_scancode_map.gear_up;
    sdl_sbc_kbd_scancode_map[40] = g_config.input.keyboard_sbc_scancode_map.gear_down;
    sdl_sbc_kbd_scancode_map[41] = g_config.input.keyboard_sbc_scancode_map.tuner_left;
    sdl_sbc_kbd_scancode_map[42] = g_config.input.keyboard_sbc_scancode_map.tuner_right;
    sdl_sbc_kbd_scancode_map[43] = g_config.input.keyboard_sbc_scancode_map.aiming_up;
    sdl_sbc_kbd_scancode_map[44] = g_config.input.keyboard_sbc_scancode_map.aiming_down;
    sdl_sbc_kbd_scancode_map[45] = g_config.input.keyboard_sbc_scancode_map.aiming_left;
    sdl_sbc_kbd_scancode_map[46] = g_config.input.keyboard_sbc_scancode_map.aiming_right;
    sdl_sbc_kbd_scancode_map[47] = g_config.input.keyboard_sbc_scancode_map.sight_change_up;
    sdl_sbc_kbd_scancode_map[48] = g_config.input.keyboard_sbc_scancode_map.sight_change_down;
    sdl_sbc_kbd_scancode_map[49] = g_config.input.keyboard_sbc_scancode_map.sight_change_left;
    sdl_sbc_kbd_scancode_map[50] = g_config.input.keyboard_sbc_scancode_map.sight_change_right;
    sdl_sbc_kbd_scancode_map[51] = g_config.input.keyboard_sbc_scancode_map.rotation_left;
    sdl_sbc_kbd_scancode_map[52] = g_config.input.keyboard_sbc_scancode_map.rotation_right;
    sdl_sbc_kbd_scancode_map[53] = g_config.input.keyboard_sbc_scancode_map.left_pedal;
    sdl_sbc_kbd_scancode_map[54] = g_config.input.keyboard_sbc_scancode_map.right_pedal;
    sdl_sbc_kbd_scancode_map[55] = g_config.input.keyboard_sbc_scancode_map.middle_pedal;

    for (int i = 0; i < 56; i++) {
        if( (sdl_sbc_kbd_scancode_map[i] < SDL_SCANCODE_UNKNOWN) ||
            (sdl_sbc_kbd_scancode_map[i] >= SDL_NUM_SCANCODES) ) {
            fprintf(stderr, "WARNING: Keyboard steel battalion controller map scancode out of range (%d) : Disabled\n", sdl_sbc_kbd_scancode_map[i]);
            sdl_sbc_kbd_scancode_map[i] = SDL_SCANCODE_UNKNOWN;
        }
    }

    bound_drivers[0] = get_bound_driver(0);
    bound_drivers[1] = get_bound_driver(1);
    bound_drivers[2] = get_bound_driver(2);
    bound_drivers[3] = get_bound_driver(3);

    // Check to see if we should auto-bind the keyboard
    int port = xemu_input_get_controller_default_bind_port(new_con, 0);
    if (port >= 0) {
        xemu_input_bind(port, new_con, 0);
        char buf[128];
        snprintf(buf, sizeof(buf), "Connected '%s' to port %d", new_con->name, port+1);
        xemu_queue_notification(buf);
    }

    QTAILQ_INSERT_TAIL(&available_controllers, new_con, entry);
}

int xemu_input_get_controller_default_bind_port(ControllerState *state, int start)
{
    char guid[35] = { 0 };
    if (state->type == INPUT_DEVICE_SDL_GAMECONTROLLER) {
        SDL_JoystickGetGUIDString(state->sdl_joystick_guid, guid, sizeof(guid));
    } else if (state->type == INPUT_DEVICE_SDL_KEYBOARD) {
        snprintf(guid, sizeof(guid), "keyboard");
    }

    for (int i = start; i < 4; i++) {
        if (strcmp(guid, *port_index_to_settings_key_map[i]) == 0) {
            return i;
        }
    }

    return -1;
}

int xemu_input_get_libusb_device_default_bind_port(LibusbDevice *device, int start)
{
    assert(device);
    char guid[35] = { 0 };
    snprintf(guid, sizeof(guid), "USB\\%04x:%04x:%d:%s", device->vendor_id, device->product_id, device->host_bus, device->host_port);
    
    for(int i = start; i < 4; i++) {
        if(strcmp(guid, *port_index_to_settings_key_map[i])== 0) {
            return i;
        }
    }

    return -1;
}

void xemu_input_process_sdl_events(const SDL_Event *event)
{
    if (event->type == SDL_CONTROLLERDEVICEADDED) {
        DPRINTF("Controller Added: %d\n", event->cdevice.which);

        // Attempt to open the added controller
        SDL_GameController *sdl_con;
        sdl_con = SDL_GameControllerOpen(event->cdevice.which);
        if (sdl_con == NULL) {
            DPRINTF("Could not open joystick %d as a game controller\n", event->cdevice.which);
            return;
        }

        // Success! Create a new node to track this controller and continue init
        ControllerState *new_con = malloc(sizeof(ControllerState));
        memset(new_con, 0, sizeof(ControllerState));
        new_con->type                 = INPUT_DEVICE_SDL_GAMECONTROLLER;
        new_con->name                 = SDL_GameControllerName(sdl_con);
        new_con->gp.rumble_enabled    = true;
        new_con->sdl_gamecontroller   = sdl_con;
        new_con->sdl_joystick         = SDL_GameControllerGetJoystick(new_con->sdl_gamecontroller);
        new_con->sdl_joystick_id      = SDL_JoystickInstanceID(new_con->sdl_joystick);
        new_con->sdl_joystick_guid    = SDL_JoystickGetGUID(new_con->sdl_joystick);
        new_con->bound                = -1;

        char guid_buf[35] = { 0 };
        SDL_JoystickGetGUIDString(new_con->sdl_joystick_guid, guid_buf, sizeof(guid_buf));
        DPRINTF("Opened %s (%s)\n", new_con->name, guid_buf);

        QTAILQ_INSERT_TAIL(&available_controllers, new_con, entry);

        // Do not replace binding for a currently bound device. In the case that
        // the same GUID is specified multiple times, on different ports, allow
        // any available port to be bound.
        //
        // This can happen naturally with X360 wireless receiver, in which each
        // controller gets the same GUID (go figure). We cannot remember which
        // controller is which in this case, but we can try to tolerate this
        // situation by binding to any previously bound port with this GUID. The
        // upside in this case is that a person can use the same GUID on all
        // ports and just needs to bind to the receiver and never needs to hit
        // this dialog.


        // Attempt to re-bind to port previously bound to
        int port = 0;
        bool did_bind = false;
        while (!did_bind) {
            port = xemu_input_get_controller_default_bind_port(new_con, port);
            if (port < 0) {
                // No (additional) default mappings
                break;
            } else if (!xemu_input_get_bound(port)) {
                xemu_input_bind(port, new_con, 0);
                did_bind = true;
                break;
            } else {
                // Try again for another port
                port++;
            }
        }

        // Try to bind to any open port, and if so remember the binding
        if (!did_bind && g_config.input.auto_bind) {
            for (port = 0; port < 4; port++) {
                if (!xemu_input_get_bound(port) &&
                    !xemu_input_get_bound_device(port)) {
                    xemu_input_bind(port, new_con, 1);
                    did_bind = true;
                    break;
                }
            }
        }

        if (did_bind) {
            char buf[128];
            snprintf(buf, sizeof(buf), "Connected '%s' to port %d", new_con->name, port+1);
            xemu_queue_notification(buf);
        }
    } else if (event->type == SDL_CONTROLLERDEVICEREMOVED) {
        DPRINTF("Controller Removed: %d\n", event->cdevice.which);
        int handled = 0;
        ControllerState *iter, *next;
        QTAILQ_FOREACH_SAFE(iter, &available_controllers, entry, next) {
            if (iter->type != INPUT_DEVICE_SDL_GAMECONTROLLER) continue;

            if (iter->sdl_joystick_id == event->cdevice.which) {
                DPRINTF("Device removed: %s\n", iter->name);

                // Disconnect
                if (iter->bound >= 0) {
                    // Queue a notification to inform user controller disconnected
                    // FIXME: Probably replace with a callback registration thing,
                    // but this works well enough for now.
                    char buf[128];
                    snprintf(buf, sizeof(buf), "Port %d disconnected", iter->bound+1);
                    xemu_queue_notification(buf);

                    // Unbind the controller, but don't save the unbinding in
                    // case the controller is reconnected
                    xemu_input_bind(iter->bound, NULL, 0);
                }

                // Unlink
                QTAILQ_REMOVE(&available_controllers, iter, entry);

                // Deallocate
                if (iter->sdl_gamecontroller) {
                    SDL_GameControllerClose(iter->sdl_gamecontroller);
                }
                free(iter);

                handled = 1;
                break;
            }
        }
        if (!handled) {
            DPRINTF("Could not find handle for joystick instance\n");
        }
    } else if (event->type == SDL_CONTROLLERDEVICEREMAPPED) {
        DPRINTF("Controller Remapped: %d\n", event->cdevice.which);
    }
}

void xemu_input_update_controller(ControllerState *state)
{
    int64_t now = qemu_clock_get_us(QEMU_CLOCK_REALTIME);
    if (ABS(now - state->last_input_updated_ts) <
        XEMU_INPUT_MIN_INPUT_UPDATE_INTERVAL_US) {
        return;
    }

    if (state->type == INPUT_DEVICE_SDL_KEYBOARD) {
        xemu_input_update_sdl_kbd_controller_state(state);
    } else if (state->type == INPUT_DEVICE_SDL_GAMECONTROLLER) {
        xemu_input_update_sdl_controller_state(state);
    }

    state->last_input_updated_ts = qemu_clock_get_us(QEMU_CLOCK_REALTIME);
}

void xemu_input_update_controllers(void)
{
    ControllerState *iter;
    QTAILQ_FOREACH(iter, &available_controllers, entry) {
        xemu_input_update_controller(iter);
    }
    QTAILQ_FOREACH(iter, &available_controllers, entry) {
        xemu_input_update_rumble(iter);
    }
}

void xemu_input_update_sdl_kbd_controller_state(ControllerState *state)
{
    state->gp.buttons = 0;
    state->sbc.buttons = 0;
    memset(state->gp.axis, 0, sizeof(state->gp.axis));
    memset(state->sbc.axis, 0, sizeof(state->sbc.axis));

    const uint8_t *kbd = SDL_GetKeyboardState(NULL);

// Update Gamepad Buttons
    for (int i = 0; i < 15; i++) {
        state->gp.buttons |= kbd[sdl_kbd_scancode_map[i]] << i;
    }

    // Update Gamepad Axes
    if (kbd[sdl_kbd_scancode_map[15]]) state->gp.axis[CONTROLLER_AXIS_LSTICK_Y] = 32767;
    if (kbd[sdl_kbd_scancode_map[16]]) state->gp.axis[CONTROLLER_AXIS_LSTICK_X] = -32768;
    if (kbd[sdl_kbd_scancode_map[17]]) state->gp.axis[CONTROLLER_AXIS_LSTICK_X] = 32767;
    if (kbd[sdl_kbd_scancode_map[18]]) state->gp.axis[CONTROLLER_AXIS_LSTICK_Y] = -32768;
    if (kbd[sdl_kbd_scancode_map[19]]) state->gp.axis[CONTROLLER_AXIS_LTRIG] = 32767;

    if (kbd[sdl_kbd_scancode_map[20]]) state->gp.axis[CONTROLLER_AXIS_RSTICK_Y] = 32767;
    if (kbd[sdl_kbd_scancode_map[21]]) state->gp.axis[CONTROLLER_AXIS_RSTICK_X] = -32768;
    if (kbd[sdl_kbd_scancode_map[22]]) state->gp.axis[CONTROLLER_AXIS_RSTICK_X] = 32767;
    if (kbd[sdl_kbd_scancode_map[23]]) state->gp.axis[CONTROLLER_AXIS_RSTICK_Y] = -32768;
    if (kbd[sdl_kbd_scancode_map[24]]) state->gp.axis[CONTROLLER_AXIS_RTRIG] = 32767;

    state->sbc.buttons = 0;

    if(state->sbc.gearLever == 0)
        state->sbc.gearLever = 255;

    // Update SBC Buttons
    for(int i = 0; i < 43; i++) {
        if(kbd[sdl_sbc_kbd_scancode_map[i]])
            state->sbc.buttons |= (1ULL << i);
    }

    const uint64_t toggles[5] = { 
        SBC_BUTTON_FILT_CONTROL_SYSTEM,
        SBC_BUTTON_OXYGEN_SUPPLY_SYSTEM,
        SBC_BUTTON_FUEL_FLOW_RATE,
        SBC_BUTTON_BUFFER_MATERIAL,
        SBC_BUTTON_VT_LOCATION_MEASUREMENT
    };

    for(int i = 0; i < 5; i++) {
        if((state->sbc.buttons & toggles[i]) && !(state->sbc.previousButtons & toggles[i])) {   // When the for the toggle is pressed
            uint8_t byteMask = (uint8_t)(toggles[i] >> 32);
            // Toggle the toggle switch
            state->sbc.toggleSwitches ^= byteMask;
        }
    }

    // Tuner Dial Left
    if((state->sbc.buttons & SBC_BUTTON_TUNER_LEFT) && !(state->sbc.previousButtons & SBC_BUTTON_TUNER_LEFT)) {
        if(state->sbc.tunerDial == 0)
            state->sbc.tunerDial = 15;
        else
            state->sbc.tunerDial--;
    }

    // Tuner Dial Right
    if((state->sbc.buttons & SBC_BUTTON_TUNER_RIGHT) && !(state->sbc.previousButtons & SBC_BUTTON_TUNER_RIGHT)) {
        if(state->sbc.tunerDial == 15)
            state->sbc.tunerDial = 0;
        else
            state->sbc.tunerDial++;
    }

    // Gear Lever Up
    if((state->sbc.buttons & SBC_BUTTON_GEAR_UP) && !(state->sbc.previousButtons & SBC_BUTTON_GEAR_UP)) {
        if(state->sbc.gearLever != 5) {
            if(state->sbc.gearLever == 255)
                state->sbc.gearLever = 1;
            else
                state->sbc.gearLever++;
        }
    }

    // Gear Lever Down
    if((state->sbc.buttons & SBC_BUTTON_GEAR_DOWN) && !(state->sbc.previousButtons & SBC_BUTTON_GEAR_DOWN)) {
        if(state->sbc.gearLever != 254) {
            if(state->sbc.gearLever == 1)
                state->sbc.gearLever = 255;
            else
                state->sbc.gearLever--;
        }
    }

    // Update SBC Axes
    if(kbd[sdl_sbc_kbd_scancode_map[43]]) state->sbc.axis[SBC_AXIS_AIMING_Y] = -32768;
    if(kbd[sdl_sbc_kbd_scancode_map[44]]) state->sbc.axis[SBC_AXIS_AIMING_Y] =  32767;
    if(kbd[sdl_sbc_kbd_scancode_map[45]]) state->sbc.axis[SBC_AXIS_AIMING_X] = -32768;
    if(kbd[sdl_sbc_kbd_scancode_map[46]]) state->sbc.axis[SBC_AXIS_AIMING_X] =  32767;

    if(kbd[sdl_sbc_kbd_scancode_map[47]]) state->sbc.axis[SBC_AXIS_SIGHT_CHANGE_Y] = -32768;
    if(kbd[sdl_sbc_kbd_scancode_map[48]]) state->sbc.axis[SBC_AXIS_SIGHT_CHANGE_Y] =  32767;
    if(kbd[sdl_sbc_kbd_scancode_map[49]]) state->sbc.axis[SBC_AXIS_SIGHT_CHANGE_X] = -32768;
    if(kbd[sdl_sbc_kbd_scancode_map[50]]) state->sbc.axis[SBC_AXIS_SIGHT_CHANGE_X] =  32767;

    if(kbd[sdl_sbc_kbd_scancode_map[51]]) state->sbc.axis[SBC_AXIS_ROTATION_LEVER] = -32768;
    if(kbd[sdl_sbc_kbd_scancode_map[52]]) state->sbc.axis[SBC_AXIS_ROTATION_LEVER] =  32767;

    if(kbd[sdl_sbc_kbd_scancode_map[53]]) state->sbc.axis[SBC_AXIS_LEFT_PEDAL] = 32767;
    if(kbd[sdl_sbc_kbd_scancode_map[54]]) state->sbc.axis[SBC_AXIS_RIGHT_PEDAL] = 32767;
    if(kbd[sdl_sbc_kbd_scancode_map[55]]) state->sbc.axis[SBC_AXIS_MIDDLE_PEDAL] = 32767;

    state->sbc.previousButtons = state->sbc.buttons;
}

void xemu_input_update_sdl_controller_state(ControllerState *state)
{
    state->gp.buttons = 0;
    state->sbc.buttons = 0;
    memset(state->gp.axis, 0, sizeof(state->gp.axis));
    memset(state->sbc.axis, 0, sizeof(state->sbc.axis));

    const SDL_GameControllerButton sdl_button_map[15] = {
        SDL_CONTROLLER_BUTTON_A,
        SDL_CONTROLLER_BUTTON_B,
        SDL_CONTROLLER_BUTTON_X,
        SDL_CONTROLLER_BUTTON_Y,
        SDL_CONTROLLER_BUTTON_DPAD_LEFT,
        SDL_CONTROLLER_BUTTON_DPAD_UP,
        SDL_CONTROLLER_BUTTON_DPAD_RIGHT,
        SDL_CONTROLLER_BUTTON_DPAD_DOWN,
        SDL_CONTROLLER_BUTTON_BACK,
        SDL_CONTROLLER_BUTTON_START,
        SDL_CONTROLLER_BUTTON_LEFTSHOULDER,
        SDL_CONTROLLER_BUTTON_RIGHTSHOULDER,
        SDL_CONTROLLER_BUTTON_LEFTSTICK,
        SDL_CONTROLLER_BUTTON_RIGHTSTICK,
        SDL_CONTROLLER_BUTTON_GUIDE
    };

    const int analog_button_map[15] = {
        CONTROLLER_ANALOG_BTN_A,
        CONTROLLER_ANALOG_BTN_B,
        CONTROLLER_ANALOG_BTN_X,
        CONTROLLER_ANALOG_BTN_Y,
        -1, // DPAD LEFT
        -1, // DPAD UP
        -1, // DPAD RIGHT
        -1, // DPAD DOWN
        -1, // BACK
        -1, // START
        CONTROLLER_ANALOG_BTN_WHITE,
        CONTROLLER_ANALOG_BTN_BLACK,
        -1, // LEFTSTICK
        -1, // RIGHTSTICK
        -1, // GUIDE
    };

    for (int i = 0; i < 15; i++) {
        state->gp.buttons |= SDL_GameControllerGetButton(state->sdl_gamecontroller, sdl_button_map[i]) << i;
        if(analog_button_map[i] != -1)
            state->gp.analog_buttons[analog_button_map[i]] = state->gp.buttons & (1 << i) ? 0xff : 0x00; // SDL buttons are on/off, so make the analog value 255
    }

    const SDL_GameControllerAxis sdl_axis_map[6] = {
        SDL_CONTROLLER_AXIS_TRIGGERLEFT,
        SDL_CONTROLLER_AXIS_TRIGGERRIGHT,
        SDL_CONTROLLER_AXIS_LEFTX,
        SDL_CONTROLLER_AXIS_LEFTY,
        SDL_CONTROLLER_AXIS_RIGHTX,
        SDL_CONTROLLER_AXIS_RIGHTY,
    };

    for (int i = 0; i < 6; i++) {
        state->gp.axis[i] = SDL_GameControllerGetAxis(state->sdl_gamecontroller, sdl_axis_map[i]);
    }

    // FIXME: Check range
    state->gp.axis[CONTROLLER_AXIS_LSTICK_Y] = -1 - state->gp.axis[CONTROLLER_AXIS_LSTICK_Y];
    state->gp.axis[CONTROLLER_AXIS_RSTICK_Y] = -1 - state->gp.axis[CONTROLLER_AXIS_RSTICK_Y];

    // xemu_input_print_controller_state(state);
    
    // Update the SBC too, just in case
    const uint64_t sdl_button_map_sbc[8][2] = {
        { SDL_CONTROLLER_BUTTON_A, SBC_BUTTON_MAIN_WEAPON },
        { SDL_CONTROLLER_BUTTON_B, SBC_BUTTON_LOCK_ON },
        { SDL_CONTROLLER_BUTTON_LEFTSHOULDER, SBC_BUTTON_FUNC1 },
        { SDL_CONTROLLER_BUTTON_LEFTSTICK, SBC_BUTTON_SIGHT_CHANGE },
        { SDL_CONTROLLER_BUTTON_DPAD_UP, SBC_BUTTON_GEAR_UP },
        { SDL_CONTROLLER_BUTTON_DPAD_DOWN, SBC_BUTTON_GEAR_DOWN },
        { SDL_CONTROLLER_BUTTON_DPAD_LEFT, SBC_BUTTON_TUNER_LEFT },
        { SDL_CONTROLLER_BUTTON_DPAD_RIGHT, SBC_BUTTON_TUNER_RIGHT }
    };

    state->sbc.buttons = 0;

    if(state->sbc.gearLever == 0)
        state->sbc.gearLever = 255;

    for(int i = 0; i < 8; i++) {
        if(SDL_GameControllerGetButton(state->sdl_gamecontroller, sdl_button_map_sbc[i][0]))
            state->sbc.buttons |= sdl_button_map_sbc[i][1];
    }

    const uint64_t toggles[5] = { 
        SBC_BUTTON_FILT_CONTROL_SYSTEM,
        SBC_BUTTON_OXYGEN_SUPPLY_SYSTEM,
        SBC_BUTTON_FUEL_FLOW_RATE,
        SBC_BUTTON_BUFFER_MATERIAL,
        SBC_BUTTON_VT_LOCATION_MEASUREMENT
    };

    for(int i = 0; i < 5; i++) {
        if((state->sbc.buttons & toggles[i]) && !(state->sbc.previousButtons & toggles[i])) {   // When the for the toggle is pressed
            uint8_t byteMask = (uint8_t)(toggles[i] >> 32);
            // Toggle the toggle switch
            state->sbc.toggleSwitches ^= byteMask;
        }
    }

    // Tuner Dial Left
    if((state->sbc.buttons & SBC_BUTTON_TUNER_LEFT) && !(state->sbc.previousButtons & SBC_BUTTON_TUNER_LEFT)) {
        if(state->sbc.tunerDial == 0)
            state->sbc.tunerDial = 15;
        else
            state->sbc.tunerDial--;
    }

    // Tuner Dial Right
    if((state->sbc.buttons & SBC_BUTTON_TUNER_RIGHT) && !(state->sbc.previousButtons & SBC_BUTTON_TUNER_RIGHT)) {
        if(state->sbc.tunerDial == 15)
            state->sbc.tunerDial = 0;
        else
            state->sbc.tunerDial++;
    }

    // Gear Lever Up
    if((state->sbc.buttons & SBC_BUTTON_GEAR_UP) && !(state->sbc.previousButtons & SBC_BUTTON_GEAR_UP)) {
        if(state->sbc.gearLever != 5) {
            if(state->sbc.gearLever == 255)
                state->sbc.gearLever = 1;
            else
                state->sbc.gearLever++;
        }
    }

    // Gear Lever Down
    if((state->sbc.buttons & SBC_BUTTON_GEAR_DOWN) && !(state->sbc.previousButtons & SBC_BUTTON_GEAR_DOWN)) {
        if(state->sbc.gearLever != 254) {
            if(state->sbc.gearLever == 1)
                state->sbc.gearLever = 255;
            else
                state->sbc.gearLever--;
        }
    }

    state->sbc.axis[SBC_AXIS_SIGHT_CHANGE_X] = SDL_GameControllerGetAxis(state->sdl_gamecontroller, SDL_CONTROLLER_AXIS_LEFTX);
    state->sbc.axis[SBC_AXIS_SIGHT_CHANGE_Y] = SDL_GameControllerGetAxis(state->sdl_gamecontroller, SDL_CONTROLLER_AXIS_LEFTY);
    state->sbc.axis[SBC_AXIS_AIMING_X] = SDL_GameControllerGetAxis(state->sdl_gamecontroller, SDL_CONTROLLER_AXIS_RIGHTX);
    state->sbc.axis[SBC_AXIS_AIMING_Y] = SDL_GameControllerGetAxis(state->sdl_gamecontroller, SDL_CONTROLLER_AXIS_RIGHTY);
    state->sbc.axis[SBC_AXIS_MIDDLE_PEDAL] = SDL_GameControllerGetAxis(state->sdl_gamecontroller, SDL_CONTROLLER_AXIS_TRIGGERLEFT);
    state->sbc.axis[SBC_AXIS_RIGHT_PEDAL] = SDL_GameControllerGetAxis(state->sdl_gamecontroller, SDL_CONTROLLER_AXIS_TRIGGERRIGHT);

    state->sbc.previousButtons = state->sbc.buttons;
}

void xemu_input_update_rumble(ControllerState *state)
{
    if (!state->gp.rumble_enabled) {
        return;
    }

    int64_t now = qemu_clock_get_us(QEMU_CLOCK_REALTIME);
    if (ABS(now - state->last_rumble_updated_ts) <
        XEMU_INPUT_MIN_RUMBLE_UPDATE_INTERVAL_US) {
        return;
    }

    SDL_GameControllerRumble(state->sdl_gamecontroller, state->gp.rumble_l, state->gp.rumble_r, 250);
    state->last_rumble_updated_ts = qemu_clock_get_us(QEMU_CLOCK_REALTIME);
}

ControllerState *xemu_input_get_bound(int index)
{
    return bound_controllers[index];
}

LibusbDevice *xemu_input_get_bound_device(int index)
{
    return bound_libusb_devices[index];
}

static DeviceState *xemu_bind_usb_hub(int num_ports, const char *port)
{
    QDict *usbhub_qdict = qdict_new();
    qdict_put_str(usbhub_qdict, "driver", "usb-hub");
    qdict_put_str(usbhub_qdict, "port", port);
    qdict_put_int(usbhub_qdict, "ports", num_ports);
    QemuOpts *usbhub_opts = qemu_opts_from_qdict(qemu_find_opts("device"), usbhub_qdict, &error_abort);
    DeviceState *usbhub_dev = qdev_device_add(usbhub_opts, &error_abort);

    return usbhub_dev;
}

static void xemu_input_bind_driver(int index, const char *port, const char *driver)
{
    // Create XID controller. This is connected to Port 1 of the controller's internal USB Hub
    QDict *qdict = qdict_new();

    // Specify device driver
    qdict_put_str(qdict, "driver", driver);

    // Specify device identifier
    static int id_counter = 0;
    char *tmp = g_strdup_printf("gamepad_%d", id_counter++);
    qdict_put_str(qdict, "id", tmp);
    g_free(tmp);

    // Specify index/port
    qdict_put_int(qdict, "index", index);
    qdict_put_str(qdict, "port", port);

    // Create the device
    QemuOpts *opts = qemu_opts_from_qdict(qemu_find_opts("device"), qdict, &error_abort);
    DeviceState *dev = qdev_device_add(opts, &error_abort);
    assert(dev);

    qobject_unref(qdict);
    object_unref(OBJECT(dev));
}

static DeviceState *xemu_bind_usb_host(int hostbus, const char *hostport, const char *port)
{
    // Create XID controller. This is connected to Port 1 of the controller's internal USB Hub
    QDict *qdict = qdict_new();

    // specify device driver
    qdict_put_str(qdict, "driver", "usb-host");

    // specify hostbus
    qdict_put_int(qdict, "hostbus", hostbus);

    // specify hostport
    qdict_put_str(qdict, "hostport", hostport);

    // Specify port
    qdict_put_str(qdict, "port", port);

    // Create the device
    QemuOpts *opts = qemu_opts_from_qdict(qemu_find_opts("device"), qdict, &error_abort);
    DeviceState *dev = qdev_device_add(opts, &error_abort);
    assert(dev);

    qobject_unref(qdict);

    return dev;
}

void xemu_input_bind(int index, ControllerState *state, int save)
{
    // FIXME: Attempt to disable rumble when unbinding so it's not left
    // in rumble mode

    // Unbind existing controller
    if (bound_controllers[index]) {
        assert(bound_controllers[index]->device != NULL);
        Error *err = NULL;
        qdev_unplug((DeviceState *)bound_controllers[index]->device, &err);
        assert(err == NULL);

        bound_controllers[index]->bound = -1;
        bound_controllers[index]->device = NULL;
        bound_controllers[index] = NULL;
    }

    // Save this controller's GUID in settings for auto re-connect
    if (save) {
        char guid_buf[35] = { 0 };
        if (state) {
            if (state->type == INPUT_DEVICE_SDL_GAMECONTROLLER) {
                SDL_JoystickGetGUIDString(state->sdl_joystick_guid, guid_buf, sizeof(guid_buf));
            } else if (state->type == INPUT_DEVICE_SDL_KEYBOARD) {
                snprintf(guid_buf, sizeof(guid_buf), "keyboard");
            }
        }
        xemu_settings_set_string(port_index_to_settings_key_map[index], guid_buf);
        xemu_settings_set_string(port_index_to_driver_settings_key_map[index], bound_drivers[index]);
    }

    if(strcmp(bound_drivers[index], DRIVER_USB_PASSTHROUGH) != 0) {
        if (state) {
            if (state->bound >= 0) {
                // Device was already bound to another port. Unbind it.
                xemu_input_bind(state->bound, NULL, 1);
            }

            bound_controllers[index] = state;
            bound_controllers[index]->bound = index;

            const int port_map[4] = {3, 4, 1, 2};
            char *tmp;

            // Create controller's internal USB hub.
            tmp = g_strdup_printf("1.%d", port_map[index]);
            DeviceState *usbhub_dev = xemu_bind_usb_hub(3, tmp);
            g_free(tmp);

            char *port = g_strdup_printf("1.%d.1", port_map[index]);
            xemu_input_bind_driver(index, port, bound_drivers[index]);

            // Unref for eventual cleanup
            object_unref(OBJECT(usbhub_dev));

            state->device = usbhub_dev;
        }
    }
}

void xemu_input_bind_passthrough(int index, LibusbDevice *state, int save)
{
    if(bound_libusb_devices[index]) {
        assert(bound_libusb_devices[index]->device != NULL);
        Error *err = NULL;
        qdev_unplug((DeviceState *)bound_libusb_devices[index]->device, &err);
        assert(err == NULL);

        bound_libusb_devices[index]->bound = -1;
        bound_libusb_devices[index]->device = NULL;
        bound_libusb_devices[index] = NULL;
    }

    if(save) {
        char guid_buf[35] = { 0 };
        if(state) {
            // format:     hex       hex        int      string
            //         USB\vendor_id:product_id:host_bus:host_port
            snprintf(guid_buf, sizeof(guid_buf), "USB\\%04x:%04x:%d:%s", state->vendor_id, state->product_id, state->host_bus, state->host_port);
        }
        xemu_settings_set_string(port_index_to_settings_key_map[index], guid_buf);
        xemu_settings_set_string(port_index_to_driver_settings_key_map[index], bound_drivers[index]);
    }

    if(strcmp(bound_drivers[index], DRIVER_USB_PASSTHROUGH) == 0) {
        if(state) {
            if (state->bound >= 0) {
                // Device was already bound to another port. Unbind it.
                xemu_input_bind_passthrough(state->bound, NULL, state->bound != index);
            }

            bound_libusb_devices[index] = state;
            bound_libusb_devices[index]->bound = index;

            const int port_map[4] = {3, 4, 1, 2};

            if(state->internal_hub_ports > 0) {
                // Create controller's internal USB hub.
                char *port = g_strdup_printf("1.%d", port_map[index]);
                DeviceState *usbhub_dev = xemu_bind_usb_hub(state->internal_hub_ports, port);
                g_free(port);

                // Create XID controller. This is connected to Port 1 of the controller's internal USB Hub
                port = g_strdup_printf("1.%d.1", port_map[index]);
                DeviceState *controller_dev = xemu_bind_usb_host(state->host_bus, state->host_port, port);
                g_free(port);

                if(state->internal_hub_ports > 1) {
                    for(int i = 1; i < state->internal_hub_ports; i++) {
                        port = g_strdup_printf("1.%d.%d", port_map[index], i+1);
                        char *hostport = g_strdup_printf("%.*s%d", (int)strlen(state->host_port) - 1, state->host_port, i+1);
                        DeviceState *expansion_port_dev = xemu_bind_usb_host(state->host_bus, hostport, port);
                        g_free(port);
                        g_free(hostport);
                        object_unref(OBJECT(expansion_port_dev));
                    }
                }

                // Unref for eventual cleanup
                object_unref(OBJECT(usbhub_dev));
                object_unref(OBJECT(controller_dev));
                
                state->device = usbhub_dev;
            } else {
                // Create XID controller. This is connected to Port 1 of the controller's internal USB Hub
                char *port = g_strdup_printf("1.%d", port_map[index]);
                DeviceState *controller_dev = xemu_bind_usb_host(state->host_bus, state->host_port, port);
                g_free(port);

                // Unref for eventual cleanup
                object_unref(OBJECT(controller_dev));

                state->device = controller_dev;
            }
        }
    }
}

void xemu_input_set_test_mode(int enabled)
{
    test_mode = enabled;
}

int xemu_input_get_test_mode(void)
{
    return test_mode;
}<|MERGE_RESOLUTION|>--- conflicted
+++ resolved
@@ -121,17 +121,6 @@
         return DRIVER_DUKE; // Shouldn't be possible
     if(strlen(driver) == 0)
         return DRIVER_DUKE;
-<<<<<<< HEAD
-=======
-    if(strcmp(driver, DRIVER_DUKE) == 0)
-        return DRIVER_DUKE;
-    if(strcmp(driver, DRIVER_S) == 0)
-        return DRIVER_S;
-    if(strcmp(driver, DRIVER_STEEL_BATTALION) == 0)
-        return DRIVER_STEEL_BATTALION;
-    if(strcmp(driver, DRIVER_ARCADE_STICK) == 0)
-        return DRIVER_ARCADE_STICK;
->>>>>>> ae564a97
 
     for(int i = 0; i < NUM_DRIVERS; i++) {
         if(strcmp(driver, all_drivers[i]) == 0)
