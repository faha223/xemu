--- conflicted
+++ resolved
@@ -141,13 +141,10 @@
         return DRIVER_DUKE;
     if (strcmp(driver, DRIVER_DUKE) == 0)
         return DRIVER_DUKE;
-<<<<<<< HEAD
+    if (strcmp(driver, DRIVER_S) == 0)
+        return DRIVER_S;
     if (strcmp(driver, DRIVER_ARCADE_STICK) == 0)
         return DRIVER_ARCADE_STICK;
-=======
-    if (strcmp(driver, DRIVER_S) == 0)
-        return DRIVER_S;
->>>>>>> 191bc40f
 
     return DRIVER_DUKE;
 }
