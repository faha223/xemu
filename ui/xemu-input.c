/*
 * xemu Input Management
 *
 * Copyright (C) 2020-2021 Matt Borgerson
 *
 * This program is free software; you can redistribute it and/or modify
 * it under the terms of the GNU General Public License as published by
 * the Free Software Foundation; either version 2 of the License, or
 * (at your option) any later version.
 *
 * This program is distributed in the hope that it will be useful,
 * but WITHOUT ANY WARRANTY; without even the implied warranty of
 * MERCHANTABILITY or FITNESS FOR A PARTICULAR PURPOSE.  See the
 * GNU General Public License for more details.
 *
 * You should have received a copy of the GNU General Public License
 * along with this program.  If not, see <http://www.gnu.org/licenses/>.
 */


#include "qemu/osdep.h"
#include "hw/qdev-core.h"
#include "hw/qdev-properties.h"
#include "qapi/error.h"
#include "monitor/qdev.h"
#include "qapi/qmp/qdict.h"
#include "qemu/option.h"
#include "qemu/timer.h"
#include "qemu/config-file.h"

#include "xemu-controllers.h"
#include "xemu-input.h"
#include "xemu-notifications.h"
#include "xemu-settings.h"
#include <stdio.h>
#include <stdlib.h>

#include "sysemu/blockdev.h"
#include "../hw/xbox/xblc.h"

// #define DEBUG_INPUT

#ifdef DEBUG_INPUT
#define DPRINTF(fmt, ...) \
    do { fprintf(stderr, fmt, ## __VA_ARGS__); } while (0)
#else
#define DPRINTF(fmt, ...) \
    do { } while (0)
#endif

#define XEMU_INPUT_MIN_INPUT_UPDATE_INTERVAL_US  2500
#define XEMU_INPUT_MIN_RUMBLE_UPDATE_INTERVAL_US 2500

#if 0
static void xemu_input_print_controller_state(ControllerState *state)
{
    DPRINTF("     A = %d,      B = %d,     X = %d,     Y = %d\n"
           "  Left = %d,     Up = %d, Right = %d,  Down = %d\n"
           "  Back = %d,  Start = %d, White = %d, Black = %d\n"
           "Lstick = %d, Rstick = %d, Guide = %d\n"
           "\n"
           "LTrig   = %.3f, RTrig   = %.3f\n"
           "LStickX = %.3f, RStickX = %.3f\n"
           "LStickY = %.3f, RStickY = %.3f\n\n",
        !!(state->buttons & CONTROLLER_BUTTON_A),
        !!(state->buttons & CONTROLLER_BUTTON_B),
        !!(state->buttons & CONTROLLER_BUTTON_X),
        !!(state->buttons & CONTROLLER_BUTTON_Y),
        !!(state->buttons & CONTROLLER_BUTTON_DPAD_LEFT),
        !!(state->buttons & CONTROLLER_BUTTON_DPAD_UP),
        !!(state->buttons & CONTROLLER_BUTTON_DPAD_RIGHT),
        !!(state->buttons & CONTROLLER_BUTTON_DPAD_DOWN),
        !!(state->buttons & CONTROLLER_BUTTON_BACK),
        !!(state->buttons & CONTROLLER_BUTTON_START),
        !!(state->buttons & CONTROLLER_BUTTON_WHITE),
        !!(state->buttons & CONTROLLER_BUTTON_BLACK),
        !!(state->buttons & CONTROLLER_BUTTON_LSTICK),
        !!(state->buttons & CONTROLLER_BUTTON_RSTICK),
        !!(state->buttons & CONTROLLER_BUTTON_GUIDE),
        state->axis[CONTROLLER_AXIS_LTRIG],
        state->axis[CONTROLLER_AXIS_RTRIG],
        state->axis[CONTROLLER_AXIS_LSTICK_X],
        state->axis[CONTROLLER_AXIS_RSTICK_X],
        state->axis[CONTROLLER_AXIS_LSTICK_Y],
        state->axis[CONTROLLER_AXIS_RSTICK_Y]
        );
}
#endif

ControllerStateList available_controllers =
    QTAILQ_HEAD_INITIALIZER(available_controllers);
ControllerState *bound_controllers[4] = { NULL, NULL, NULL, NULL };
const char *bound_drivers[4] = { DRIVER_DUKE, DRIVER_DUKE, DRIVER_DUKE,
                                 DRIVER_DUKE };
int test_mode;

static const char **port_index_to_settings_key_map[] = {
    &g_config.input.bindings.port1,
    &g_config.input.bindings.port2,
    &g_config.input.bindings.port3,
    &g_config.input.bindings.port4,
};

static const char **port_index_to_driver_settings_key_map[] = {
    &g_config.input.bindings.port1_driver,
    &g_config.input.bindings.port2_driver,
    &g_config.input.bindings.port3_driver, 
    &g_config.input.bindings.port4_driver
};

static int *peripheral_types_settings_map[4][2] = {
    { &g_config.input.peripherals.port1.peripheral_type_0,
      &g_config.input.peripherals.port1.peripheral_type_1 },
    { &g_config.input.peripherals.port2.peripheral_type_0,
      &g_config.input.peripherals.port2.peripheral_type_1 },
    { &g_config.input.peripherals.port3.peripheral_type_0,
      &g_config.input.peripherals.port3.peripheral_type_1 },
    { &g_config.input.peripherals.port4.peripheral_type_0,
      &g_config.input.peripherals.port4.peripheral_type_1 }
};

static const char **peripheral_params_settings_map[4][2] = {
    { &g_config.input.peripherals.port1.peripheral_param_0,
      &g_config.input.peripherals.port1.peripheral_param_1 },
    { &g_config.input.peripherals.port2.peripheral_param_0,
      &g_config.input.peripherals.port2.peripheral_param_1 },
    { &g_config.input.peripherals.port3.peripheral_param_0,
      &g_config.input.peripherals.port3.peripheral_param_1 },
    { &g_config.input.peripherals.port4.peripheral_param_0,
      &g_config.input.peripherals.port4.peripheral_param_1 }
};

<<<<<<< HEAD
static const char **xblc_input_device_map[4] = {
    &g_config.input.peripherals.port1.xblc1_settings.input_device_name,
    &g_config.input.peripherals.port2.xblc2_settings.input_device_name,
    &g_config.input.peripherals.port3.xblc3_settings.input_device_name,
    &g_config.input.peripherals.port4.xblc4_settings.input_device_name,
};

static float *xblc_input_volume_map[4] = {
    &g_config.input.peripherals.port1.xblc1_settings.input_device_volume,
    &g_config.input.peripherals.port2.xblc2_settings.input_device_volume,
    &g_config.input.peripherals.port3.xblc3_settings.input_device_volume,
    &g_config.input.peripherals.port4.xblc4_settings.input_device_volume,
};

static const char **xblc_output_device_map[4] = {
    &g_config.input.peripherals.port1.xblc1_settings.output_device_name,
    &g_config.input.peripherals.port2.xblc2_settings.output_device_name,
    &g_config.input.peripherals.port3.xblc3_settings.output_device_name,
    &g_config.input.peripherals.port4.xblc4_settings.output_device_name,
};

static float *xblc_output_volume_map[4] = {
    &g_config.input.peripherals.port1.xblc1_settings.output_device_volume,
    &g_config.input.peripherals.port2.xblc2_settings.output_device_volume,
    &g_config.input.peripherals.port3.xblc3_settings.output_device_volume,
    &g_config.input.peripherals.port4.xblc4_settings.output_device_volume,
};

static int sdl_kbd_scancode_map[25];
=======
int *g_keyboard_scancode_map[25] = {
    &g_config.input.keyboard_controller_scancode_map.a,
    &g_config.input.keyboard_controller_scancode_map.b,
    &g_config.input.keyboard_controller_scancode_map.x,
    &g_config.input.keyboard_controller_scancode_map.y,
    &g_config.input.keyboard_controller_scancode_map.back,
    &g_config.input.keyboard_controller_scancode_map.guide,
    &g_config.input.keyboard_controller_scancode_map.start,
    &g_config.input.keyboard_controller_scancode_map.lstick_btn,
    &g_config.input.keyboard_controller_scancode_map.rstick_btn,
    &g_config.input.keyboard_controller_scancode_map.white,
    &g_config.input.keyboard_controller_scancode_map.black,
    &g_config.input.keyboard_controller_scancode_map.dpad_up,
    &g_config.input.keyboard_controller_scancode_map.dpad_down,
    &g_config.input.keyboard_controller_scancode_map.dpad_left,
    &g_config.input.keyboard_controller_scancode_map.dpad_right,
    &g_config.input.keyboard_controller_scancode_map.lstick_up,
    &g_config.input.keyboard_controller_scancode_map.lstick_left,
    &g_config.input.keyboard_controller_scancode_map.lstick_right,
    &g_config.input.keyboard_controller_scancode_map.lstick_down,
    &g_config.input.keyboard_controller_scancode_map.ltrigger,
    &g_config.input.keyboard_controller_scancode_map.rstick_up,
    &g_config.input.keyboard_controller_scancode_map.rstick_left,
    &g_config.input.keyboard_controller_scancode_map.rstick_right,
    &g_config.input.keyboard_controller_scancode_map.rstick_down,
    &g_config.input.keyboard_controller_scancode_map.rtrigger,
};

static void check_and_reset_in_range(int *btn, int min, int max,
                                     const char *message)
{
    if (*btn < min || *btn >= max) {
        fprintf(stderr, "%s\n", message);
        *btn = min;
    }
}

static void xemu_input_bindings_reload_controller_map(ControllerState *con, bool reset_to_default)
{
    assert(con->type == INPUT_DEVICE_SDL_GAMECONTROLLER);

    char guid[35] = { 0 };
    SDL_JoystickGetGUIDString(con->sdl_joystick_guid, guid, sizeof(guid));
    con->controller_map = xemu_settings_load_gamepad_mapping(guid, reset_to_default);

#define CHECK_RESET_BUTTON(btn)                                            \
    check_and_reset_in_range(&con->controller_map->controller_mapping.btn, \
                             SDL_CONTROLLER_BUTTON_INVALID,                \
                             SDL_CONTROLLER_BUTTON_MAX,                    \
                             "Invalid entry for button " #btn ", resetting")

    CHECK_RESET_BUTTON(a);
    CHECK_RESET_BUTTON(b);
    CHECK_RESET_BUTTON(x);
    CHECK_RESET_BUTTON(y);
    CHECK_RESET_BUTTON(dpad_left);
    CHECK_RESET_BUTTON(dpad_up);
    CHECK_RESET_BUTTON(dpad_right);
    CHECK_RESET_BUTTON(dpad_down);
    CHECK_RESET_BUTTON(back);
    CHECK_RESET_BUTTON(start);
    CHECK_RESET_BUTTON(lshoulder);
    CHECK_RESET_BUTTON(rshoulder);
    CHECK_RESET_BUTTON(lstick_btn);
    CHECK_RESET_BUTTON(rstick_btn);
    CHECK_RESET_BUTTON(guide);

#undef CHECK_RESET_BUTTON

#define CHECK_RESET_AXIS(axis)                                              \
    check_and_reset_in_range(&con->controller_map->controller_mapping.axis, \
                             SDL_CONTROLLER_AXIS_INVALID,                   \
                             SDL_CONTROLLER_AXIS_MAX,                       \
                             "Invalid entry for button " #axis ", resetting")

    CHECK_RESET_AXIS(axis_trigger_left);
    CHECK_RESET_AXIS(axis_trigger_right);
    CHECK_RESET_AXIS(axis_left_x);
    CHECK_RESET_AXIS(axis_left_y);
    CHECK_RESET_AXIS(axis_right_x);
    CHECK_RESET_AXIS(axis_right_y);

#undef CHECK_RESET_AXIS
}
>>>>>>> e8b69b67

static const char *get_bound_driver(int port)
{
    assert(port >= 0 && port <= 3);
    const char *driver = *port_index_to_driver_settings_key_map[port];

    // If the driver in the config is NULL, empty, or unrecognized 
    // then default to DRIVER_DUKE
    if (driver == NULL)
        return DRIVER_DUKE;
    if (strlen(driver) == 0)
        return DRIVER_DUKE;
    if (strcmp(driver, DRIVER_DUKE) == 0)
        return DRIVER_DUKE;
    if (strcmp(driver, DRIVER_S) == 0)
        return DRIVER_S;

    return DRIVER_DUKE;
}

static const int port_map[4] = { 3, 4, 1, 2 };

const char *peripheral_type_names[3]  =  {
    "None",
    "Memory Unit",
    "Xbox Live Communicator"
};

void xemu_input_init(void)
{
    if (g_config.input.background_input_capture) {
        SDL_SetHint(SDL_HINT_JOYSTICK_ALLOW_BACKGROUND_EVENTS, "1");
    }

    if (SDL_Init(SDL_INIT_GAMECONTROLLER) < 0) {
        fprintf(stderr, "Failed to initialize SDL gamecontroller subsystem: %s\n", SDL_GetError());
        exit(1);
    }

    // Create the keyboard input (always first)
    ControllerState *new_con = malloc(sizeof(ControllerState));
    memset(new_con, 0, sizeof(ControllerState));
    new_con->type = INPUT_DEVICE_SDL_KEYBOARD;
    new_con->name = "Keyboard";
    new_con->bound = -1;
    new_con->peripheral_types[0] = PERIPHERAL_NONE;
    new_con->peripheral_types[1] = PERIPHERAL_NONE;
    new_con->peripherals[0] = NULL;
    new_con->peripherals[1] = NULL;

    for (int i = 0; i < 25; i++) {
        static const char *format_str =
            "WARNING: Keyboard controller map scancode out of range "
            "(%d) : Disabled\n";
        char buf[128];
        snprintf(buf, sizeof(buf), format_str, i);
        check_and_reset_in_range(g_keyboard_scancode_map[i],
                                 SDL_SCANCODE_UNKNOWN, SDL_NUM_SCANCODES, buf);
    }

    bound_drivers[0] = get_bound_driver(0);
    bound_drivers[1] = get_bound_driver(1);
    bound_drivers[2] = get_bound_driver(2);
    bound_drivers[3] = get_bound_driver(3);

    // Check to see if we should auto-bind the keyboard
    int port = xemu_input_get_controller_default_bind_port(new_con, 0);
    if (port >= 0) {
        xemu_input_bind(port, new_con, 0);
        char buf[128];
        snprintf(buf, sizeof(buf), "Connected '%s' to port %d", new_con->name, port+1);
        xemu_queue_notification(buf);
        xemu_input_rebind_peripherals(port);
    }

    QTAILQ_INSERT_TAIL(&available_controllers, new_con, entry);
}

int xemu_input_get_controller_default_bind_port(ControllerState *state, int start)
{
    char guid[35] = { 0 };
    if (state->type == INPUT_DEVICE_SDL_GAMECONTROLLER) {
        SDL_JoystickGetGUIDString(state->sdl_joystick_guid, guid, sizeof(guid));
    } else if (state->type == INPUT_DEVICE_SDL_KEYBOARD) {
        snprintf(guid, sizeof(guid), "keyboard");
    }

    for (int i = start; i < 4; i++) {
        if (strcmp(guid, *port_index_to_settings_key_map[i]) == 0) {
            return i;
        }
    }

    return -1;
}

void xemu_save_peripheral_settings(int player_index, int peripheral_index,
                                   int peripheral_type,
                                   const char *peripheral_parameter)
{
    int *peripheral_type_ptr =
        peripheral_types_settings_map[player_index][peripheral_index];
    const char **peripheral_param_ptr =
        peripheral_params_settings_map[player_index][peripheral_index];

    assert(peripheral_type_ptr);
    assert(peripheral_param_ptr);

    *peripheral_type_ptr = peripheral_type;
    xemu_settings_set_string(
        peripheral_param_ptr,
        peripheral_parameter == NULL ? "" : peripheral_parameter);
}

void xemu_input_process_sdl_events(const SDL_Event *event)
{
    if (event->type == SDL_CONTROLLERDEVICEADDED) {
        DPRINTF("Controller Added: %d\n", event->cdevice.which);

        // Attempt to open the added controller
        SDL_GameController *sdl_con;
        sdl_con = SDL_GameControllerOpen(event->cdevice.which);
        if (sdl_con == NULL) {
            DPRINTF("Could not open joystick %d as a game controller\n", event->cdevice.which);
            return;
        }

        // Success! Create a new node to track this controller and continue init
        ControllerState *new_con = malloc(sizeof(ControllerState));
        memset(new_con, 0, sizeof(ControllerState));
        new_con->type                 = INPUT_DEVICE_SDL_GAMECONTROLLER;
        new_con->name                 = SDL_GameControllerName(sdl_con);
        new_con->sdl_gamecontroller   = sdl_con;
        new_con->sdl_joystick         = SDL_GameControllerGetJoystick(new_con->sdl_gamecontroller);
        new_con->sdl_joystick_id      = SDL_JoystickInstanceID(new_con->sdl_joystick);
        new_con->sdl_joystick_guid    = SDL_JoystickGetGUID(new_con->sdl_joystick);
        new_con->bound                = -1;
        new_con->peripheral_types[0] = PERIPHERAL_NONE;
        new_con->peripheral_types[1] = PERIPHERAL_NONE;
        new_con->peripherals[0] = NULL;
        new_con->peripherals[1] = NULL;

        char guid_buf[35] = { 0 };
        SDL_JoystickGetGUIDString(new_con->sdl_joystick_guid, guid_buf, sizeof(guid_buf));
        DPRINTF("Opened %s (%s)\n", new_con->name, guid_buf);

        xemu_input_bindings_reload_controller_map(new_con, /*reset_to_default=*/false);

        QTAILQ_INSERT_TAIL(&available_controllers, new_con, entry);

        // Do not replace binding for a currently bound device. In the case that
        // the same GUID is specified multiple times, on different ports, allow
        // any available port to be bound.
        //
        // This can happen naturally with X360 wireless receiver, in which each
        // controller gets the same GUID (go figure). We cannot remember which
        // controller is which in this case, but we can try to tolerate this
        // situation by binding to any previously bound port with this GUID. The
        // upside in this case is that a person can use the same GUID on all
        // ports and just needs to bind to the receiver and never needs to hit
        // this dialog.


        // Attempt to re-bind to port previously bound to
        int port = 0;
        bool did_bind = false;
        while (!did_bind) {
            port = xemu_input_get_controller_default_bind_port(new_con, port);
            if (port < 0) {
                // No (additional) default mappings
                break;
            } else if (!xemu_input_get_bound(port)) {
                xemu_input_bind(port, new_con, 0);
                did_bind = true;
                break;
            } else {
                // Try again for another port
                port++;
            }
        }

        // Try to bind to any open port, and if so remember the binding
        if (!did_bind && g_config.input.auto_bind) {
            for (port = 0; port < 4; port++) {
                if (!xemu_input_get_bound(port)) {
                    xemu_input_bind(port, new_con, 1);
                    did_bind = true;
                    break;
                }
            }
        }

        if (did_bind) {
            char buf[128];
            snprintf(buf, sizeof(buf), "Connected '%s' to port %d", new_con->name, port+1);
            xemu_queue_notification(buf);
            xemu_input_rebind_peripherals(port);
        }
    } else if (event->type == SDL_CONTROLLERDEVICEREMOVED) {
        DPRINTF("Controller Removed: %d\n", event->cdevice.which);
        int handled = 0;
        ControllerState *iter, *next;
        QTAILQ_FOREACH_SAFE(iter, &available_controllers, entry, next) {
            if (iter->type != INPUT_DEVICE_SDL_GAMECONTROLLER) continue;

            if (iter->sdl_joystick_id == event->cdevice.which) {
                DPRINTF("Device removed: %s\n", iter->name);

                // Disconnect
                if (iter->bound >= 0) {
                    // Queue a notification to inform user controller disconnected
                    // FIXME: Probably replace with a callback registration thing,
                    // but this works well enough for now.
                    char buf[128];
                    snprintf(buf, sizeof(buf), "Port %d disconnected", iter->bound+1);
                    xemu_queue_notification(buf);

                    // Unbind the controller, but don't save the unbinding in
                    // case the controller is reconnected
                    xemu_input_bind(iter->bound, NULL, 0);
                }

                // Unlink
                QTAILQ_REMOVE(&available_controllers, iter, entry);

                // Deallocate
                if (iter->sdl_gamecontroller) {
                    SDL_GameControllerClose(iter->sdl_gamecontroller);
                }

                for (int i = 0; i < 2; i++) {
                    if (iter->peripherals[i])
                        g_free(iter->peripherals[i]);
                }
                free(iter);

                handled = 1;
                break;
            }
        }
        if (!handled) {
            DPRINTF("Could not find handle for joystick instance\n");
        }
    } else if (event->type == SDL_CONTROLLERDEVICEREMAPPED) {
        DPRINTF("Controller Remapped: %d\n", event->cdevice.which);
    }
}

void xemu_input_save_xblc_settings(int port, XblcState *xblc)
{
    const char *default_device_name = "Default";
    *peripheral_types_settings_map[port][0] = PERIPHERAL_XBLC;
    *xblc_output_device_map[port] = xblc->output_device_name == NULL ? 
                                    default_device_name : xblc->output_device_name;
    *xblc_output_volume_map[port] = xblc->output_device_volume * 100;
    *xblc_input_device_map[port] = xblc->input_device_name == NULL ? 
                                    default_device_name : xblc->input_device_name;
    *xblc_input_volume_map[port] = xblc->input_device_volume * 100;
}

XblcState *xemu_input_load_xblc_settings(int port)
{
    const char *default_device_name = "Default";
    XblcState *xblc = (XblcState*)g_malloc(sizeof(XblcState));
    memset(xblc, 0, sizeof(XblcState));
    xblc->output_device_name = *xblc_output_device_map[port] == NULL ? 
                                default_device_name : *xblc_output_device_map[port];
    xblc->output_device_volume = *xblc_output_volume_map[port] / 100;
    xblc->input_device_name = *xblc_input_device_map[port] == NULL ? 
                                default_device_name : *xblc_input_device_map[port];
    xblc->input_device_volume = *xblc_input_volume_map[port] / 100;

    return xblc;
}

void xemu_input_update_controller(ControllerState *state)
{
    int64_t now = qemu_clock_get_us(QEMU_CLOCK_REALTIME);
    if (ABS(now - state->last_input_updated_ts) <
        XEMU_INPUT_MIN_INPUT_UPDATE_INTERVAL_US) {
        return;
    }

    if (state->type == INPUT_DEVICE_SDL_KEYBOARD) {
        xemu_input_update_sdl_kbd_controller_state(state);
    } else if (state->type == INPUT_DEVICE_SDL_GAMECONTROLLER) {
        xemu_input_update_sdl_controller_state(state);
    }

    state->last_input_updated_ts = qemu_clock_get_us(QEMU_CLOCK_REALTIME);
}

void xemu_input_update_controllers(void)
{
    ControllerState *iter;
    QTAILQ_FOREACH(iter, &available_controllers, entry) {
        xemu_input_update_controller(iter);
    }
    QTAILQ_FOREACH(iter, &available_controllers, entry) {
        xemu_input_update_rumble(iter);
    }
}

void xemu_input_update_sdl_kbd_controller_state(ControllerState *state)
{
    state->buttons = 0;
    memset(state->axis, 0, sizeof(state->axis));

    const uint8_t *kbd = SDL_GetKeyboardState(NULL);

#define KBD_STATE(btn) \
    (kbd[g_config.input.keyboard_controller_scancode_map.btn])

    state->buttons |= KBD_STATE(a) << 0;
    state->buttons |= KBD_STATE(b) << 1;
    state->buttons |= KBD_STATE(x) << 2;
    state->buttons |= KBD_STATE(y) << 3;
    state->buttons |= KBD_STATE(dpad_left) << 4;
    state->buttons |= KBD_STATE(dpad_up) << 5;
    state->buttons |= KBD_STATE(dpad_right) << 6;
    state->buttons |= KBD_STATE(dpad_down) << 7;
    state->buttons |= KBD_STATE(back) << 8;
    state->buttons |= KBD_STATE(start) << 9;
    state->buttons |= KBD_STATE(white) << 10;
    state->buttons |= KBD_STATE(black) << 11;
    state->buttons |= KBD_STATE(lstick_btn) << 12;
    state->buttons |= KBD_STATE(rstick_btn) << 13;
    state->buttons |= KBD_STATE(guide) << 14;

    if (KBD_STATE(lstick_up))
        state->axis[CONTROLLER_AXIS_LSTICK_Y] = 32767;
    if (KBD_STATE(lstick_left))
        state->axis[CONTROLLER_AXIS_LSTICK_X] = -32768;
    if (KBD_STATE(lstick_right))
        state->axis[CONTROLLER_AXIS_LSTICK_X] = 32767;
    if (KBD_STATE(lstick_down))
        state->axis[CONTROLLER_AXIS_LSTICK_Y] = -32768;
    if (KBD_STATE(ltrigger))
        state->axis[CONTROLLER_AXIS_LTRIG] = 32767;

    if (KBD_STATE(rstick_up))
        state->axis[CONTROLLER_AXIS_RSTICK_Y] = 32767;
    if (KBD_STATE(rstick_left))
        state->axis[CONTROLLER_AXIS_RSTICK_X] = -32768;
    if (KBD_STATE(rstick_right))
        state->axis[CONTROLLER_AXIS_RSTICK_X] = 32767;
    if (KBD_STATE(rstick_down))
        state->axis[CONTROLLER_AXIS_RSTICK_Y] = -32768;
    if (KBD_STATE(rtrigger))
        state->axis[CONTROLLER_AXIS_RTRIG] = 32767;

#undef KBD_STATE
}

void xemu_input_update_sdl_controller_state(ControllerState *state)
{
    state->buttons = 0;
    memset(state->axis, 0, sizeof(state->axis));

#define SDL_MASK_BUTTON(state, btn, idx)                  \
    (SDL_GameControllerGetButton(                         \
         (state)->sdl_gamecontroller,                     \
         (state)->controller_map->controller_mapping.btn) \
     << idx)

    state->buttons |= SDL_MASK_BUTTON(state, a, 0);
    state->buttons |= SDL_MASK_BUTTON(state, b, 1);
    state->buttons |= SDL_MASK_BUTTON(state, x, 2);
    state->buttons |= SDL_MASK_BUTTON(state, y, 3);
    state->buttons |= SDL_MASK_BUTTON(state, dpad_left, 4);
    state->buttons |= SDL_MASK_BUTTON(state, dpad_up, 5);
    state->buttons |= SDL_MASK_BUTTON(state, dpad_right, 6);
    state->buttons |= SDL_MASK_BUTTON(state, dpad_down, 7);
    state->buttons |= SDL_MASK_BUTTON(state, back, 8);
    state->buttons |= SDL_MASK_BUTTON(state, start, 9);
    state->buttons |= SDL_MASK_BUTTON(state, lshoulder, 10);
    state->buttons |= SDL_MASK_BUTTON(state, rshoulder, 11);
    state->buttons |= SDL_MASK_BUTTON(state, lstick_btn, 12);
    state->buttons |= SDL_MASK_BUTTON(state, rstick_btn, 13);
    state->buttons |= SDL_MASK_BUTTON(state, guide, 14);

#undef SDL_MASK_BUTTON

#define SDL_GET_AXIS(state, axis)    \
    SDL_GameControllerGetAxis(       \
        (state)->sdl_gamecontroller, \
        (state)->controller_map->controller_mapping.axis)

    state->axis[0] = SDL_GET_AXIS(state, axis_trigger_left);
    state->axis[1] = SDL_GET_AXIS(state, axis_trigger_right);
    state->axis[2] = SDL_GET_AXIS(state, axis_left_x);
    state->axis[3] = SDL_GET_AXIS(state, axis_left_y);
    state->axis[4] = SDL_GET_AXIS(state, axis_right_x);
    state->axis[5] = SDL_GET_AXIS(state, axis_right_y);

#undef SDL_GET_AXIS

// FIXME: Check range
#define INVERT_AXIS(controller_axis) \
    state->axis[controller_axis] = -1 - state->axis[controller_axis]

    if (state->controller_map->controller_mapping.invert_axis_left_x) {
        INVERT_AXIS(CONTROLLER_AXIS_LSTICK_X);
    }

    if (!state->controller_map->controller_mapping.invert_axis_left_y) {
        INVERT_AXIS(CONTROLLER_AXIS_LSTICK_Y);
    }

    if (state->controller_map->controller_mapping.invert_axis_right_x) {
        INVERT_AXIS(CONTROLLER_AXIS_RSTICK_X);
    }

    if (!state->controller_map->controller_mapping.invert_axis_right_y) {
        INVERT_AXIS(CONTROLLER_AXIS_RSTICK_Y);
    }

#undef INVERT_AXIS

    // xemu_input_print_controller_state(state);
}

void xemu_input_update_rumble(ControllerState *state)
{
    if (state->type != INPUT_DEVICE_SDL_GAMECONTROLLER) {
        return;
    }

    if (!state->controller_map->enable_rumble) {
        return;
    }

    int64_t now = qemu_clock_get_us(QEMU_CLOCK_REALTIME);
    if (ABS(now - state->last_rumble_updated_ts) <
        XEMU_INPUT_MIN_RUMBLE_UPDATE_INTERVAL_US) {
        return;
    }

    SDL_GameControllerRumble(state->sdl_gamecontroller, state->rumble_l, state->rumble_r, 250);
    state->last_rumble_updated_ts = qemu_clock_get_us(QEMU_CLOCK_REALTIME);
}

ControllerState *xemu_input_get_bound(int index)
{
    return bound_controllers[index];
}

void xemu_input_bind(int index, ControllerState *state, int save)
{
    // FIXME: Attempt to disable rumble when unbinding so it's not left
    // in rumble mode

    // Unbind existing controller
    if (bound_controllers[index]) {
        assert(bound_controllers[index]->device != NULL);
        Error *err = NULL;

        // Unbind any peripherals
        for (int i = 0; i < 2; i++) {
            if (bound_controllers[index]->peripherals[i]) {
                // If a peripheral was bound, unbind the peripheral
                if (bound_controllers[index]->peripheral_types[i] != PERIPHERAL_NONE)
                    xemu_input_unbind_peripheral(index, i);

                // Free up the XmuState and set the peripheral type to none
                g_free(bound_controllers[index]->peripherals[i]);
                bound_controllers[index]->peripherals[i] = NULL;
                bound_controllers[index]->peripheral_types[i] = PERIPHERAL_NONE;
            }
        }

        qdev_unplug((DeviceState *)bound_controllers[index]->device, &err);
        assert(err == NULL);

        bound_controllers[index]->bound = -1;
        bound_controllers[index]->device = NULL;
        bound_controllers[index] = NULL;
    }

    // Save this controller's GUID in settings for auto re-connect
    if (save) {
        char guid_buf[35] = { 0 };
        if (state) {
            if (state->type == INPUT_DEVICE_SDL_GAMECONTROLLER) {
                SDL_JoystickGetGUIDString(state->sdl_joystick_guid, guid_buf, sizeof(guid_buf));
            } else if (state->type == INPUT_DEVICE_SDL_KEYBOARD) {
                snprintf(guid_buf, sizeof(guid_buf), "keyboard");
            }
        }
        xemu_settings_set_string(port_index_to_settings_key_map[index], guid_buf);
        xemu_settings_set_string(port_index_to_driver_settings_key_map[index],
                                 bound_drivers[index]);
    }

    // Bind new controller
    if (state) {
        if (state->bound >= 0) {
            // Device was already bound to another port. Unbind it.
            xemu_input_bind(state->bound, NULL, 1);
        }

        bound_controllers[index] = state;
        bound_controllers[index]->bound = index;

        char *tmp;

        // Create controller's internal USB hub.
        QDict *usbhub_qdict = qdict_new();
        qdict_put_str(usbhub_qdict, "driver", "usb-hub");
        tmp = g_strdup_printf("1.%d", port_map[index]);
        qdict_put_str(usbhub_qdict, "port", tmp);
        qdict_put_int(usbhub_qdict, "ports", 3);
        QemuOpts *usbhub_opts = qemu_opts_from_qdict(qemu_find_opts("device"), usbhub_qdict, &error_abort);
        DeviceState *usbhub_dev = qdev_device_add(usbhub_opts, &error_abort);
        g_free(tmp);

        // Create XID controller. This is connected to Port 1 of the controller's internal USB Hub
        QDict *qdict = qdict_new();

        // Specify device driver
        qdict_put_str(qdict, "driver", bound_drivers[index]);

        // Specify device identifier
        static int id_counter = 0;
        tmp = g_strdup_printf("gamepad_%d", id_counter++);
        qdict_put_str(qdict, "id", tmp);
        g_free(tmp);

        // Specify index/port
        qdict_put_int(qdict, "index", index);
        tmp = g_strdup_printf("1.%d.1", port_map[index]);
        qdict_put_str(qdict, "port", tmp);
        g_free(tmp);

        // Create the device
        QemuOpts *opts = qemu_opts_from_qdict(qemu_find_opts("device"), qdict, &error_abort);
        DeviceState *dev = qdev_device_add(opts, &error_abort);
        assert(dev);

        // Unref for eventual cleanup
        qobject_unref(usbhub_qdict);
        object_unref(OBJECT(usbhub_dev));
        qobject_unref(qdict);
        object_unref(OBJECT(dev));

        state->device = usbhub_dev;
    }
}

static void xemu_input_unbind_xmu(int player_index, int expansion_slot_index)
{
    assert(player_index >= 0 && player_index < 4);
    assert(expansion_slot_index >= 0 && expansion_slot_index < 2);

    ControllerState *state = bound_controllers[player_index];
    if (state->peripheral_types[expansion_slot_index] != PERIPHERAL_XMU)
        return;

    XmuState *xmu = (XmuState *)state->peripherals[expansion_slot_index];
    if (xmu != NULL) {
        if (xmu->dev != NULL) {
            qdev_unplug((DeviceState *)xmu->dev, &error_abort);
            object_unref(OBJECT(xmu->dev));
            xmu->dev = NULL;
        }

        g_free((void *)xmu->filename);
        xmu->filename = NULL;
    }
}

bool xemu_input_bind_xmu(int player_index, int expansion_slot_index,
                         const char *filename, bool is_rebind)
{
    assert(player_index >= 0 && player_index < 4);
    assert(expansion_slot_index >= 0 && expansion_slot_index < 2);

    ControllerState *player = bound_controllers[player_index];
    enum peripheral_type peripheral_type =
        player->peripheral_types[expansion_slot_index];
    if (peripheral_type != PERIPHERAL_XMU)
        return false;

    XmuState *xmu = (XmuState *)player->peripherals[expansion_slot_index];

    // Unbind existing XMU
    if (xmu->dev != NULL) {
        xemu_input_unbind_xmu(player_index, expansion_slot_index);
    }

    if (filename == NULL)
        return false;

    // Look for any other XMUs that are using this file, and unbind them
    for (int player_i = 0; player_i < 4; player_i++) {
        ControllerState *state = bound_controllers[player_i];
        if (state != NULL) {
            for (int peripheral_i = 0; peripheral_i < 2; peripheral_i++) {
                if (state->peripheral_types[peripheral_i] == PERIPHERAL_XMU) {
                    XmuState *xmu_i =
                        (XmuState *)state->peripherals[peripheral_i];
                    assert(xmu_i);

                    if (xmu_i->filename != NULL &&
                        strcmp(xmu_i->filename, filename) == 0) {
                        char *buf =
                            g_strdup_printf("This XMU is already mounted on "
                                            "player %d slot %c\r\n",
                                            player_i + 1, 'A' + peripheral_i);
                        xemu_queue_notification(buf);
                        g_free(buf);
                        return false;
                    }
                }
            }
        }
    }

    xmu->filename = g_strdup(filename);

    const int xmu_map[2] = { 2, 3 };
    char *tmp;

    static int id_counter = 0;
    tmp = g_strdup_printf("xmu_%d", id_counter++);

    // Add the file as a drive
    QDict *qdict1 = qdict_new();
    qdict_put_str(qdict1, "id", tmp);
    qdict_put_str(qdict1, "format", "raw");
    qdict_put_str(qdict1, "file", filename);

    QemuOpts *drvopts =
        qemu_opts_from_qdict(qemu_find_opts("drive"), qdict1, &error_abort);

    DriveInfo *dinfo = drive_new(drvopts, 0, &error_abort);
    assert(dinfo);

    // Create the usb-storage device
    QDict *qdict2 = qdict_new();

    // Specify device driver
    qdict_put_str(qdict2, "driver", "usb-storage");

    // Specify device identifier
    qdict_put_str(qdict2, "drive", tmp);
    g_free(tmp);

    // Specify index/port
    tmp = g_strdup_printf("1.%d.%d", port_map[player_index],
                          xmu_map[expansion_slot_index]);
    qdict_put_str(qdict2, "port", tmp);
    g_free(tmp);

    // Create the device
    QemuOpts *opts =
        qemu_opts_from_qdict(qemu_find_opts("device"), qdict2, &error_abort);

    DeviceState *dev = qdev_device_add(opts, &error_abort);
    assert(dev);

    xmu->dev = (void *)dev;

    // Unref for eventual cleanup
    qobject_unref(qdict1);
    qobject_unref(qdict2);

    if (!is_rebind) {
        xemu_save_peripheral_settings(player_index, expansion_slot_index,
                                      peripheral_type, xmu->filename);
    }

    return true;
}

static void xemu_input_rebind_xmu(int port, int expansion_slot_index)
{
    enum peripheral_type peripheral_type =
        (enum peripheral_type)(*peripheral_types_settings_map[port][expansion_slot_index]);

    // If peripheralType is out of range, change the settings for this
    // controller and peripheral port to default
    if (peripheral_type < PERIPHERAL_NONE ||
        peripheral_type >= PERIPHERAL_TYPE_COUNT) {
        xemu_save_peripheral_settings(port, expansion_slot_index, PERIPHERAL_NONE, NULL);
        peripheral_type = PERIPHERAL_NONE;
        return;
    }

    const char *param = *peripheral_params_settings_map[port][expansion_slot_index];

    if (peripheral_type == PERIPHERAL_XMU) {
        if (param != NULL && strlen(param) > 0) {
            // This is an XMU and needs to be bound to this controller
            if (qemu_access(param, R_OK | W_OK) == 0) {
                bound_controllers[port]->peripheral_types[expansion_slot_index] =
                    peripheral_type;
                bound_controllers[port]->peripherals[expansion_slot_index] =
                    g_malloc(sizeof(XmuState));
                memset(bound_controllers[port]->peripherals[expansion_slot_index], 0,
                        sizeof(XmuState));
                bool did_bind = xemu_input_bind_xmu(port, expansion_slot_index, param, true);
                if (did_bind) {
                    char *buf =
                        g_strdup_printf("Connected Memory Unit %s to Player %d Expansion Slot %c",
                                        param, port + 1, 'A' + expansion_slot_index);
                    xemu_queue_notification(buf);
                    g_free(buf);
                }
            } else {
                char *buf =
                    g_strdup_printf("Unable to bind Memory Unit at %s to Player %d Expansion Slot %c",
                                    param, port + 1, 'A' + expansion_slot_index);
                xemu_queue_error_message(buf);
                g_free(buf);
            }
        }
    }
}

static void xemu_input_unbind_xblc(int player_index)
{
    const int expansion_slot_index = 0;
    assert(player_index >= 0 && player_index < 4);
    
    ControllerState *state = bound_controllers[player_index];
    if(state == NULL)
        return;
    if (state->peripheral_types[expansion_slot_index] != PERIPHERAL_XBLC)
        return;

    XblcState *xblc = (XblcState *)state->peripherals[expansion_slot_index];
    if (xblc != NULL) {
        if (xblc->dev != NULL) {
            qdev_unplug((DeviceState *)xblc->dev, &error_abort);
            object_unref(OBJECT(xblc->dev));
            xblc->dev = NULL;
        }

        g_free((void *)xblc->output_device_name);
        g_free((void *)xblc->input_device_name);
        xblc->output_device_name = NULL;
        xblc->input_device_name = NULL;
    }
}

bool xemu_input_bind_xblc(int player_index, const char *output_device, 
                          const char *input_device, bool is_rebind)
{
    // Xbox Live Communicator is keyed such that it can only go into expansion slot 0
    DPRINTF("Connecting Xbox Live Communicator Headset\n");
    DPRINTF("XBLC Output Device: %s\n", output_device);
    DPRINTF("XBLC Input Device: %s\n", input_device);

    assert(player_index >= 0 && player_index < 4);

    ControllerState *player = bound_controllers[player_index];
    if(player == NULL)
        return false;
    enum peripheral_type peripheral_type =
        player->peripheral_types[0];
    if (peripheral_type != PERIPHERAL_XBLC)
        return false;

    XblcState *xblc = (XblcState *)player->peripherals[0];
    
    // Unbind existing XBLC
    if (xblc->dev != NULL) {
        xemu_input_unbind_xblc(player_index);
    }

    // Look for any other XBLCs that are using these devices
    for (int player_i = 0; player_i < 4; player_i++) {
        ControllerState *state = bound_controllers[player_i];
        if (state != NULL) {
            if (state->peripheral_types[0] == PERIPHERAL_XBLC) {
                XblcState *xblc_i =
                    (XblcState *)state->peripherals[0];
                assert(xblc_i);

                if(xblc_i->dev != NULL) {
                    bool already_bound = false;

                    if (!((xblc_i->output_device_name == NULL) ^ (output_device == NULL))) {
                        if(output_device ==NULL)
                            already_bound = true;
                        else
                            already_bound = strcmp(xblc_i->output_device_name, output_device) == 0;
                    }

                    if (already_bound) {
                        if(output_device == NULL)
                            output_device = "Default";
                        char *buf =
                            g_strdup_printf("Output Device %s is already mounted on "
                                            "player %d slot %c\r\n", output_device,
                                            player_i + 1, 'A');
                        xemu_queue_notification(buf);
                        g_free(buf);
                        return false;
                    }

                    already_bound = false;

                    if (!((xblc_i->input_device_name == NULL) ^ (input_device == NULL))) {
                        if(input_device == NULL)
                            already_bound = true;
                        else
                            already_bound = strcmp(xblc_i->input_device_name, input_device) == 0;
                    }

                    if (already_bound) {
                        char *buf =
                            g_strdup_printf("Input Device %s is already mounted on "
                                            "player %d slot %c\r\n", input_device,
                                            player_i + 1, 'A');
                        xemu_queue_notification(buf);
                        g_free(buf);
                        return false;
                    }
                }
            }
        }
    }

    if(xblc->input_device_name != NULL)
        g_free((void*)xblc->input_device_name);
    if(input_device == NULL)
        xblc->input_device_name = NULL;
    else
        xblc->input_device_name = g_strdup(input_device);

    if(xblc->output_device_name != NULL)
        g_free((void*)xblc->output_device_name);
    if(output_device == NULL)
        xblc->output_device_name = NULL;
    else
        xblc->output_device_name = g_strdup(output_device);

    char *tmp;

    static int id_counter = 0;
    tmp = g_strdup_printf("xblc_%d", id_counter++);

    // Create the usb-storage device
    QDict *qdict = qdict_new();

    // Specify device driver
    qdict_put_str(qdict, "driver", "usb-xblc");

    // Specify index/port
    tmp = g_strdup_printf("1.%d.2", port_map[player_index]);
    qdict_put_str(qdict, "port", tmp);
    g_free(tmp);

    // Create the device
    QemuOpts *opts =
        qemu_opts_from_qdict(qemu_find_opts("device"), qdict, &error_abort);

    DeviceState *dev = qdev_device_add(opts, &error_abort);
    assert(dev);

    xblc->dev = (void *)dev;
    xblc_audio_stream_set_output_volume(xblc->dev, xblc->output_device_volume);
    xblc_audio_stream_set_input_volume(xblc->dev, xblc->input_device_volume);

    // Unref for eventual cleanup
    qobject_unref(qdict);

    if (!is_rebind) {
        xemu_input_save_xblc_settings(player_index, xblc);
    }

    return true;
}

static void xemu_input_rebind_xblc(int port)
{
    enum peripheral_type peripheral_type =
        (enum peripheral_type)(*peripheral_types_settings_map[port][0]);

    // If peripheralType is out of range, change the settings for this
    // controller and peripheral port to default
    if (peripheral_type < PERIPHERAL_NONE ||
        peripheral_type >= PERIPHERAL_TYPE_COUNT) {
        xemu_save_peripheral_settings(port, 0, PERIPHERAL_NONE, NULL);
        peripheral_type = PERIPHERAL_NONE;
        return;
    }

    if (peripheral_type == PERIPHERAL_XBLC) {
        bound_controllers[port]->peripheral_types[0] = peripheral_type;
        bound_controllers[port]->peripherals[0] = xemu_input_load_xblc_settings(port);
        XblcState *xblc = (XblcState*)bound_controllers[port]->peripherals[0];

        char *output_temp = xblc->output_device_name == NULL ? NULL : g_strdup(xblc->output_device_name);
        char *input_temp = xblc->input_device_name == NULL ? NULL : g_strdup(xblc->input_device_name);

        bool did_bind = xemu_input_bind_xblc(port, output_temp, input_temp, true);
        if (did_bind) {
            char *buf =
                g_strdup_printf("Connected Xbox Live Communicator Headset to Player %d Expansion Slot A",
                                port + 1);
            xemu_queue_notification(buf);
            g_free(buf);
        }

        if(output_temp != NULL)
            g_free(output_temp);
        if(input_temp != NULL)
            g_free(input_temp);
    }
}

void xemu_input_unbind_peripheral(int player_index, int expansion_slot_index)
{
    ControllerState *state = bound_controllers[player_index];
    if(state != NULL)
    {
        switch(state->peripheral_types[expansion_slot_index])
        {
            case PERIPHERAL_XMU:
                xemu_input_unbind_xmu(player_index, expansion_slot_index);
                break;
            case PERIPHERAL_XBLC:
                assert(player_index == 0);
                xemu_input_unbind_xblc(player_index);
                break;
            case PERIPHERAL_NONE:
                break;
            default:
                assert(false);
        }
    }
}

void xemu_input_rebind_peripherals(int port)
{
    for (int i = 0; i < 2; i++) {
        enum peripheral_type peripheral_type =
            (enum peripheral_type)(*peripheral_types_settings_map[port][i]);

        switch(peripheral_type)
        {
            case PERIPHERAL_XMU:
                xemu_input_rebind_xmu(port, i);
                break;
            case PERIPHERAL_XBLC:
                if(i != 0) {
                    // An Xbox Live Communicator Headset cannot be plugged into Expansion Slot B
                    xemu_save_peripheral_settings(port, i, PERIPHERAL_NONE, NULL);
                    continue;
                }
                xemu_input_rebind_xblc(port);
                break;
            default:
                continue;
        }
    }
}

void xemu_input_set_test_mode(int enabled)
{
    test_mode = enabled;
}

int xemu_input_get_test_mode(void)
{
    return test_mode;
}

void xemu_input_reset_input_mapping(ControllerState *state)
{
    if (state->type == INPUT_DEVICE_SDL_GAMECONTROLLER) {
        xemu_input_bindings_reload_controller_map(state, /*reset_to_default=*/true);
    } else if (state->type == INPUT_DEVICE_SDL_KEYBOARD) {
        xemu_settings_reset_keyboard_mapping();
    }
}<|MERGE_RESOLUTION|>--- conflicted
+++ resolved
@@ -130,7 +130,6 @@
       &g_config.input.peripherals.port4.peripheral_param_1 }
 };
 
-<<<<<<< HEAD
 static const char **xblc_input_device_map[4] = {
     &g_config.input.peripherals.port1.xblc1_settings.input_device_name,
     &g_config.input.peripherals.port2.xblc2_settings.input_device_name,
@@ -159,8 +158,6 @@
     &g_config.input.peripherals.port4.xblc4_settings.output_device_volume,
 };
 
-static int sdl_kbd_scancode_map[25];
-=======
 int *g_keyboard_scancode_map[25] = {
     &g_config.input.keyboard_controller_scancode_map.a,
     &g_config.input.keyboard_controller_scancode_map.b,
@@ -245,7 +242,6 @@
 
 #undef CHECK_RESET_AXIS
 }
->>>>>>> e8b69b67
 
 static const char *get_bound_driver(int port)
 {
