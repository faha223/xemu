--- conflicted
+++ resolved
@@ -825,12 +825,7 @@
 {
     assert(player_index >= 0 && player_index < 4);
     assert(peripheral_port_index >= 0 && peripheral_port_index < 2);
-
-<<<<<<< HEAD
-=======
-    fprintf(stderr, "xemu_input_bind_xmu\r\n");
-
->>>>>>> 34ee18e5
+    
     ControllerState *player = bound_controllers[player_index];
     enum peripheral_type peripheralType = player->PeripheralTypes[peripheral_port_index];
     if(peripheralType != PERIPHERAL_XMU)
@@ -856,16 +851,10 @@
                     assert(xmu_i);
 
                     if(xmu_i->filename != NULL && strcmp(xmu_i->filename, filename) == 0) {
-<<<<<<< HEAD
                         char buf[128];
                         snprintf(buf, sizeof(buf), "This XMU is already mounted on player %d slot %c\r\n", player_i+1, 'A' + peripheral_i);
                         xemu_queue_notification(buf);
                         return;
-=======
-                        fprintf(stderr, "This XMU is already mounted on player %d slot %c\r\n", player_i+1, 'A' + peripheral_i);
-                        return;
-                        //xemu_input_unbind_xmu(player_i, peripheral_i);
->>>>>>> 34ee18e5
                     }
                 }
             }
@@ -889,12 +878,6 @@
 
     QemuOpts *drvopts = qemu_opts_from_qdict(qemu_find_opts("drive"), qdict1, &error_abort);
 
-<<<<<<< HEAD
-=======
-    printf("Adding Drive. Options:\r\n");
-    qemu_opts_print(drvopts, "\r\n");
-
->>>>>>> 34ee18e5
     xmu->dinfo = drive_new(drvopts, 0, &error_abort);
     assert(xmu->dinfo);
 
@@ -916,12 +899,6 @@
     // Create the device
     QemuOpts *opts = qemu_opts_from_qdict(qemu_find_opts("device"), qdict2, &error_abort);
 
-<<<<<<< HEAD
-=======
-    printf("Adding Device. Options:\r\n");
-    qemu_opts_print(opts, "\r\n");
-
->>>>>>> 34ee18e5
     DeviceState *dev = qdev_device_add(opts, &error_abort);
     assert(dev);
 
@@ -930,11 +907,7 @@
     // Unref for eventual cleanup
     qobject_unref(qdict1);
     qobject_unref(qdict2);
-<<<<<<< HEAD
-
     xemu_save_peripheral_settings(player_index, peripheral_port_index, player->PeripheralTypes[peripheral_port_index], xmu->filename);
-=======
->>>>>>> 34ee18e5
 }
 
 void xemu_input_unbind_xmu(int player_index, int peripheral_port_index)
@@ -953,11 +926,6 @@
             qdev_unplug((DeviceState*)xmu->dev, &error_abort);
             object_unref(OBJECT(xmu->dev));
             xmu->dev = NULL;
-<<<<<<< HEAD
-=======
-
-            // TODO: drive_del(?)
->>>>>>> 34ee18e5
         }
 
         if(xmu->filename != NULL) {
