--- conflicted
+++ resolved
@@ -19,29 +19,18 @@
     m_buttons = 0;
     int16_t axis[CONTROLLER_AXIS__COUNT] = {0};
 
-<<<<<<< HEAD
-    ControllerState *iter;
-    QTAILQ_FOREACH(iter, &available_controllers, entry) {
-        if (iter->type != INPUT_DEVICE_SDL_GAMECONTROLLER) continue;
-        m_buttons |= iter->gp.buttons;
-        // We simply take any axis that is >10 % activation
-        for (int i = 0; i < CONTROLLER_AXIS__COUNT; i++) {
-            if ((iter->gp.axis[i] > 3276) || (iter->gp.axis[i] < -3276)) {
-                axis[i] = iter->gp.axis[i];
-=======
     // If we are rebinding a controller, prevent navigation
     if (!g_main_menu.IsInputRebinding()) {
         ControllerState *iter;
         QTAILQ_FOREACH (iter, &available_controllers, entry) {
             if (iter->type != INPUT_DEVICE_SDL_GAMECONTROLLER)
                 continue;
-            m_buttons |= iter->buttons;
+            m_buttons |= iter->gp.buttons;
             // We simply take any axis that is >10 % activation
             for (int i = 0; i < CONTROLLER_AXIS__COUNT; i++) {
-                if ((iter->axis[i] > 3276) || (iter->axis[i] < -3276)) {
-                    axis[i] = iter->axis[i];
+                if ((iter->gp.axis[i] > 3276) || (iter->gp.axis[i] < -3276)) {
+                    axis[i] = iter->gp.axis[i];
                 }
->>>>>>> e8b69b67
             }
         }
     }
