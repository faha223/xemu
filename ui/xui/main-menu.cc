//
// xemu User Interface
//
// Copyright (C) 2020-2022 Matt Borgerson
//
// This program is free software; you can redistribute it and/or modify
// it under the terms of the GNU General Public License as published by
// the Free Software Foundation; either version 2 of the License, or
// (at your option) any later version.
//
// This program is distributed in the hope that it will be useful,
// but WITHOUT ANY WARRANTY; without even the implied warranty of
// MERCHANTABILITY or FITNESS FOR A PARTICULAR PURPOSE.  See the
// GNU General Public License for more details.
//
// You should have received a copy of the GNU General Public License
// along with this program.  If not, see <http://www.gnu.org/licenses/>.
//
#include "common.hh"
#include "scene-manager.hh"
#include "widgets.hh"
#include "main-menu.hh"
#include "font-manager.hh"
#include "input-manager.hh"
#include "snapshot-manager.hh"
#include "viewport-manager.hh"
#include "xemu-hud.h"
#include "misc.hh"
#include "gl-helpers.hh"
#include "reporting.hh"
#include "qapi/error.h"
#include "actions.hh"

#include "../xemu-input.h"
#include "../xemu-notifications.h"
#include "../xemu-settings.h"
#include "../xemu-monitor.h"
#include "../xemu-version.h"
#include "../xemu-net.h"
#include "../xemu-os-utils.h"
#include "../xemu-xbe.h"

#include "../thirdparty/fatx/fatx.h"

#define DEFAULT_XMU_SIZE 8388608

MainMenuScene g_main_menu;

MainMenuTabView::~MainMenuTabView() {}
void MainMenuTabView::Draw() {}

void MainMenuGeneralView::Draw()
{
#if defined(_WIN32)
    SectionTitle("Updates");
    Toggle("Check for updates", &g_config.general.updates.check,
           "Check for updates whenever xemu is opened");
#endif

#if defined(__x86_64__)
    SectionTitle("Performance");
    Toggle("Hard FPU emulation", &g_config.perf.hard_fpu,
           "Use hardware-accelerated floating point emulation (requires restart)");
#endif

    Toggle("Cache shaders to disk", &g_config.perf.cache_shaders,
           "Reduce stutter in games by caching previously generated shaders");

    SectionTitle("Miscellaneous");
    Toggle("Skip startup animation", &g_config.general.skip_boot_anim,
           "Skip the full Xbox boot animation sequence");
    FilePicker("Screenshot output directory", &g_config.general.screenshot_dir,
               NULL, true);
    // toggle("Throttle DVD/HDD speeds", &g_config.general.throttle_io,
    //        "Limit DVD/HDD throughput to approximate Xbox load times");
}

void MainMenuInputView::Draw()
{
    SectionTitle("Controllers");
    ImGui::PushFont(g_font_mgr.m_menu_font_small);

    static int active = 0;

    // Output dimensions of texture
    float t_w = 512, t_h = 512;
    // Dimensions of (port+label)s
    float b_x = 0, b_x_stride = 100, b_y = 400;
    float b_w = 68, b_h = 81;
    // Dimensions of controller (rendered at origin)
    float controller_width  = 477.0f;
    float controller_height = 395.0f;
    // Dimensions of XMU
    float xmu_x = 0, xmu_x_stride = 256, xmu_y = 0;
    float xmu_w = 256, xmu_h = 256;

    // Setup rendering to fbo for controller and port images
    controller_fbo->Target();
    ImTextureID id = (ImTextureID)(intptr_t)controller_fbo->Texture();

    //
    // Render buttons with icons of the Xbox style port sockets with
    // circular numbers above them. These buttons can be activated to
    // configure the associated port, like a tabbed interface.
    //
    ImVec4 color_active(0.50, 0.86, 0.54, 0.12);
    ImVec4 color_inactive(0, 0, 0, 0);

    // Begin a 4-column layout to render the ports
    ImGui::PushStyleVar(ImGuiStyleVar_ItemSpacing,
                        g_viewport_mgr.Scale(ImVec2(0, 12)));
    ImGui::Columns(4, "mixed", false);

    const int port_padding = 8;
    for (int i = 0; i < 4; i++) {
        bool is_selected = (i == active);
        bool port_is_bound = (xemu_input_get_bound(i) != NULL);

        // Set an X offset to center the image button within the column
        ImGui::SetCursorPosX(
            ImGui::GetCursorPosX() +
            (int)((ImGui::GetColumnWidth() - b_w * g_viewport_mgr.m_scale -
                   2 * port_padding * g_viewport_mgr.m_scale) /
                  2));

        // We are using the same texture for all buttons, but ImageButton
        // uses the texture as a unique ID. Push a new ID now to resolve
        // the conflict.
        ImGui::PushID(i);
        float x = b_x + i * b_x_stride;
        ImGui::PushStyleColor(ImGuiCol_Button,
                              is_selected ? color_active : color_inactive);
        ImGui::PushStyleVar(ImGuiStyleVar_FramePadding,
                            g_viewport_mgr.Scale(ImVec2(port_padding, port_padding)));
        bool activated = ImGui::ImageButton(
            "port_image_button",
            id,
            ImVec2(b_w * g_viewport_mgr.m_scale, b_h * g_viewport_mgr.m_scale),
            ImVec2(x / t_w, (b_y + b_h) / t_h),
            ImVec2((x + b_w) / t_w, b_y / t_h));
        ImGui::PopStyleVar();
        ImGui::PopStyleColor();

        if (activated) {
            active = i;
        }

        uint32_t port_color = 0xafafafff;
        bool is_hovered = ImGui::IsItemHovered();
        if (is_hovered) {
            port_color = 0xffffffff;
        } else if (is_selected || port_is_bound) {
            port_color = 0x81dc8a00;
        }

        RenderControllerPort(x, b_y, i, port_color);

        ImGui::PopID();
        ImGui::NextColumn();
    }
    ImGui::PopStyleVar(); // ItemSpacing
    ImGui::Columns(1);

    //
    // Render device driver combo
    //

    // List available device drivers
    const char *driver = bound_drivers[active];

    if (strcmp(driver, DRIVER_DUKE) == 0)
        driver = DRIVER_DUKE_DISPLAY_NAME;
    else if (strcmp(driver, DRIVER_S) == 0)
        driver = DRIVER_S_DISPLAY_NAME;
<<<<<<< HEAD
    else if (strcmp(driver, DRIVER_ARCADE_STICK) == 0)
        driver = DRIVER_ARCADE_STICK_DISPLAY_NAME;
=======

    ImGui::Columns(2, "", false);
    ImGui::SetColumnWidth(0, ImGui::GetWindowWidth()*0.25);

    ImGui::Text("Emulated Device");
    ImGui::SameLine(0, 0);
    ImGui::NextColumn();
>>>>>>> e817cd59

    ImGui::SetNextItemWidth(-FLT_MIN);
    if (ImGui::BeginCombo("###InputDrivers", driver,
                          ImGuiComboFlags_NoArrowButton)) {
        const char *available_drivers[] = { DRIVER_DUKE, DRIVER_S, 
                                            DRIVER_ARCADE_STICK };
        const char *driver_display_names[] = {
            DRIVER_DUKE_DISPLAY_NAME, 
            DRIVER_S_DISPLAY_NAME, 
            DRIVER_ARCADE_STICK_DISPLAY_NAME
        };
        bool is_selected = false;
        int num_drivers = sizeof(driver_display_names) / sizeof(driver_display_names[0]);
        for (int i = 0; i < num_drivers; i++) {
            const char *iter = driver_display_names[i];
            is_selected = strcmp(driver, iter) == 0;
            ImGui::PushID(iter);
            if (ImGui::Selectable(iter, is_selected)) {
                for (int j = 0; j < num_drivers; j++) {
                    if (iter == driver_display_names[j])
                        bound_drivers[active] = available_drivers[j];
                }
                xemu_input_bind(active, bound_controllers[active], 1);
            }
            if (is_selected) {
                ImGui::SetItemDefaultFocus();
            }
            ImGui::PopID();
        }

        ImGui::EndCombo();
    }
    DrawComboChevron();

    ImGui::NextColumn();

    //
    // Render input device combo
    //

    ImGui::Text("Input Device");
    ImGui::SameLine(0, 0);
    ImGui::NextColumn();

    // List available input devices
    const char *not_connected = "Not Connected";
    ControllerState *bound_state = xemu_input_get_bound(active);

    // Get current controller name
    const char *name;
    if (bound_state == NULL) {
        name = not_connected;
    } else {
        name = bound_state->name;
    }

    ImGui::SetNextItemWidth(-FLT_MIN);
    if (ImGui::BeginCombo("###InputDevices", name, ImGuiComboFlags_NoArrowButton))
    {
        // Handle "Not connected"
        bool is_selected = bound_state == NULL;
        if (ImGui::Selectable(not_connected, is_selected)) {
            xemu_input_bind(active, NULL, 1);
            bound_state = NULL;
        }
        if (is_selected) {
            ImGui::SetItemDefaultFocus();
        }

        // Handle all available input devices
        ControllerState *iter;
        QTAILQ_FOREACH(iter, &available_controllers, entry) {
            is_selected = bound_state == iter;
            ImGui::PushID(iter);
            const char *selectable_label = iter->name;
            char buf[128];
            if (iter->bound >= 0) {
                snprintf(buf, sizeof(buf), "%s (Port %d)", iter->name, iter->bound+1);
                selectable_label = buf;
            }
            if (ImGui::Selectable(selectable_label, is_selected)) {
                xemu_input_bind(active, iter, 1);

                // FIXME: We want to bind the XMU here, but we can't because we
                // just unbound it and we need to wait for Qemu to release the
                // file

                // If we previously had no controller connected, we can rebind
                // the XMU
                if (bound_state == NULL)
                    xemu_input_rebind_xmu(active);

                bound_state = iter;
            }
            if (is_selected) {
                ImGui::SetItemDefaultFocus();
            }
            ImGui::PopID();
        }

        ImGui::EndCombo();
    }
    DrawComboChevron();

    ImGui::Columns(1);

    //
    // Add a separator between input selection and controller graphic
    //
    ImGui::Dummy(ImVec2(0.0f, ImGui::GetStyle().WindowPadding.y / 2));

    //
    // Render controller image
    //
    bool device_selected = false;

    if (bound_state) {
        device_selected = true;
        RenderController(0, 0, 0x81dc8a00, 0x0f0f0f00, bound_state);
    } else {
        static ControllerState state = { 0 };
        RenderController(0, 0, 0x1f1f1f00, 0x0f0f0f00, &state);
    }

    ImVec2 cur = ImGui::GetCursorPos();

    ImVec2 controller_display_size;
    if (ImGui::GetContentRegionMax().x < controller_width*g_viewport_mgr.m_scale) {
        controller_display_size.x = ImGui::GetContentRegionMax().x;
        controller_display_size.y =
            controller_display_size.x * controller_height / controller_width;
    } else {
        controller_display_size =
            ImVec2(controller_width * g_viewport_mgr.m_scale,
                   controller_height * g_viewport_mgr.m_scale);
    }

    ImGui::SetCursorPosX(
        ImGui::GetCursorPosX() +
        (int)((ImGui::GetColumnWidth() - controller_display_size.x) / 2.0));

    ImGui::Image(id,
        controller_display_size,
        ImVec2(0, controller_height/t_h),
        ImVec2(controller_width/t_w, 0));
    ImVec2 pos = ImGui::GetCursorPos();
    if (!device_selected) {
        const char *msg = "Please select an available input device";
        ImVec2 dim = ImGui::CalcTextSize(msg);
        ImGui::SetCursorPosX(cur.x + (controller_display_size.x-dim.x)/2);
        ImGui::SetCursorPosY(cur.y + (controller_display_size.y-dim.y)/2);
        ImGui::Text("%s", msg);
    }

    controller_fbo->Restore();

    ImGui::PopFont();
    ImGui::SetCursorPos(pos);

    if (bound_state) {
        SectionTitle("Expansion Slots");
        // Begin a 2-column layout to render the expansion slots
        ImGui::PushStyleVar(ImGuiStyleVar_ItemSpacing,
                            g_viewport_mgr.Scale(ImVec2(0, 12)));
        ImGui::Columns(2, "mixed", false);

        xmu_fbo->Target();
        id = (ImTextureID)(intptr_t)xmu_fbo->Texture();

        const char *img_file_filters = ".img Files\0*.img\0All Files\0*.*\0";
        const char *comboLabels[2] = { "###ExpansionSlotA",
                                       "###ExpansionSlotB" };
        for (int i = 0; i < 2; i++) {
            // Display a combo box to allow the user to choose the type of
            // peripheral they want to use
            enum peripheral_type selected_type =
                bound_state->peripheral_types[i];
            const char *peripheral_type_names[2] = { "None", "Memory Unit" };
            const char *selected_peripheral_type =
                peripheral_type_names[selected_type];
            ImGui::SetNextItemWidth(-FLT_MIN);
            if (ImGui::BeginCombo(comboLabels[i], selected_peripheral_type,
                                  ImGuiComboFlags_NoArrowButton)) {
                // Handle all available peripheral types
                for (int j = 0; j < 2; j++) {
                    bool is_selected = selected_type == j;
                    ImGui::PushID(j);
                    const char *selectable_label = peripheral_type_names[j];

                    if (ImGui::Selectable(selectable_label, is_selected)) {
                        // Free any existing peripheral
                        if (bound_state->peripherals[i] != NULL) {
                            if (bound_state->peripheral_types[i] ==
                                PERIPHERAL_XMU) {
                                // Another peripheral was already bound.
                                // Unplugging
                                xemu_input_unbind_xmu(active, i);
                            }

                            // Free the existing state
                            g_free((void *)bound_state->peripherals[i]);
                            bound_state->peripherals[i] = NULL;
                        }

                        // Change the peripheral type to the newly selected type
                        bound_state->peripheral_types[i] =
                            (enum peripheral_type)j;

                        // Allocate state for the new peripheral
                        if (j == PERIPHERAL_XMU) {
                            bound_state->peripherals[i] =
                                g_malloc(sizeof(XmuState));
                            memset(bound_state->peripherals[i], 0,
                                   sizeof(XmuState));
                        }

                        xemu_save_peripheral_settings(
                            active, i, bound_state->peripheral_types[i], NULL);
                    }

                    if (is_selected) {
                        ImGui::SetItemDefaultFocus();
                    }

                    ImGui::PopID();
                }

                ImGui::EndCombo();
            }
            DrawComboChevron();

            // Set an X offset to center the image button within the column
            ImGui::SetCursorPosX(
                ImGui::GetCursorPosX() +
                (int)((ImGui::GetColumnWidth() -
                       xmu_w * g_viewport_mgr.m_scale -
                       2 * port_padding * g_viewport_mgr.m_scale) /
                      2));

            selected_type = bound_state->peripheral_types[i];
            if (selected_type == PERIPHERAL_XMU) {
                float x = xmu_x + i * xmu_x_stride;
                float y = xmu_y;

                XmuState *xmu = (XmuState *)bound_state->peripherals[i];
                if (xmu->filename != NULL && strlen(xmu->filename) > 0) {
                    RenderXmu(x, y, 0x81dc8a00, 0x0f0f0f00);

                } else {
                    RenderXmu(x, y, 0x1f1f1f00, 0x0f0f0f00);
                }

                ImVec2 xmu_display_size;
                if (ImGui::GetContentRegionMax().x <
                    xmu_h * g_viewport_mgr.m_scale) {
                    xmu_display_size.x = ImGui::GetContentRegionMax().x / 2;
                    xmu_display_size.y = xmu_display_size.x * xmu_h / xmu_w;
                } else {
                    xmu_display_size = ImVec2(xmu_w * g_viewport_mgr.m_scale,
                                              xmu_h * g_viewport_mgr.m_scale);
                }

                ImGui::SetCursorPosX(
                    ImGui::GetCursorPosX() +
                    (int)((ImGui::GetColumnWidth() - xmu_display_size.x) /
                          2.0));

                ImGui::Image(id, xmu_display_size, ImVec2(0.5f * i, 1),
                             ImVec2(0.5f * (i + 1), 0));

                // Button to generate a new XMU
                ImGui::PushID(i);
                if (ImGui::Button("New Image", ImVec2(250, 0))) {
                    int flags = NOC_FILE_DIALOG_SAVE |
                                NOC_FILE_DIALOG_OVERWRITE_CONFIRMATION;
                    const char *new_path = PausedFileOpen(
                        flags, img_file_filters, NULL, "xmu.img");

                    if (new_path) {
                        if (create_fatx_image(new_path, DEFAULT_XMU_SIZE)) {
                            // XMU was created successfully. Bind it
                            xemu_input_bind_xmu(active, i, new_path, false);
                        } else {
                            // Show alert message
                            char *msg = g_strdup_printf(
                                "Unable to create XMU image at %s", new_path);
                            xemu_queue_error_message(msg);
                            g_free(msg);
                        }
                    }
                }

                const char *xmu_port_path = NULL;
                if (xmu->filename == NULL)
                    xmu_port_path = g_strdup("");
                else
                    xmu_port_path = g_strdup(xmu->filename);
                if (FilePicker("Image", &xmu_port_path, img_file_filters)) {
                    if (strlen(xmu_port_path) == 0) {
                        xemu_input_unbind_xmu(active, i);
                    } else {
                        xemu_input_bind_xmu(active, i, xmu_port_path, false);
                    }
                }
                g_free((void *)xmu_port_path);

                ImGui::PopID();
            }

            ImGui::NextColumn();
        }

        xmu_fbo->Restore();

        ImGui::PopStyleVar(); // ItemSpacing
        ImGui::Columns(1);
    }

    SectionTitle("Options");
    Toggle("Auto-bind controllers", &g_config.input.auto_bind,
           "Bind newly connected controllers to any open port");
    Toggle("Controller vibration", &g_config.input.allow_vibration,
           "Allows the controllers to vibrate");
    Toggle("Background controller input capture",
           &g_config.input.background_input_capture,
           "Capture even if window is unfocused (requires restart)");
}

void MainMenuDisplayView::Draw()
{
    SectionTitle("Renderer");
    ChevronCombo("Backend", &g_config.display.renderer,
                 "Null\0"
                 "OpenGL\0"
#ifdef CONFIG_VULKAN
                 "Vulkan\0"
#endif
                 ,
                 "Select desired renderer implementation");
    int rendering_scale = nv2a_get_surface_scale_factor() - 1;
    if (ChevronCombo("Internal resolution scale", &rendering_scale,
                     "1x\0"
                     "2x\0"
                     "3x\0"
                     "4x\0"
                     "5x\0"
                     "6x\0"
                     "7x\0"
                     "8x\0"
                     "9x\0"
                     "10x\0",
                     "Increase surface scaling factor for higher quality")) {
        nv2a_set_surface_scale_factor(rendering_scale+1);
    }

    SectionTitle("Window");
    bool fs = xemu_is_fullscreen();
    if (Toggle("Fullscreen", &fs, "Enable fullscreen now")) {
        xemu_toggle_fullscreen();
    }
    Toggle("Fullscreen on startup",
           &g_config.display.window.fullscreen_on_startup,
           "Start xemu in fullscreen when opened");
    if (ChevronCombo("Window size", &g_config.display.window.startup_size,
                     "Last Used\0"
                     "640x480\0"
                     "720x480\0"
                     "1280x720\0"
                     "1280x800\0"
                     "1280x960\0"
                     "1920x1080\0"
                     "2560x1440\0"
                     "2560x1600\0"
                     "2560x1920\0"
                     "3840x2160\0",
                     "Select preferred startup window size")) {
    }
    Toggle("Vertical refresh sync", &g_config.display.window.vsync,
           "Sync to screen vertical refresh to reduce tearing artifacts");

    SectionTitle("Interface");
    Toggle("Show main menu bar", &g_config.display.ui.show_menubar,
           "Show main menu bar when mouse is activated");
    Toggle("Show notifications", &g_config.display.ui.show_notifications,
           "Display notifications in upper-right corner");
    Toggle("Hide mouse cursor", &g_config.display.ui.hide_cursor,
           "Hide the mouse cursor when it is not moving");

    int ui_scale_idx;
    if (g_config.display.ui.auto_scale) {
        ui_scale_idx = 0;
    } else {
        ui_scale_idx = g_config.display.ui.scale;
        if (ui_scale_idx < 0) ui_scale_idx = 0;
        else if (ui_scale_idx > 2) ui_scale_idx = 2;
    }
    if (ChevronCombo("UI scale", &ui_scale_idx,
                     "Auto\0"
                     "1x\0"
                     "2x\0",
                     "Interface element scale")) {
        if (ui_scale_idx == 0) {
            g_config.display.ui.auto_scale = true;
        } else {
            g_config.display.ui.auto_scale = false;
            g_config.display.ui.scale = ui_scale_idx;
        }
    }
    Toggle("Animations", &g_config.display.ui.use_animations,
           "Enable xemu user interface animations");
    ChevronCombo("Display mode", &g_config.display.ui.fit,
                 "Center\0"
                 "Scale\0"
                 "Stretch\0",
                 "Select how the framebuffer should fit or scale into the window");
    ChevronCombo("Aspect ratio", &g_config.display.ui.aspect_ratio,
                 "Native\0"
                 "Auto (Default)\0"
                 "4:3\0"
                 "16:9\0",
                 "Select the displayed aspect ratio");
}

void MainMenuAudioView::Draw()
{
    SectionTitle("Volume");
    char buf[32];
    snprintf(buf, sizeof(buf), "Limit output volume (%d%%)",
             (int)(g_config.audio.volume_limit * 100));
    Slider("Output volume limit", &g_config.audio.volume_limit, buf);

    SectionTitle("Quality");
    Toggle("Real-time DSP processing", &g_config.audio.use_dsp,
           "Enable improved audio accuracy (experimental)");

}

NetworkInterface::NetworkInterface(pcap_if_t *pcap_desc, char *_friendlyname)
{
    m_pcap_name = pcap_desc->name;
    m_description = pcap_desc->description ?: pcap_desc->name;
    if (_friendlyname) {
        char *tmp =
            g_strdup_printf("%s (%s)", _friendlyname, m_description.c_str());
        m_friendly_name = tmp;
        g_free((gpointer)tmp);
    } else {
        m_friendly_name = m_description;
    }
}

NetworkInterfaceManager::NetworkInterfaceManager()
{
    m_current_iface = NULL;
    m_failed_to_load_lib = false;
}

void NetworkInterfaceManager::Refresh(void)
{
    pcap_if_t *alldevs, *iter;
    char err[PCAP_ERRBUF_SIZE];

    if (xemu_net_is_enabled()) {
        return;
    }

#if defined(_WIN32)
    if (pcap_load_library()) {
        m_failed_to_load_lib = true;
        return;
    }
#endif

    m_ifaces.clear();
    m_current_iface = NULL;

    if (pcap_findalldevs(&alldevs, err)) {
        return;
    }

    for (iter=alldevs; iter != NULL; iter=iter->next) {
#if defined(_WIN32)
        char *friendly_name = get_windows_interface_friendly_name(iter->name);
        m_ifaces.emplace_back(new NetworkInterface(iter, friendly_name));
        if (friendly_name) {
            g_free((gpointer)friendly_name);
        }
#else
        m_ifaces.emplace_back(new NetworkInterface(iter));
#endif
        if (!strcmp(g_config.net.pcap.netif, iter->name)) {
            m_current_iface = m_ifaces.back().get();
        }
    }

    pcap_freealldevs(alldevs);
}

void NetworkInterfaceManager::Select(NetworkInterface &iface)
{
    m_current_iface = &iface;
    xemu_settings_set_string(&g_config.net.pcap.netif,
                             iface.m_pcap_name.c_str());
}

bool NetworkInterfaceManager::IsCurrent(NetworkInterface &iface)
{
    return &iface == m_current_iface;
}

MainMenuNetworkView::MainMenuNetworkView()
{
    should_refresh = true;
}

void MainMenuNetworkView::Draw()
{
    SectionTitle("Adapter");
    bool enabled = xemu_net_is_enabled();
    g_config.net.enable = enabled;
    if (Toggle("Enable", &g_config.net.enable,
               enabled ? "Virtual network connected (disable to change network "
                         "settings)" :
                         "Connect virtual network cable to machine")) {
        if (enabled) {
            xemu_net_disable();
        } else {
            xemu_net_enable();
        }
    }

    bool appearing = ImGui::IsWindowAppearing();
    if (enabled) ImGui::BeginDisabled();
    if (ChevronCombo(
            "Attached to", &g_config.net.backend,
            "NAT\0"
            "UDP Tunnel\0"
            "Bridged Adapter\0",
            "Controls what the virtual network controller interfaces with")) {
        appearing = true;
    }
    SectionTitle("Options");
    switch (g_config.net.backend) {
    case CONFIG_NET_BACKEND_PCAP:
        DrawPcapOptions(appearing);
        break;
    case CONFIG_NET_BACKEND_NAT:
        DrawNatOptions(appearing);
        break;
    case CONFIG_NET_BACKEND_UDP:
        DrawUdpOptions(appearing);
        break;
    default: break;
    }
    if (enabled) ImGui::EndDisabled();
}

void MainMenuNetworkView::DrawPcapOptions(bool appearing)
{
    if (iface_mgr.get() == nullptr) {
        iface_mgr.reset(new NetworkInterfaceManager());
        iface_mgr->Refresh();
    }

    if (iface_mgr->m_failed_to_load_lib) {
#if defined(_WIN32)
        const char *msg = "npcap library could not be loaded.\n"
                          "To use this backend, please install npcap.";
        ImGui::Text("%s", msg);
        ImGui::Dummy(ImVec2(0,10*g_viewport_mgr.m_scale));
        ImGui::SetCursorPosX((ImGui::GetWindowWidth()-120*g_viewport_mgr.m_scale)/2);
        if (ImGui::Button("Install npcap", ImVec2(120*g_viewport_mgr.m_scale, 0))) {
            xemu_open_web_browser("https://nmap.org/npcap/");
        }
#endif
    } else {
        const char *selected_display_name =
            (iface_mgr->m_current_iface ?
                 iface_mgr->m_current_iface->m_friendly_name.c_str() :
                 g_config.net.pcap.netif);
        float combo_width = ImGui::GetColumnWidth();
        float combo_size_ratio = 0.5;
        combo_width *= combo_size_ratio;
        PrepareComboTitleDescription("Network interface",
                                     "Host network interface to bridge with",
                                     combo_size_ratio);
        ImGui::SetNextItemWidth(combo_width);
        ImGui::PushFont(g_font_mgr.m_menu_font_small);
        if (ImGui::BeginCombo("###network_iface", selected_display_name,
                              ImGuiComboFlags_NoArrowButton)) {
            if (should_refresh) {
                iface_mgr->Refresh();
                should_refresh = false;
            }

            int i = 0;
            for (auto &iface : iface_mgr->m_ifaces) {
                bool is_selected = iface_mgr->IsCurrent((*iface));
                ImGui::PushID(i++);
                if (ImGui::Selectable(iface->m_friendly_name.c_str(),
                                      is_selected)) {
                    iface_mgr->Select((*iface));
                }
                if (is_selected) ImGui::SetItemDefaultFocus();
                ImGui::PopID();
            }
            ImGui::EndCombo();
        } else {
            should_refresh = true;
        }
        ImGui::PopFont();
        DrawComboChevron();
    }
}

void MainMenuNetworkView::DrawNatOptions(bool appearing)
{
    static ImGuiTableFlags flags = ImGuiTableFlags_Borders | ImGuiTableFlags_RowBg;
    WidgetTitleDescriptionItem(
        "Port Forwarding",
        "Configure xemu to forward connections to guest on these ports");
    float p = ImGui::GetFrameHeight() * 0.3;
    ImGui::PushStyleVar(ImGuiStyleVar_CellPadding, ImVec2(p, p));
    if (ImGui::BeginTable("port_forward_tbl", 4, flags))
    {
        ImGui::TableSetupColumn("Host Port");
        ImGui::TableSetupColumn("Guest Port");
        ImGui::TableSetupColumn("Protocol");
        ImGui::TableSetupColumn("Action");
        ImGui::TableHeadersRow();

        for (unsigned int row = 0; row < g_config.net.nat.forward_ports_count; row++)
        {
            ImGui::TableNextRow();

            ImGui::TableSetColumnIndex(0);
            ImGui::Text("%d", g_config.net.nat.forward_ports[row].host);

            ImGui::TableSetColumnIndex(1);
            ImGui::Text("%d", g_config.net.nat.forward_ports[row].guest);

            ImGui::TableSetColumnIndex(2);
            switch (g_config.net.nat.forward_ports[row].protocol) {
            case CONFIG_NET_NAT_FORWARD_PORTS_PROTOCOL_TCP:
                ImGui::TextUnformatted("TCP"); break;
            case CONFIG_NET_NAT_FORWARD_PORTS_PROTOCOL_UDP:
                ImGui::TextUnformatted("UDP"); break;
            default: assert(0);
            }

            ImGui::TableSetColumnIndex(3);
            ImGui::PushID(row);
            if (ImGui::Button("Remove")) {
                remove_net_nat_forward_ports(row);
            }
            ImGui::PopID();
        }

        ImGui::TableNextRow();

        ImGui::TableSetColumnIndex(0);
        static char buf[8] = {"1234"};
        ImGui::SetNextItemWidth(ImGui::GetColumnWidth());
        ImGui::InputText("###hostport", buf, sizeof(buf));

        ImGui::TableSetColumnIndex(1);
        static char buf2[8] = {"1234"};
        ImGui::SetNextItemWidth(ImGui::GetColumnWidth());
        ImGui::InputText("###guestport", buf2, sizeof(buf2));

        ImGui::TableSetColumnIndex(2);
        static CONFIG_NET_NAT_FORWARD_PORTS_PROTOCOL protocol =
            CONFIG_NET_NAT_FORWARD_PORTS_PROTOCOL_TCP;
        assert(sizeof(protocol) >= sizeof(int));
        ImGui::SetNextItemWidth(ImGui::GetColumnWidth());
        ImGui::Combo("###protocol", &protocol, "TCP\0UDP\0");

        ImGui::TableSetColumnIndex(3);
        if (ImGui::Button("Add")) {
            int host, guest;
            if (sscanf(buf, "%d", &host) == 1 &&
                sscanf(buf2, "%d", &guest) == 1) {
                add_net_nat_forward_ports(host, guest, protocol);
            }
        }

        ImGui::EndTable();
    }
    ImGui::PopStyleVar();
}

void MainMenuNetworkView::DrawUdpOptions(bool appearing)
{
    if (appearing) {
        strncpy(remote_addr, g_config.net.udp.remote_addr,
                sizeof(remote_addr) - 1);
        strncpy(local_addr, g_config.net.udp.bind_addr, sizeof(local_addr) - 1);
    }

    float size_ratio = 0.5;
    float width = ImGui::GetColumnWidth() * size_ratio;
    ImGui::PushFont(g_font_mgr.m_menu_font_small);
    PrepareComboTitleDescription(
        "Remote Address",
        "Destination addr:port to forward packets to (1.2.3.4:9968)",
        size_ratio);
    ImGui::SetNextItemWidth(width);
    if (ImGui::InputText("###remote_host", remote_addr, sizeof(remote_addr))) {
        xemu_settings_set_string(&g_config.net.udp.remote_addr, remote_addr);
    }
    PrepareComboTitleDescription(
        "Bind Address", "Local addr:port to receive packets on (0.0.0.0:9968)",
        size_ratio);
    ImGui::SetNextItemWidth(width);
    if (ImGui::InputText("###local_host", local_addr, sizeof(local_addr))) {
        xemu_settings_set_string(&g_config.net.udp.bind_addr, local_addr);
    }
    ImGui::PopFont();
}

MainMenuSnapshotsView::MainMenuSnapshotsView() : MainMenuTabView()
{
    xemu_snapshots_mark_dirty();

    m_search_regex = NULL;
    m_current_title_id = 0;
}

MainMenuSnapshotsView::~MainMenuSnapshotsView()
{
    g_free(m_search_regex);
}

bool MainMenuSnapshotsView::BigSnapshotButton(QEMUSnapshotInfo *snapshot,
                                              XemuSnapshotData *data,
                                              int current_snapshot_binding)
{
    ImGuiStyle &style = ImGui::GetStyle();
    ImDrawList *draw_list = ImGui::GetWindowDrawList();

    ImGui::PushFont(g_font_mgr.m_menu_font_small);
    ImVec2 ts_sub = ImGui::CalcTextSize(snapshot->name);
    ImGui::PopFont();

    ImGui::PushStyleVar(ImGuiStyleVar_ButtonTextAlign, ImVec2(0, 0));
    ImGui::PushStyleVar(ImGuiStyleVar_FramePadding,
                        g_viewport_mgr.Scale(ImVec2(5, 5)));

    ImGui::PushFont(g_font_mgr.m_menu_font_medium);

    ImVec2 ts_title = ImGui::CalcTextSize(snapshot->name);
    ImVec2 thumbnail_size = g_viewport_mgr.Scale(
        ImVec2(XEMU_SNAPSHOT_THUMBNAIL_WIDTH, XEMU_SNAPSHOT_THUMBNAIL_HEIGHT));
    ImVec2 thumbnail_pos(style.FramePadding.x, style.FramePadding.y);
    ImVec2 name_pos(thumbnail_pos.x + thumbnail_size.x +
                        style.FramePadding.x * 2,
                    thumbnail_pos.y);
    ImVec2 title_pos(name_pos.x,
                     name_pos.y + ts_title.y + style.FramePadding.x);
    ImVec2 date_pos(name_pos.x,
                    title_pos.y + ts_title.y + style.FramePadding.x);
    ImVec2 binding_pos(name_pos.x,
                       date_pos.y + ts_title.y + style.FramePadding.x);
    ImVec2 button_size(-FLT_MIN,
                       fmax(thumbnail_size.y + style.FramePadding.y * 2,
                            ts_title.y + ts_sub.y + style.FramePadding.y * 3));

    bool load = ImGui::Button("###button", button_size);

    ImGui::PopFont();

    const ImVec2 p0 = ImGui::GetItemRectMin();
    const ImVec2 p1 = ImGui::GetItemRectMax();
    draw_list->PushClipRect(p0, p1, true);

    // Snapshot thumbnail
    GLuint thumbnail = data->gl_thumbnail ? data->gl_thumbnail : g_icon_tex;
    int thumbnail_width, thumbnail_height;
    glActiveTexture(GL_TEXTURE0);
    glBindTexture(GL_TEXTURE_2D, thumbnail);
    glGetTexLevelParameteriv(GL_TEXTURE_2D, 0, GL_TEXTURE_WIDTH,
                             &thumbnail_width);
    glGetTexLevelParameteriv(GL_TEXTURE_2D, 0, GL_TEXTURE_HEIGHT,
                             &thumbnail_height);

    // Draw black background behind thumbnail
    ImVec2 thumbnail_min(p0.x + thumbnail_pos.x, p0.y + thumbnail_pos.y);
    ImVec2 thumbnail_max(thumbnail_min.x + thumbnail_size.x,
                         thumbnail_min.y + thumbnail_size.y);
    draw_list->AddRectFilled(thumbnail_min, thumbnail_max, IM_COL32_BLACK);

    // Draw centered thumbnail image
    int scaled_width, scaled_height;
    ScaleDimensions(thumbnail_width, thumbnail_height, thumbnail_size.x,
                    thumbnail_size.y, &scaled_width, &scaled_height);
    ImVec2 img_min =
        ImVec2(thumbnail_min.x + (thumbnail_size.x - scaled_width) / 2,
               thumbnail_min.y + (thumbnail_size.y - scaled_height) / 2);
    ImVec2 img_max =
        ImVec2(img_min.x + scaled_width, img_min.y + scaled_height);
    draw_list->AddImage((ImTextureID)(uint64_t)thumbnail, img_min, img_max);

    // Snapshot title
    ImGui::PushFont(g_font_mgr.m_menu_font_medium);
    draw_list->AddText(ImVec2(p0.x + name_pos.x, p0.y + name_pos.y),
                       IM_COL32(255, 255, 255, 255), snapshot->name);
    ImGui::PopFont();

    // Snapshot XBE title name
    ImGui::PushFont(g_font_mgr.m_menu_font_small);
    const char *title_name = data->xbe_title_name ? data->xbe_title_name :
                                                    "(Unknown XBE Title Name)";
    draw_list->AddText(ImVec2(p0.x + title_pos.x, p0.y + title_pos.y),
                       IM_COL32(255, 255, 255, 200), title_name);

    // Snapshot date
    g_autoptr(GDateTime) date =
        g_date_time_new_from_unix_local(snapshot->date_sec);
    char *date_buf = g_date_time_format(date, "%Y-%m-%d %H:%M:%S");
    draw_list->AddText(ImVec2(p0.x + date_pos.x, p0.y + date_pos.y),
                       IM_COL32(255, 255, 255, 200), date_buf);
    g_free(date_buf);

    // Snapshot keyboard binding
    if (current_snapshot_binding != -1) {
        char *binding_text =
            g_strdup_printf("Bound to F%d", current_snapshot_binding + 5);
        draw_list->AddText(ImVec2(p0.x + binding_pos.x, p0.y + binding_pos.y),
                           IM_COL32(255, 255, 255, 200), binding_text);
        g_free(binding_text);
    }

    ImGui::PopFont();
    draw_list->PopClipRect();
    ImGui::PopStyleVar(2);

    return load;
}

void MainMenuSnapshotsView::ClearSearch()
{
    m_search_buf.clear();

    if (m_search_regex) {
        g_free(m_search_regex);
        m_search_regex = NULL;
    }
}

int MainMenuSnapshotsView::OnSearchTextUpdate(ImGuiInputTextCallbackData *data)
{
    GError *gerr = NULL;
    MainMenuSnapshotsView *win = (MainMenuSnapshotsView *)data->UserData;

    if (win->m_search_regex) {
        g_free(win->m_search_regex);
        win->m_search_regex = NULL;
    }

    if (data->BufTextLen == 0) {
        return 0;
    }

    char *buf = g_strdup_printf("(.*)%s(.*)", data->Buf);
    win->m_search_regex =
        g_regex_new(buf, (GRegexCompileFlags)0, (GRegexMatchFlags)0, &gerr);
    g_free(buf);
    if (gerr) {
        win->m_search_regex = NULL;
        return 1;
    }

    return 0;
}

void MainMenuSnapshotsView::Draw()
{
    g_snapshot_mgr.Refresh();

    SectionTitle("Snapshots");
    Toggle("Filter by current title",
           &g_config.general.snapshots.filter_current_game,
           "Only display snapshots created while running the currently running "
           "XBE");

    if (g_config.general.snapshots.filter_current_game) {
        struct xbe *xbe = xemu_get_xbe_info();
        if (xbe && xbe->cert) {
            if (xbe->cert->m_titleid != m_current_title_id) {
                char *title_name = g_utf16_to_utf8(xbe->cert->m_title_name, 40,
                                                   NULL, NULL, NULL);
                if (title_name) {
                    m_current_title_name = title_name;
                    g_free(title_name);
                } else {
                    m_current_title_name.clear();
                }

                m_current_title_id = xbe->cert->m_titleid;
            }
        } else {
            m_current_title_name.clear();
            m_current_title_id = 0;
        }
    }

    ImGui::SetNextItemWidth(ImGui::GetColumnWidth() * 0.8);
    ImGui::PushFont(g_font_mgr.m_menu_font_small);
    ImGui::InputTextWithHint("##search", "Search or name new snapshot...",
                             &m_search_buf, ImGuiInputTextFlags_CallbackEdit,
                             &OnSearchTextUpdate, this);

    bool snapshot_with_create_name_exists = false;
    for (int i = 0; i < g_snapshot_mgr.m_snapshots_len; ++i) {
        if (g_strcmp0(m_search_buf.c_str(),
                      g_snapshot_mgr.m_snapshots[i].name) == 0) {
            snapshot_with_create_name_exists = true;
            break;
        }
    }

    ImGui::SameLine();
    if (snapshot_with_create_name_exists) {
        ImGui::PushStyleColor(ImGuiCol_Button, ImVec4(0.8, 0, 0, 1));
        ImGui::PushStyleColor(ImGuiCol_ButtonHovered, ImVec4(1, 0, 0, 1));
        ImGui::PushStyleColor(ImGuiCol_ButtonActive, ImVec4(1, 0, 0, 1));
    }
    if (ImGui::Button(snapshot_with_create_name_exists ? "Replace" : "Create",
                      ImVec2(-FLT_MIN, 0))) {
        xemu_snapshots_save(m_search_buf.empty() ? NULL : m_search_buf.c_str(),
                            NULL);
        ClearSearch();
    }
    if (snapshot_with_create_name_exists) {
        ImGui::PopStyleColor(3);
    }

    if (snapshot_with_create_name_exists && ImGui::IsItemHovered()) {
        ImGui::SetTooltip("A snapshot with the name \"%s\" already exists. "
                          "This button will overwrite the existing snapshot.",
                          m_search_buf.c_str());
    }
    ImGui::PopFont();

    bool at_least_one_snapshot_displayed = false;

    for (int i = g_snapshot_mgr.m_snapshots_len - 1; i >= 0; i--) {
        if (g_config.general.snapshots.filter_current_game &&
            g_snapshot_mgr.m_extra_data[i].xbe_title_name &&
            m_current_title_name.size() &&
            strcmp(m_current_title_name.c_str(),
                   g_snapshot_mgr.m_extra_data[i].xbe_title_name)) {
            continue;
        }

        if (m_search_regex) {
            GMatchInfo *match;
            bool keep_entry = false;

            g_regex_match(m_search_regex, g_snapshot_mgr.m_snapshots[i].name,
                          (GRegexMatchFlags)0, &match);
            keep_entry |= g_match_info_matches(match);
            g_match_info_free(match);

            if (g_snapshot_mgr.m_extra_data[i].xbe_title_name) {
                g_regex_match(m_search_regex,
                              g_snapshot_mgr.m_extra_data[i].xbe_title_name,
                              (GRegexMatchFlags)0, &match);
                keep_entry |= g_match_info_matches(match);
                g_free(match);
            }

            if (!keep_entry) {
                continue;
            }
        }

        QEMUSnapshotInfo *snapshot = &g_snapshot_mgr.m_snapshots[i];
        XemuSnapshotData *data = &g_snapshot_mgr.m_extra_data[i];

        int current_snapshot_binding = -1;
        for (int j = 0; j < 4; ++j) {
            if (g_strcmp0(*(g_snapshot_shortcut_index_key_map[j]),
                          snapshot->name) == 0) {
                assert(current_snapshot_binding == -1);
                current_snapshot_binding = j;
            }
        }

        ImGui::PushID(i);

        ImVec2 pos = ImGui::GetCursorScreenPos();
        bool load = BigSnapshotButton(snapshot, data, current_snapshot_binding);

        // FIXME: Provide context menu control annotation
        if (ImGui::IsItemHovered() &&
            ImGui::IsKeyPressed(ImGuiKey_GamepadFaceLeft)) {
            ImGui::SetNextWindowPos(pos);
            ImGui::OpenPopup("Snapshot Options");
        }

        DrawSnapshotContextMenu(snapshot, data, current_snapshot_binding);

        ImGui::PopID();

        if (load) {
            ActionLoadSnapshotChecked(snapshot->name);
        }

        at_least_one_snapshot_displayed = true;
    }

    if (!at_least_one_snapshot_displayed) {
        ImGui::Dummy(g_viewport_mgr.Scale(ImVec2(0, 16)));
        const char *msg;
        if (g_snapshot_mgr.m_snapshots_len) {
            if (!m_search_buf.empty()) {
                msg = "Press Create to create new snapshot";
            } else {
                msg = "No snapshots match filter criteria";
            }
        } else {
            msg = "No snapshots to display";
        }
        ImVec2 dim = ImGui::CalcTextSize(msg);
        ImVec2 cur = ImGui::GetCursorPos();
        ImGui::SetCursorPosX(cur.x + (ImGui::GetColumnWidth() - dim.x) / 2);
        ImGui::TextColored(ImVec4(0.94f, 0.94f, 0.94f, 0.70f), "%s", msg);
    }
}

void MainMenuSnapshotsView::DrawSnapshotContextMenu(
    QEMUSnapshotInfo *snapshot, XemuSnapshotData *data,
    int current_snapshot_binding)
{
    if (!ImGui::BeginPopupContextItem("Snapshot Options")) {
        return;
    }

    if (ImGui::MenuItem("Load")) {
        ActionLoadSnapshotChecked(snapshot->name);
    }

    if (ImGui::BeginMenu("Keybinding")) {
        for (int i = 0; i < 4; ++i) {
            char *item_name = g_strdup_printf("Bind to F%d", i + 5);

            if (ImGui::MenuItem(item_name)) {
                if (current_snapshot_binding >= 0) {
                    xemu_settings_set_string(g_snapshot_shortcut_index_key_map
                                                 [current_snapshot_binding],
                                             "");
                }
                xemu_settings_set_string(g_snapshot_shortcut_index_key_map[i],
                                         snapshot->name);
                current_snapshot_binding = i;

                ImGui::CloseCurrentPopup();
            }

            g_free(item_name);
        }

        if (current_snapshot_binding >= 0) {
            if (ImGui::MenuItem("Unbind")) {
                xemu_settings_set_string(
                    g_snapshot_shortcut_index_key_map[current_snapshot_binding],
                    "");
                current_snapshot_binding = -1;
            }
        }
        ImGui::EndMenu();
    }

    ImGui::Separator();

    Error *err = NULL;

    if (ImGui::MenuItem("Replace")) {
        xemu_snapshots_save(snapshot->name, &err);
    }

    if (ImGui::MenuItem("Delete")) {
        xemu_snapshots_delete(snapshot->name, &err);
    }

    if (err) {
        xemu_queue_error_message(error_get_pretty(err));
        error_free(err);
    }

    ImGui::EndPopup();
}

MainMenuSystemView::MainMenuSystemView() : m_dirty(false)
{
}

void MainMenuSystemView::Draw()
{
    const char *rom_file_filters =
        ".bin Files\0*.bin\0.rom Files\0*.rom\0All Files\0*.*\0";
    const char *qcow_file_filters = ".qcow2 Files\0*.qcow2\0All Files\0*.*\0";

    if (m_dirty) {
        ImGui::TextColored(ImVec4(1, 0, 0, 1),
                           "Application restart required to apply settings");
    }

    if ((int)g_config.sys.avpack == CONFIG_SYS_AVPACK_NONE) {
        ImGui::TextColored(ImVec4(1,0,0,1), "Setting AV Pack to NONE disables video output.");
    }

    SectionTitle("System Configuration");

    if (ChevronCombo(
            "System Memory", &g_config.sys.mem_limit,
            "64 MiB (Default)\0"
            "128 MiB\0",
            "Increase to 128 MiB for debug or homebrew applications")) {
        m_dirty = true;
    }

    if (ChevronCombo(
            "AV Pack", &g_config.sys.avpack,
            "SCART\0HDTV (Default)\0VGA\0RFU\0S-Video\0Composite\0None\0",
            "Select the attached AV pack")) {
        m_dirty = true;
    }

    SectionTitle("Files");
    if (FilePicker("MCPX Boot ROM", &g_config.sys.files.bootrom_path,
                   rom_file_filters)) {
        m_dirty = true;
        g_main_menu.UpdateAboutViewConfigInfo();
    }
    if (FilePicker("Flash ROM (BIOS)", &g_config.sys.files.flashrom_path,
                   rom_file_filters)) {
        m_dirty = true;
        g_main_menu.UpdateAboutViewConfigInfo();
    }
    if (FilePicker("Hard Disk", &g_config.sys.files.hdd_path,
                   qcow_file_filters)) {
        m_dirty = true;
    }
    if (FilePicker("EEPROM", &g_config.sys.files.eeprom_path,
                   rom_file_filters)) {
        m_dirty = true;
    }
}

MainMenuAboutView::MainMenuAboutView() : m_config_info_text{ NULL }
{
}

void MainMenuAboutView::UpdateConfigInfoText()
{
    if (m_config_info_text) {
        g_free(m_config_info_text);
    }

    gchar *bootrom_checksum =
        GetFileMD5Checksum(g_config.sys.files.bootrom_path);
    if (!bootrom_checksum) {
        bootrom_checksum = g_strdup("None");
    }

    gchar *flash_rom_checksum =
        GetFileMD5Checksum(g_config.sys.files.flashrom_path);
    if (!flash_rom_checksum) {
        flash_rom_checksum = g_strdup("None");
    }

    m_config_info_text = g_strdup_printf("MCPX Boot ROM MD5 Hash:        %s\n"
                                         "Flash ROM (BIOS) MD5 Hash:     %s",
                                         bootrom_checksum, flash_rom_checksum);
    g_free(bootrom_checksum);
    g_free(flash_rom_checksum);
}

void MainMenuAboutView::Draw()
{
    static const char *build_info_text = NULL;
    if (build_info_text == NULL) {
        build_info_text =
            g_strdup_printf("Version:      %s\nBranch:       %s\nCommit:       "
                            "%s\nDate:         %s",
                            xemu_version, xemu_branch, xemu_commit, xemu_date);
    }

    static const char *sys_info_text = NULL;
    if (sys_info_text == NULL) {
        const char *gl_shader_version =
            (const char *)glGetString(GL_SHADING_LANGUAGE_VERSION);
        const char *gl_version = (const char *)glGetString(GL_VERSION);
        const char *gl_renderer = (const char *)glGetString(GL_RENDERER);
        const char *gl_vendor = (const char *)glGetString(GL_VENDOR);
        sys_info_text = g_strdup_printf(
            "CPU:          %s\nOS Platform:  %s\nOS Version:   "
            "%s\nManufacturer: %s\n"
            "GPU Model:    %s\nDriver:       %s\nShader:       %s",
            xemu_get_cpu_info(), xemu_get_os_platform(), xemu_get_os_info(),
            gl_vendor, gl_renderer, gl_version, gl_shader_version);
    }

    if (m_config_info_text == NULL) {
        UpdateConfigInfoText();
    }

    Logo();

    SectionTitle("Build Information");
    ImGui::PushFont(g_font_mgr.m_fixed_width_font);
    ImGui::InputTextMultiline("##build_info", (char *)build_info_text,
                              strlen(build_info_text) + 1,
                              ImVec2(-FLT_MIN, ImGui::GetTextLineHeight() * 5),
                              ImGuiInputTextFlags_ReadOnly);
    ImGui::PopFont();

    SectionTitle("System Information");
    ImGui::PushFont(g_font_mgr.m_fixed_width_font);
    ImGui::InputTextMultiline("###systeminformation", (char *)sys_info_text,
                              strlen(sys_info_text) + 1,
                              ImVec2(-FLT_MIN, ImGui::GetTextLineHeight() * 8),
                              ImGuiInputTextFlags_ReadOnly);
    ImGui::PopFont();

    SectionTitle("Config Information");
    ImGui::PushFont(g_font_mgr.m_fixed_width_font);
    ImGui::InputTextMultiline("##config_info", (char *)m_config_info_text,
                              strlen(build_info_text) + 1,
                              ImVec2(-FLT_MIN, ImGui::GetTextLineHeight() * 3),
                              ImGuiInputTextFlags_ReadOnly);
    ImGui::PopFont();

    SectionTitle("Community");

    ImGui::Text("Visit");
    ImGui::SameLine();
    if (ImGui::SmallButton("https://xemu.app")) {
        xemu_open_web_browser("https://xemu.app");
    }
    ImGui::SameLine();
    ImGui::Text("for more information");
}

MainMenuTabButton::MainMenuTabButton(std::string text, std::string icon)
    : m_icon(icon), m_text(text)
{
}

bool MainMenuTabButton::Draw(bool selected)
{
    ImGuiStyle &style = ImGui::GetStyle();

    ImU32 col = selected ?
                    ImGui::GetColorU32(style.Colors[ImGuiCol_ButtonHovered]) :
                    IM_COL32(0, 0, 0, 0);

    ImGui::PushStyleColor(ImGuiCol_Button, col);
    ImGui::PushStyleColor(ImGuiCol_ButtonHovered,
                          selected ? col : IM_COL32(32, 32, 32, 255));
    ImGui::PushStyleColor(ImGuiCol_ButtonActive,
                          selected ? col : IM_COL32(32, 32, 32, 255));
    int p = ImGui::GetTextLineHeight() * 0.5;
    ImGui::PushStyleVar(ImGuiStyleVar_FramePadding, ImVec2(p, p));
    ImGui::PushStyleVar(ImGuiStyleVar_FrameRounding, 0);
    ImGui::PushStyleVar(ImGuiStyleVar_ButtonTextAlign, ImVec2(0, 0.5));
    ImGui::PushFont(g_font_mgr.m_menu_font);

    ImVec2 button_size = ImVec2(-FLT_MIN, 0);
    auto text = string_format("%s %s", m_icon.c_str(), m_text.c_str());
    ImGui::PushID(this);
    bool status = ImGui::Button(text.c_str(), button_size);
    ImGui::PopID();
    ImGui::PopFont();
    ImGui::PopStyleVar(3);
    ImGui::PopStyleColor(3);
    return status;
}

MainMenuScene::MainMenuScene()
    : m_animation(0.12, 0.12), m_general_button("General", ICON_FA_GEARS),
      m_input_button("Input", ICON_FA_GAMEPAD),
      m_display_button("Display", ICON_FA_TV),
      m_audio_button("Audio", ICON_FA_VOLUME_HIGH),
      m_network_button("Network", ICON_FA_NETWORK_WIRED),
      m_snapshots_button("Snapshots", ICON_FA_CLOCK_ROTATE_LEFT),
      m_system_button("System", ICON_FA_MICROCHIP),
      m_about_button("About", ICON_FA_CIRCLE_INFO)
{
    m_had_focus_last_frame = false;
    m_focus_view = false;
    m_tabs.push_back(&m_general_button);
    m_tabs.push_back(&m_input_button);
    m_tabs.push_back(&m_display_button);
    m_tabs.push_back(&m_audio_button);
    m_tabs.push_back(&m_network_button);
    m_tabs.push_back(&m_snapshots_button);
    m_tabs.push_back(&m_system_button);
    m_tabs.push_back(&m_about_button);

    m_views.push_back(&m_general_view);
    m_views.push_back(&m_input_view);
    m_views.push_back(&m_display_view);
    m_views.push_back(&m_audio_view);
    m_views.push_back(&m_network_view);
    m_views.push_back(&m_snapshots_view);
    m_views.push_back(&m_system_view);
    m_views.push_back(&m_about_view);

    m_current_view_index = 0;
    m_next_view_index = m_current_view_index;
}

void MainMenuScene::ShowSettings()
{
    SetNextViewIndexWithFocus(g_config.general.last_viewed_menu_index);
}

void MainMenuScene::ShowSnapshots()
{
    SetNextViewIndexWithFocus(5);
}

void MainMenuScene::ShowSystem()
{
    SetNextViewIndexWithFocus(6);
}

void MainMenuScene::ShowAbout()
{
    SetNextViewIndexWithFocus(7);
}

void MainMenuScene::SetNextViewIndexWithFocus(int i)
{
    m_focus_view = true;
    SetNextViewIndex(i);

    if (!g_scene_mgr.IsDisplayingScene()) {
        g_scene_mgr.PushScene(*this);
    }
}

void MainMenuScene::Show()
{
    m_background.Show();
    m_nav_control_view.Show();
    m_animation.EaseIn();
}

void MainMenuScene::Hide()
{
    m_background.Hide();
    m_nav_control_view.Hide();
    m_animation.EaseOut();
}

bool MainMenuScene::IsAnimating()
{
    return m_animation.IsAnimating();
}

void MainMenuScene::SetNextViewIndex(int i)
{
    m_next_view_index = i % m_tabs.size();
    g_config.general.last_viewed_menu_index = i;
}

void MainMenuScene::HandleInput()
{
    bool nofocus = !ImGui::IsWindowFocused(ImGuiFocusedFlags_AnyWindow);
    bool focus = ImGui::IsWindowFocused(ImGuiFocusedFlags_RootAndChildWindows |
                                        ImGuiFocusedFlags_NoPopupHierarchy);

    // XXX: Ensure we have focus for two frames. If a user cancels a popup
    // window, we do not want to cancel main
    //      window as well.
    if (nofocus || (focus && m_had_focus_last_frame &&
                    (ImGui::IsKeyDown(ImGuiKey_GamepadFaceRight) ||
                     ImGui::IsKeyDown(ImGuiKey_Escape)))) {
        Hide();
        return;
    }

    if (focus && m_had_focus_last_frame) {
        if (ImGui::IsKeyPressed(ImGuiKey_GamepadL1)) {
            SetNextViewIndex((m_current_view_index + m_tabs.size() - 1) %
                             m_tabs.size());
        }

        if (ImGui::IsKeyPressed(ImGuiKey_GamepadR1)) {
            SetNextViewIndex((m_current_view_index + 1) % m_tabs.size());
        }
    }

    m_had_focus_last_frame = focus;
}

void MainMenuScene::UpdateAboutViewConfigInfo()
{
    m_about_view.UpdateConfigInfoText();
}

bool MainMenuScene::Draw()
{
    m_animation.Step();
    m_background.Draw();
    m_nav_control_view.Draw();

    ImGuiIO &io = ImGui::GetIO();
    float t = m_animation.GetSinInterpolatedValue();
    float window_alpha = t;

    ImGui::PushStyleVar(ImGuiStyleVar_Alpha, window_alpha);
    ImGui::PushStyleVar(ImGuiStyleVar_ItemSpacing, ImVec2(0, 0));
    ImGui::PushStyleVar(ImGuiStyleVar_WindowPadding, ImVec2(0, 0));
    ImGui::PushStyleVar(ImGuiStyleVar_ChildBorderSize, 0);
    ImGui::PushStyleVar(ImGuiStyleVar_WindowBorderSize, 0);

    ImVec4 extents = g_viewport_mgr.GetExtents();
    ImVec2 window_pos = ImVec2(io.DisplaySize.x / 2, extents.y);
    ImGui::SetNextWindowPos(window_pos, ImGuiCond_Always, ImVec2(0.5, 0));

    ImVec2 max_size = g_viewport_mgr.Scale(ImVec2(800, 0));
    float x = fmin(io.DisplaySize.x - extents.x - extents.z, max_size.x);
    float y = io.DisplaySize.y - extents.y - extents.w;
    ImGui::SetNextWindowSize(ImVec2(x, y));

    if (ImGui::Begin("###MainWindow", NULL,
                     ImGuiWindowFlags_NoDecoration |
                         ImGuiWindowFlags_NoSavedSettings)) {
        //
        // Nav menu
        //

        float width = ImGui::GetWindowWidth();
        float nav_width = width * 0.3;
        float content_width = width - nav_width;

        ImGui::PushStyleColor(ImGuiCol_ChildBg, IM_COL32(26, 26, 26, 255));

        ImGui::BeginChild("###MainWindowNav", ImVec2(nav_width, -1), true,
                          ImGuiWindowFlags_NavFlattened);

        bool move_focus_to_tab = false;
        if (m_current_view_index != m_next_view_index) {
            m_current_view_index = m_next_view_index;
            if (!m_focus_view) {
                move_focus_to_tab = true;
            }
        }

        int i = 0;
        for (auto &button : m_tabs) {
            if (move_focus_to_tab && i == m_current_view_index) {
                ImGui::SetKeyboardFocusHere();
                move_focus_to_tab = false;
            }
            if (button->Draw(i == m_current_view_index)) {
                SetNextViewIndex(i);
            }
            if (i == m_current_view_index) {
                ImGui::SetItemDefaultFocus();
            }
            i++;
        }
        ImGui::EndChild();
        ImGui::PopStyleColor();

        //
        // Content
        //
        ImGui::SameLine();
        int s = ImGui::GetTextLineHeight() * 0.75;
        ImGui::PushStyleVar(ImGuiStyleVar_WindowPadding, ImVec2(s, s));
        ImGui::PushStyleVar(ImGuiStyleVar_ItemSpacing, ImVec2(s, s));
        ImGui::PushStyleVar(ImGuiStyleVar_FrameRounding,
                            6 * g_viewport_mgr.m_scale);

        ImGui::PushID(m_current_view_index);
        ImGui::BeginChild("###MainWindowContent", ImVec2(content_width, -1),
                          true,
                          ImGuiWindowFlags_AlwaysUseWindowPadding |
                              ImGuiWindowFlags_NavFlattened);

        if (!g_input_mgr.IsNavigatingWithController()) {
            // Close button
            ImGui::PushFont(g_font_mgr.m_menu_font);
            ImGuiStyle &style = ImGui::GetStyle();
            ImGui::PushStyleColor(ImGuiCol_Text, IM_COL32(255, 255, 255, 128));
            ImGui::PushStyleColor(ImGuiCol_Button, IM_COL32_BLACK_TRANS);
            ImVec2 pos = ImGui::GetCursorPos();
            ImGui::SetCursorPosX(ImGui::GetContentRegionMax().x -
                                 style.FramePadding.x * 2.0f -
                                 ImGui::GetTextLineHeight());
            if (ImGui::Button(ICON_FA_XMARK)) {
                Hide();
            }
            ImGui::SetCursorPos(pos);
            ImGui::PopStyleColor(2);
            ImGui::PopFont();
        }

        ImGui::PushFont(g_font_mgr.m_default_font);
        if (m_focus_view) {
            ImGui::SetKeyboardFocusHere();
            m_focus_view = false;
        }
        m_views[m_current_view_index]->Draw();

        ImGui::PopFont();
        ImGui::EndChild();
        ImGui::PopID();
        ImGui::PopStyleVar(3);

        HandleInput();
    }
    ImGui::End();
    ImGui::PopStyleVar(5);

    return !m_animation.IsComplete();
}<|MERGE_RESOLUTION|>--- conflicted
+++ resolved
@@ -172,10 +172,8 @@
         driver = DRIVER_DUKE_DISPLAY_NAME;
     else if (strcmp(driver, DRIVER_S) == 0)
         driver = DRIVER_S_DISPLAY_NAME;
-<<<<<<< HEAD
     else if (strcmp(driver, DRIVER_ARCADE_STICK) == 0)
         driver = DRIVER_ARCADE_STICK_DISPLAY_NAME;
-=======
 
     ImGui::Columns(2, "", false);
     ImGui::SetColumnWidth(0, ImGui::GetWindowWidth()*0.25);
@@ -183,7 +181,6 @@
     ImGui::Text("Emulated Device");
     ImGui::SameLine(0, 0);
     ImGui::NextColumn();
->>>>>>> e817cd59
 
     ImGui::SetNextItemWidth(-FLT_MIN);
     if (ImGui::BeginCombo("###InputDrivers", driver,
