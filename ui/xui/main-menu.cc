//
// xemu User Interface
//
// Copyright (C) 2020-2022 Matt Borgerson
//
// This program is free software; you can redistribute it and/or modify
// it under the terms of the GNU General Public License as published by
// the Free Software Foundation; either version 2 of the License, or
// (at your option) any later version.
//
// This program is distributed in the hope that it will be useful,
// but WITHOUT ANY WARRANTY; without even the implied warranty of
// MERCHANTABILITY or FITNESS FOR A PARTICULAR PURPOSE.  See the
// GNU General Public License for more details.
//
// You should have received a copy of the GNU General Public License
// along with this program.  If not, see <http://www.gnu.org/licenses/>.
//
#include "common.hh"
#include "scene-manager.hh"
#include "widgets.hh"
#include "main-menu.hh"
#include "font-manager.hh"
#include "input-manager.hh"
#include "snapshot-manager.hh"
#include "viewport-manager.hh"
#include "xemu-hud.h"
#include "misc.hh"
#include "gl-helpers.hh"
#include "reporting.hh"
#include "qapi/error.h"
#include "actions.hh"

#include "../xemu-input.h"
#include "../xemu-notifications.h"
#include "../xemu-settings.h"
#include "../xemu-monitor.h"
#include "../xemu-version.h"
#include "../xemu-net.h"
#include "../xemu-os-utils.h"
#include "../xemu-xbe.h"

#include "../thirdparty/fatx/fatx.h"

#define DEFAULT_XMU_SIZE 8388608

MainMenuScene g_main_menu;

MainMenuTabView::~MainMenuTabView() {}
void MainMenuTabView::Draw()
{
}

void MainMenuGeneralView::Draw()
{
#if defined(_WIN32)
    SectionTitle("Updates");
    Toggle("Check for updates", &g_config.general.updates.check,
           "Check for updates whenever xemu is opened");
#endif

#if defined(__x86_64__)
    SectionTitle("Performance");
    Toggle("Hard FPU emulation", &g_config.perf.hard_fpu,
           "Use hardware-accelerated floating point emulation (requires restart)");
#endif

    Toggle("Cache shaders to disk", &g_config.perf.cache_shaders,
           "Reduce stutter in games by caching previously generated shaders");

    SectionTitle("Miscellaneous");
    Toggle("Skip startup animation", &g_config.general.skip_boot_anim,
           "Skip the full Xbox boot animation sequence");
    FilePicker("Screenshot output directory", &g_config.general.screenshot_dir,
               NULL, true);
    FilePicker("Games directory", &g_config.general.games_dir, NULL, true);
    // toggle("Throttle DVD/HDD speeds", &g_config.general.throttle_io,
    //        "Limit DVD/HDD throughput to approximate Xbox load times");
}

bool MainMenuInputView::ConsumeRebindEvent(SDL_Event *event)
{
    if (!m_rebinding) {
        return false;
    }

    RebindEventResult rebind_result = m_rebinding->ConsumeRebindEvent(event);
    if (rebind_result == RebindEventResult::Complete) {
        m_rebinding = nullptr;
    }

    return rebind_result == RebindEventResult::Ignore;
}

bool MainMenuInputView::IsInputRebinding()
{
    return m_rebinding != nullptr;
}

void MainMenuInputView::Draw()
{
    SectionTitle("Controllers");
    ImGui::PushFont(g_font_mgr.m_menu_font_small);

    static int active = 0;

    // Output dimensions of texture
    float t_w = 512, t_h = 512;
    // Dimensions of (port+label)s
    float b_x = 0, b_x_stride = 100, b_y = 400;
    float b_w = 68, b_h = 81;
    // Dimensions of controller (rendered at origin)
    float controller_width  = 477.0f;
    float controller_height = 395.0f;
    // Dimensions of XMU
    float xmu_x = 0, xmu_x_stride = 256, xmu_y = 0;
    float xmu_w = 256, xmu_h = 256;

    // Setup rendering to fbo for controller and port images
    controller_fbo->Target();
    ImTextureID id = (ImTextureID)(intptr_t)controller_fbo->Texture();

    //
    // Render buttons with icons of the Xbox style port sockets with
    // circular numbers above them. These buttons can be activated to
    // configure the associated port, like a tabbed interface.
    //
    ImVec4 color_active(0.50, 0.86, 0.54, 0.12);
    ImVec4 color_inactive(0, 0, 0, 0);

    // Begin a 4-column layout to render the ports
    ImGui::PushStyleVar(ImGuiStyleVar_ItemSpacing,
                        g_viewport_mgr.Scale(ImVec2(0, 12)));
    ImGui::Columns(4, "mixed", false);

    const int port_padding = 8;
    for (int i = 0; i < 4; i++) {
        bool is_selected = (i == active);
        bool port_is_bound = (xemu_input_get_bound(i) != NULL);

        // Set an X offset to center the image button within the column
        ImGui::SetCursorPosX(
            ImGui::GetCursorPosX() +
            (int)((ImGui::GetColumnWidth() - b_w * g_viewport_mgr.m_scale -
                   2 * port_padding * g_viewport_mgr.m_scale) /
                  2));

        // We are using the same texture for all buttons, but ImageButton
        // uses the texture as a unique ID. Push a new ID now to resolve
        // the conflict.
        ImGui::PushID(i);
        float x = b_x + i * b_x_stride;
        ImGui::PushStyleColor(ImGuiCol_Button,
                              is_selected ? color_active : color_inactive);
        ImGui::PushStyleVar(ImGuiStyleVar_FramePadding,
                            g_viewport_mgr.Scale(ImVec2(port_padding, port_padding)));
        bool activated = ImGui::ImageButton(
            "port_image_button",
            id,
            ImVec2(b_w * g_viewport_mgr.m_scale, b_h * g_viewport_mgr.m_scale),
            ImVec2(x / t_w, (b_y + b_h) / t_h),
            ImVec2((x + b_w) / t_w, b_y / t_h));
        ImGui::PopStyleVar();
        ImGui::PopStyleColor();

        if (activated) {
            active = i;
            m_rebinding = nullptr;
        }

        uint32_t port_color = 0xafafafff;
        bool is_hovered = ImGui::IsItemHovered();
        if (is_hovered) {
            port_color = 0xffffffff;
        } else if (is_selected || port_is_bound) {
            port_color = 0x81dc8a00;
        }

        RenderControllerPort(x, b_y, i, port_color);

        ImGui::PopID();
        ImGui::NextColumn();
    }
    ImGui::PopStyleVar(); // ItemSpacing
    ImGui::Columns(1);

    //
    // Render device driver combo
    //

    // List available device drivers
    const char *driver = bound_drivers[active];

    if (strcmp(driver, DRIVER_DUKE) == 0)
        driver = DRIVER_DUKE_DISPLAY_NAME;
    else if (strcmp(driver, DRIVER_S) == 0)
        driver = DRIVER_S_DISPLAY_NAME;
    else if (strcmp(driver, DRIVER_STEEL_BATTALION) == 0)
        driver = DRIVER_STEEL_BATTALION_DISPLAY_NAME;
#ifdef CONFIG_USB_LIBUSB
    else if(strcmp(driver, DRIVER_USB_PASSTHROUGH) == 0)
        driver = DRIVER_USB_PASSTHROUGH_DISPLAY_NAME;
#endif

    ImGui::Columns(2, "", false);
    ImGui::SetColumnWidth(0, ImGui::GetWindowWidth()*0.25);

    ImGui::Text("Emulated Device");
    ImGui::SameLine(0, 0);
    ImGui::NextColumn();

    ImGui::SetNextItemWidth(-FLT_MIN);
    if (ImGui::BeginCombo("###InputDrivers", driver,
                          ImGuiComboFlags_NoArrowButton)) {
<<<<<<< HEAD
        const char *available_drivers[] = { 
            DRIVER_DUKE, 
            DRIVER_S,
            DRIVER_STEEL_BATTALION,
#ifdef CONFIG_USB_LIBUSB
            DRIVER_USB_PASSTHROUGH
#endif
            };
        const char *driver_display_names[] = { 
            DRIVER_DUKE_DISPLAY_NAME, 
            DRIVER_S_DISPLAY_NAME, 
            DRIVER_STEEL_BATTALION_DISPLAY_NAME, 
#ifdef CONFIG_USB_LIBUSB
            DRIVER_USB_PASSTHROUGH_DISPLAY_NAME
#endif
            };
=======
        const char *available_drivers[] = { DRIVER_DUKE, DRIVER_S };
        const char *driver_display_names[] = { DRIVER_DUKE_DISPLAY_NAME,
                                               DRIVER_S_DISPLAY_NAME };
>>>>>>> e8b69b67
        bool is_selected = false;
        int num_drivers = sizeof(driver_display_names) / sizeof(driver_display_names[0]);
        for (int i = 0; i < num_drivers; i++) {
            const char *iter = driver_display_names[i];
            is_selected = strcmp(driver, iter) == 0;
            ImGui::PushID(iter);
            if (ImGui::Selectable(iter, is_selected)) {
                for (int j = 0; j < num_drivers; j++) {
                    if (iter == driver_display_names[j])
                        bound_drivers[active] = available_drivers[j];
                }
                if(strcmp(bound_drivers[active], DRIVER_USB_PASSTHROUGH) == 0) {
                    xemu_input_bind(active, NULL, 1);
                } else {
                    xemu_input_bind_passthrough(active, NULL, 1);
                    xemu_input_bind(active, bound_controllers[active], 1); // Just in case we're switching from one driver to another and not back from USB passthrough
                }
            }
            if (is_selected) {
                ImGui::SetItemDefaultFocus();
            }
            ImGui::PopID();
        }

        ImGui::EndCombo();
    }
    DrawComboChevron();

    ImGui::NextColumn();

    //
    // Render input device combo
    //

    ImGui::Text("Input Device");
    ImGui::SameLine(0, 0);
    ImGui::NextColumn();

    // List available input devices
    const char *not_connected = "Not Connected";
    ControllerState *bound_state = xemu_input_get_bound(active);
    LibusbDevice *bound_device = xemu_input_get_bound_device(active);

    // Get current controller name
    const char *name;
    if (bound_state != NULL) {
        name = bound_state->name;
    } else if(bound_device != NULL) {
        name = bound_device->name;
    } else {
        name = not_connected;
    }

    ImGui::SetNextItemWidth(-FLT_MIN);
    if (ImGui::BeginCombo("###InputDevices", name, ImGuiComboFlags_NoArrowButton))
    {
        // Handle "Not connected"
        bool is_selected = bound_state == NULL && bound_device == NULL;
        if (ImGui::Selectable(not_connected, is_selected)) {
            xemu_input_bind(active, NULL, 1);
            xemu_input_bind_passthrough(active, NULL, 1);
            bound_state = NULL;
        }
        if (is_selected) {
            ImGui::SetItemDefaultFocus();
        }

        // Handle all available input devices
        if(strcmp(bound_drivers[active], DRIVER_USB_PASSTHROUGH) == 0) {
            LibusbDevice *iter;
            QTAILQ_FOREACH(iter, &available_libusb_devices, entry) {
                is_selected = bound_device == iter;
                ImGui::PushID(iter);
                const char *selectable_label = iter->name;
                char buf[128];
                if (iter->bound >= 0) {
                    snprintf(buf, sizeof(buf), "%s (Port %d)", iter->name, iter->bound+1);
                    selectable_label = buf;
                }
                if (ImGui::Selectable(selectable_label, is_selected)) {
                    if(bound_state != NULL)
                        xemu_input_bind(active, NULL, 1);
                    xemu_input_bind_passthrough(active, iter, 1);
                    bound_device = iter;
                }
                if (is_selected) {
                    ImGui::SetItemDefaultFocus();
                }
                ImGui::PopID();
            }
         } else {
            ControllerState *iter;
            QTAILQ_FOREACH(iter, &available_controllers, entry) {
                is_selected = bound_state == iter;
                ImGui::PushID(iter);
                const char *selectable_label = iter->name;
                char buf[128];
                if (iter->bound >= 0) {
                    snprintf(buf, sizeof(buf), "%s (Port %d)", iter->name, iter->bound+1);
                    selectable_label = buf;
                }
                if (ImGui::Selectable(selectable_label, is_selected)) {
                    if(bound_device != NULL)
                        xemu_input_bind_passthrough(active, NULL, 1);
                    xemu_input_bind(active, iter, 1);

                    // FIXME: We want to bind the XMU here, but we can't because we
                    // just unbound it and we need to wait for Qemu to release the
                    // file

                    // If we previously had no controller connected, we can rebind
                    // the XMU
                    if (bound_state == NULL)
                        xemu_input_rebind_xmu(active);

                    bound_state = iter;
                }
                if (is_selected) {
                    ImGui::SetItemDefaultFocus();
                }
                ImGui::PopID();
            }
        }

        ImGui::EndCombo();
    }
    DrawComboChevron();

    ImGui::Columns(1);

    //
    // Add a separator between input selection and controller graphic
    //
    ImGui::Dummy(ImVec2(0.0f, ImGui::GetStyle().WindowPadding.y / 2));

    //
    // Render controller image
    //
    bool device_selected = false;

    if (bound_state) {
        device_selected = true;
        RenderController(0, 0, 0x81dc8a00, 0x0f0f0f00, bound_state);
    } else if (bound_device) {
        device_selected = true;
        RenderController(bound_device);
    } else {
        static ControllerState state{};
        RenderController(0, 0, 0x1f1f1f00, 0x0f0f0f00, &state);
    }

    ImVec2 cur = ImGui::GetCursorPos();

    ImVec2 controller_display_size;
    if (ImGui::GetContentRegionMax().x < controller_width*g_viewport_mgr.m_scale) {
        controller_display_size.x = ImGui::GetContentRegionMax().x;
        controller_display_size.y =
            controller_display_size.x * controller_height / controller_width;
    } else {
        controller_display_size =
            ImVec2(controller_width * g_viewport_mgr.m_scale,
                   controller_height * g_viewport_mgr.m_scale);
    }

    ImGui::SetCursorPosX(
        ImGui::GetCursorPosX() +
        (int)((ImGui::GetColumnWidth() - controller_display_size.x) / 2.0));

    ImGui::Image(id,
        controller_display_size,
        ImVec2(0, controller_height/t_h),
        ImVec2(controller_width/t_w, 0));
    ImVec2 pos = ImGui::GetCursorPos();
    if (!device_selected) {
        if(bound_device) {
            RenderController(bound_device);

            const char *msg = "USB Passthrough devices can't be displayed";
            ImVec2 dim = ImGui::CalcTextSize(msg);
            ImGui::SetCursorPosX(cur.x + (controller_display_size.x-dim.x)/2);
            ImGui::SetCursorPosY(cur.y + (controller_display_size.y-dim.y)/2);
            ImGui::Text("%s", msg);
        } else {
            const char *msg = "Please select an available input device";
            ImVec2 dim = ImGui::CalcTextSize(msg);
            ImGui::SetCursorPosX(cur.x + (controller_display_size.x-dim.x)/2);
            ImGui::SetCursorPosY(cur.y + (controller_display_size.y-dim.y)/2);
            ImGui::Text("%s", msg);
        }
    }

    controller_fbo->Restore();

    ImGui::PopFont();
    ImGui::SetCursorPos(pos);

    if (bound_state) {
        bool hasInternalHub =
            strcmp(bound_drivers[active], DRIVER_STEEL_BATTALION) != 0;
        if (hasInternalHub) {
            SectionTitle("Expansion Slots");
            // Begin a 2-column layout to render the expansion slots
            ImGui::PushStyleVar(ImGuiStyleVar_ItemSpacing,
                                g_viewport_mgr.Scale(ImVec2(0, 12)));
            ImGui::Columns(2, "mixed", false);

            xmu_fbo->Target();
            id = (ImTextureID)(intptr_t)xmu_fbo->Texture();

            const char *img_file_filters = ".img Files\0*.img\0All Files\0*.*\0";
            const char *comboLabels[2] = { "###ExpansionSlotA",
                                        "###ExpansionSlotB" };
            for (int i = 0; i < 2; i++) {
                // Display a combo box to allow the user to choose the type of
                // peripheral they want to use
                enum peripheral_type selected_type =
                    bound_state->peripheral_types[i];
                const char *peripheral_type_names[2] = { "None", "Memory Unit" };
                const char *selected_peripheral_type =
                    peripheral_type_names[selected_type];
                ImGui::SetNextItemWidth(-FLT_MIN);
                if (ImGui::BeginCombo(comboLabels[i], selected_peripheral_type,
                                    ImGuiComboFlags_NoArrowButton)) {
                    // Handle all available peripheral types
                    for (int j = 0; j < 2; j++) {
                        bool is_selected = selected_type == j;
                        ImGui::PushID(j);
                        const char *selectable_label = peripheral_type_names[j];

                        if (ImGui::Selectable(selectable_label, is_selected)) {
                            // Free any existing peripheral
                            if (bound_state->peripherals[i] != NULL) {
                                if (bound_state->peripheral_types[i] ==
                                    PERIPHERAL_XMU) {
                                    // Another peripheral was already bound.
                                    // Unplugging
                                    xemu_input_unbind_xmu(active, i);
                                }

                                // Free the existing state
                                g_free((void *)bound_state->peripherals[i]);
                                bound_state->peripherals[i] = NULL;
                            }

                            // Change the peripheral type to the newly selected type
                            bound_state->peripheral_types[i] =
                                (enum peripheral_type)j;

                            // Allocate state for the new peripheral
                            if (j == PERIPHERAL_XMU) {
                                bound_state->peripherals[i] =
                                    g_malloc(sizeof(XmuState));
                                memset(bound_state->peripherals[i], 0,
                                    sizeof(XmuState));
                            }

                            xemu_save_peripheral_settings(
                                active, i, bound_state->peripheral_types[i], NULL);
                        }

                        if (is_selected) {
                            ImGui::SetItemDefaultFocus();
                        }

                        ImGui::PopID();
                    }

                    ImGui::EndCombo();
                }
                DrawComboChevron();

                // Set an X offset to center the image button within the column
                ImGui::SetCursorPosX(
                    ImGui::GetCursorPosX() +
                    (int)((ImGui::GetColumnWidth() -
                        xmu_w * g_viewport_mgr.m_scale -
                        2 * port_padding * g_viewport_mgr.m_scale) /
                        2));

                selected_type = bound_state->peripheral_types[i];
                if (selected_type == PERIPHERAL_XMU) {
                    float x = xmu_x + i * xmu_x_stride;
                    float y = xmu_y;

                    XmuState *xmu = (XmuState *)bound_state->peripherals[i];
                    if (xmu->filename != NULL && strlen(xmu->filename) > 0) {
                        RenderXmu(x, y, 0x81dc8a00, 0x0f0f0f00);

                    } else {
                        RenderXmu(x, y, 0x1f1f1f00, 0x0f0f0f00);
                    }

                    ImVec2 xmu_display_size;
                    if (ImGui::GetContentRegionMax().x <
                        xmu_h * g_viewport_mgr.m_scale) {
                        xmu_display_size.x = ImGui::GetContentRegionMax().x / 2;
                        xmu_display_size.y = xmu_display_size.x * xmu_h / xmu_w;
                    } else {
                        xmu_display_size = ImVec2(xmu_w * g_viewport_mgr.m_scale,
                                                xmu_h * g_viewport_mgr.m_scale);
                    }

                    ImGui::SetCursorPosX(
                        ImGui::GetCursorPosX() +
                        (int)((ImGui::GetColumnWidth() - xmu_display_size.x) /
                            2.0));

                    ImGui::Image(id, xmu_display_size, ImVec2(0.5f * i, 1),
                                ImVec2(0.5f * (i + 1), 0));
                    pos = ImGui::GetCursorPos();

                    ImGui::SetCursorPos(pos);

                    // Button to generate a new XMU
                    ImGui::PushID(i);
                    if (ImGui::Button("New Image", ImVec2(250, 0))) {
                        int flags = NOC_FILE_DIALOG_SAVE |
                                    NOC_FILE_DIALOG_OVERWRITE_CONFIRMATION;
                        const char *new_path = PausedFileOpen(
                            flags, img_file_filters, NULL, "xmu.img");

                        if (new_path) {
                            if (create_fatx_image(new_path, DEFAULT_XMU_SIZE)) {
                                // XMU was created successfully. Bind it
                                xemu_input_bind_xmu(active, i, new_path, false);
                            } else {
                                // Show alert message
                                char *msg = g_strdup_printf(
                                    "Unable to create XMU image at %s", new_path);
                                xemu_queue_error_message(msg);
                                g_free(msg);
                            }
                        }
                    }

                    const char *xmu_port_path = NULL;
                    if (xmu->filename == NULL)
                        xmu_port_path = g_strdup("");
                    else
                        xmu_port_path = g_strdup(xmu->filename);
                    if (FilePicker("Image", &xmu_port_path, img_file_filters)) {
                        if (strlen(xmu_port_path) == 0) {
                            xemu_input_unbind_xmu(active, i);
                        } else {
                            xemu_input_bind_xmu(active, i, xmu_port_path, false);
                        }
                    }
                    g_free((void *)xmu_port_path);

                    ImGui::PopID();
                }

                ImGui::NextColumn();
            }

            xmu_fbo->Restore();

            ImGui::PopStyleVar(); // ItemSpacing
            ImGui::Columns(1);
        }
    }

    SectionTitle("Mapping");
    ImVec4 tc = ImGui::GetStyle().Colors[ImGuiCol_Header];
    tc.w = 0.0f;
    ImGui::PushStyleColor(ImGuiCol_Header, tc);

    if (ImGui::CollapsingHeader("Input Mapping")) {
        float p = ImGui::GetFrameHeight() * 0.3;
        ImGui::PushStyleVar(ImGuiStyleVar_CellPadding, ImVec2(p, p));
        if (ImGui::BeginTable("input_remap_tbl", 2,
                              ImGuiTableFlags_RowBg |
                                  ImGuiTableFlags_Borders)) {
            ImGui::TableSetupColumn("Emulated Input");
            ImGui::TableSetupColumn("Host Input");
            ImGui::TableHeadersRow();

            PopulateTableController(bound_state);

            ImGui::EndTable();
        }
        ImGui::PopStyleVar();
    }

    if (bound_state && bound_state->type == INPUT_DEVICE_SDL_GAMECONTROLLER) {
        Toggle("Enable Rumble", &bound_state->controller_map->enable_rumble);
        Toggle("Invert Left X Axis",
               &bound_state->controller_map->controller_mapping
                    .invert_axis_left_x);
        Toggle("Invert Left Y Axis",
               &bound_state->controller_map->controller_mapping
                    .invert_axis_left_y);
        Toggle("Invert Right X Axis",
               &bound_state->controller_map->controller_mapping
                    .invert_axis_right_x);
        Toggle("Invert Right Y Axis",
               &bound_state->controller_map->controller_mapping
                    .invert_axis_right_y);
    }

    if (ImGui::Button("Reset to Default")) {
      xemu_input_reset_input_mapping(bound_state);
    }

    ImGui::PopStyleColor();

    SectionTitle("Options");
    Toggle("Auto-bind controllers", &g_config.input.auto_bind,
           "Bind newly connected controllers to any open port");
    Toggle("Background controller input capture",
           &g_config.input.background_input_capture,
           "Capture even if window is unfocused (requires restart)");
}

void MainMenuInputView::Hide()
{
    m_rebinding = nullptr;
}

void MainMenuInputView::PopulateTableController(ControllerState *state)
{
    if (!state)
        return;

    // Must match g_keyboard_scancode_map and the controller
    // button map below.
    static constexpr const char *face_button_index_to_name_map[15] = {
        "A",
        "B",
        "X",
        "Y",
        "Back",
        "Guide",
        "Start",
        "Left Stick Button",
        "Right Stick Button",
        "White",
        "Black",
        "DPad Up",
        "DPad Down",
        "DPad Left",
        "DPad Right",
    };

    // Must match g_keyboard_scancode_map[15:]. Each axis requires
    // two keys for the positive and negative direction with the
    // exception of the triggers, which only require one each.
    static constexpr const char *keyboard_stick_index_to_name_map[10] = {
        "Left Stick Up",
        "Left Stick Left",
        "Left Stick Right",
        "Left Stick Down",
        "Left Trigger",
        "Right Stick Up",
        "Right Stick Left",
        "Right Stick Right",
        "Right Stick Down",
        "Right Trigger",
    };

    // Must match controller axis map below.
    static constexpr const char *gamepad_axis_index_to_name_map[6] = {
        "Left Stick Axis X",
        "Left Stick Axis Y",
        "Right Stick Axis X",
        "Right Stick Axis Y",
        "Left Trigger Axis",
        "Right Trigger Axis",
    };

    bool is_keyboard = state->type == INPUT_DEVICE_SDL_KEYBOARD;

    int num_axis_mappings;
    const char *const *axis_index_to_name_map;
    if (is_keyboard) {
      num_axis_mappings = std::size(keyboard_stick_index_to_name_map);
      axis_index_to_name_map = keyboard_stick_index_to_name_map;
    } else {
      num_axis_mappings = std::size(gamepad_axis_index_to_name_map);
      axis_index_to_name_map = gamepad_axis_index_to_name_map;
    }

    constexpr int num_face_buttons = std::size(face_button_index_to_name_map);
    const int table_rows = num_axis_mappings + num_face_buttons;
    for (int i = 0; i < table_rows; ++i) {
        ImGui::TableNextRow();

        // Button/Axis Name Column
        ImGui::TableSetColumnIndex(0);

        if (i < num_face_buttons) {
          ImGui::Text("%s", face_button_index_to_name_map[i]);
        } else {
          ImGui::Text("%s", axis_index_to_name_map[i - num_face_buttons]);
        }

        // Button Binding Column
        ImGui::TableSetColumnIndex(1);

        if (m_rebinding && m_rebinding->GetTableRow() == i) {
            ImGui::Text("Press a key to rebind");
            continue;
        }

        const char *remap_button_text = "Invalid";
        if (is_keyboard) {
          // g_keyboard_scancode_map includes both face buttons and axis buttons.
            int keycode = *(g_keyboard_scancode_map[i]);
            if (keycode != SDL_SCANCODE_UNKNOWN) {
                remap_button_text =
                    SDL_GetScancodeName(static_cast<SDL_Scancode>(keycode));
            }
        } else if (i < num_face_buttons) {
                int *button_map[num_face_buttons] = {
                    &state->controller_map->controller_mapping.a,
                    &state->controller_map->controller_mapping.b,
                    &state->controller_map->controller_mapping.x,
                    &state->controller_map->controller_mapping.y,
                    &state->controller_map->controller_mapping.back,
                    &state->controller_map->controller_mapping.guide,
                    &state->controller_map->controller_mapping.start,
                    &state->controller_map->controller_mapping.lstick_btn,
                    &state->controller_map->controller_mapping.rstick_btn,
                    &state->controller_map->controller_mapping.lshoulder,
                    &state->controller_map->controller_mapping.rshoulder,
                    &state->controller_map->controller_mapping.dpad_up,
                    &state->controller_map->controller_mapping.dpad_down,
                    &state->controller_map->controller_mapping.dpad_left,
                    &state->controller_map->controller_mapping.dpad_right,
                };

                int button = *(button_map[i]);
                if (button != SDL_CONTROLLER_BUTTON_INVALID) {
                    remap_button_text = SDL_GameControllerGetStringForButton(
                        static_cast<SDL_GameControllerButton>(button));
                }
        } else {
          int *axis_map[6] = {
            &state->controller_map->controller_mapping.axis_left_x,
            &state->controller_map->controller_mapping.axis_left_y,
            &state->controller_map->controller_mapping.axis_right_x,
            &state->controller_map->controller_mapping.axis_right_y,
            &state->controller_map->controller_mapping
              .axis_trigger_left,
            &state->controller_map->controller_mapping
              .axis_trigger_right,
          };
          int axis = *(axis_map[i - num_face_buttons]);
          if (axis != SDL_CONTROLLER_AXIS_INVALID) {
            remap_button_text = SDL_GameControllerGetStringForAxis(
                static_cast<SDL_GameControllerAxis>(axis));
          }
        }

        ImGui::PushID(i);
        float tw = ImGui::CalcTextSize(remap_button_text).x;
        auto &style = ImGui::GetStyle();
        float max_button_width =
          tw + g_viewport_mgr.m_scale * 2 * style.FramePadding.x;

        float min_button_width = ImGui::GetColumnWidth(1) / 2;
        float button_width = std::max(min_button_width, max_button_width);

        if (ImGui::Button(remap_button_text, ImVec2(button_width, 0))) {
          if (is_keyboard) {
            m_rebinding =
              std::make_unique<ControllerKeyboardRebindingMap>(i);
          } else {
            m_rebinding =
              std::make_unique<ControllerGamepadRebindingMap>(i,
                  state);
          }
        }
        ImGui::PopID();
    }
}

void MainMenuDisplayView::Draw()
{
    SectionTitle("Renderer");
    ChevronCombo("Backend", &g_config.display.renderer,
                 "Null\0"
                 "OpenGL\0"
#ifdef CONFIG_VULKAN
                 "Vulkan\0"
#endif
                 ,
                 "Select desired renderer implementation");
    int rendering_scale = nv2a_get_surface_scale_factor() - 1;
    if (ChevronCombo("Internal resolution scale", &rendering_scale,
                     "1x\0"
                     "2x\0"
                     "3x\0"
                     "4x\0"
                     "5x\0"
                     "6x\0"
                     "7x\0"
                     "8x\0"
                     "9x\0"
                     "10x\0",
                     "Increase surface scaling factor for higher quality")) {
        nv2a_set_surface_scale_factor(rendering_scale+1);
    }

    SectionTitle("Window");
    bool fs = xemu_is_fullscreen();
    if (Toggle("Fullscreen", &fs, "Enable fullscreen now")) {
        xemu_toggle_fullscreen();
    }
    Toggle("Fullscreen on startup",
           &g_config.display.window.fullscreen_on_startup,
           "Start xemu in fullscreen when opened");
    if (ChevronCombo("Window size", &g_config.display.window.startup_size,
                     "Last Used\0"
                     "640x480\0"
                     "720x480\0"
                     "1280x720\0"
                     "1280x800\0"
                     "1280x960\0"
                     "1920x1080\0"
                     "2560x1440\0"
                     "2560x1600\0"
                     "2560x1920\0"
                     "3840x2160\0",
                     "Select preferred startup window size")) {
    }
    Toggle("Vertical refresh sync", &g_config.display.window.vsync,
           "Sync to screen vertical refresh to reduce tearing artifacts");

    SectionTitle("Interface");
    Toggle("Show main menu bar", &g_config.display.ui.show_menubar,
           "Show main menu bar when mouse is activated");
    Toggle("Show notifications", &g_config.display.ui.show_notifications,
           "Display notifications in upper-right corner");
    Toggle("Hide mouse cursor", &g_config.display.ui.hide_cursor,
           "Hide the mouse cursor when it is not moving");

    int ui_scale_idx;
    if (g_config.display.ui.auto_scale) {
        ui_scale_idx = 0;
    } else {
        ui_scale_idx = g_config.display.ui.scale;
        if (ui_scale_idx < 0) ui_scale_idx = 0;
        else if (ui_scale_idx > 2) ui_scale_idx = 2;
    }
    if (ChevronCombo("UI scale", &ui_scale_idx,
                     "Auto\0"
                     "1x\0"
                     "2x\0",
                     "Interface element scale")) {
        if (ui_scale_idx == 0) {
            g_config.display.ui.auto_scale = true;
        } else {
            g_config.display.ui.auto_scale = false;
            g_config.display.ui.scale = ui_scale_idx;
        }
    }
    Toggle("Animations", &g_config.display.ui.use_animations,
           "Enable xemu user interface animations");
    ChevronCombo("Display mode", &g_config.display.ui.fit,
                 "Center\0"
                 "Scale\0"
                 "Stretch\0",
                 "Select how the framebuffer should fit or scale into the window");
    ChevronCombo("Aspect ratio", &g_config.display.ui.aspect_ratio,
                 "Native\0"
                 "Auto (Default)\0"
                 "4:3\0"
                 "16:9\0",
                 "Select the displayed aspect ratio");
}

void MainMenuAudioView::Draw()
{
    SectionTitle("Volume");
    char buf[32];
    snprintf(buf, sizeof(buf), "Limit output volume (%d%%)",
             (int)(g_config.audio.volume_limit * 100));
    Slider("Output volume limit", &g_config.audio.volume_limit, buf);

    SectionTitle("Quality");
    Toggle("Real-time DSP processing", &g_config.audio.use_dsp,
           "Enable improved audio accuracy (experimental)");

}

NetworkInterface::NetworkInterface(pcap_if_t *pcap_desc, char *_friendlyname)
{
    m_pcap_name = pcap_desc->name;
    m_description = pcap_desc->description ?: pcap_desc->name;
    if (_friendlyname) {
        char *tmp =
            g_strdup_printf("%s (%s)", _friendlyname, m_description.c_str());
        m_friendly_name = tmp;
        g_free((gpointer)tmp);
    } else {
        m_friendly_name = m_description;
    }
}

NetworkInterfaceManager::NetworkInterfaceManager()
{
    m_current_iface = NULL;
    m_failed_to_load_lib = false;
}

void NetworkInterfaceManager::Refresh(void)
{
    pcap_if_t *alldevs, *iter;
    char err[PCAP_ERRBUF_SIZE];

    if (xemu_net_is_enabled()) {
        return;
    }

#if defined(_WIN32)
    if (pcap_load_library()) {
        m_failed_to_load_lib = true;
        return;
    }
#endif

    m_ifaces.clear();
    m_current_iface = NULL;

    if (pcap_findalldevs(&alldevs, err)) {
        return;
    }

    for (iter=alldevs; iter != NULL; iter=iter->next) {
#if defined(_WIN32)
        char *friendly_name = get_windows_interface_friendly_name(iter->name);
        m_ifaces.emplace_back(new NetworkInterface(iter, friendly_name));
        if (friendly_name) {
            g_free((gpointer)friendly_name);
        }
#else
        m_ifaces.emplace_back(new NetworkInterface(iter));
#endif
        if (!strcmp(g_config.net.pcap.netif, iter->name)) {
            m_current_iface = m_ifaces.back().get();
        }
    }

    pcap_freealldevs(alldevs);
}

void NetworkInterfaceManager::Select(NetworkInterface &iface)
{
    m_current_iface = &iface;
    xemu_settings_set_string(&g_config.net.pcap.netif,
                             iface.m_pcap_name.c_str());
}

bool NetworkInterfaceManager::IsCurrent(NetworkInterface &iface)
{
    return &iface == m_current_iface;
}

MainMenuNetworkView::MainMenuNetworkView()
{
    should_refresh = true;
}

void MainMenuNetworkView::Draw()
{
    SectionTitle("Adapter");
    bool enabled = xemu_net_is_enabled();
    g_config.net.enable = enabled;
    if (Toggle("Enable", &g_config.net.enable,
               enabled ? "Virtual network connected (disable to change network "
                         "settings)" :
                         "Connect virtual network cable to machine")) {
        if (enabled) {
            xemu_net_disable();
        } else {
            xemu_net_enable();
        }
    }

    bool appearing = ImGui::IsWindowAppearing();
    if (enabled) ImGui::BeginDisabled();
    if (ChevronCombo(
            "Attached to", &g_config.net.backend,
            "NAT\0"
            "UDP Tunnel\0"
            "Bridged Adapter\0",
            "Controls what the virtual network controller interfaces with")) {
        appearing = true;
    }
    SectionTitle("Options");
    switch (g_config.net.backend) {
    case CONFIG_NET_BACKEND_PCAP:
        DrawPcapOptions(appearing);
        break;
    case CONFIG_NET_BACKEND_NAT:
        DrawNatOptions(appearing);
        break;
    case CONFIG_NET_BACKEND_UDP:
        DrawUdpOptions(appearing);
        break;
    default: break;
    }
    if (enabled) ImGui::EndDisabled();
}

void MainMenuNetworkView::DrawPcapOptions(bool appearing)
{
    if (iface_mgr.get() == nullptr) {
        iface_mgr.reset(new NetworkInterfaceManager());
        iface_mgr->Refresh();
    }

    if (iface_mgr->m_failed_to_load_lib) {
#if defined(_WIN32)
        const char *msg = "npcap library could not be loaded.\n"
                          "To use this backend, please install npcap.";
        ImGui::Text("%s", msg);
        ImGui::Dummy(ImVec2(0,10*g_viewport_mgr.m_scale));
        ImGui::SetCursorPosX((ImGui::GetWindowWidth()-120*g_viewport_mgr.m_scale)/2);
        if (ImGui::Button("Install npcap", ImVec2(120*g_viewport_mgr.m_scale, 0))) {
            xemu_open_web_browser("https://nmap.org/npcap/");
        }
#endif
    } else {
        const char *selected_display_name =
            (iface_mgr->m_current_iface ?
                 iface_mgr->m_current_iface->m_friendly_name.c_str() :
                 g_config.net.pcap.netif);
        float combo_width = ImGui::GetColumnWidth();
        float combo_size_ratio = 0.5;
        combo_width *= combo_size_ratio;
        PrepareComboTitleDescription("Network interface",
                                     "Host network interface to bridge with",
                                     combo_size_ratio);
        ImGui::SetNextItemWidth(combo_width);
        ImGui::PushFont(g_font_mgr.m_menu_font_small);
        if (ImGui::BeginCombo("###network_iface", selected_display_name,
                              ImGuiComboFlags_NoArrowButton)) {
            if (should_refresh) {
                iface_mgr->Refresh();
                should_refresh = false;
            }

            int i = 0;
            for (auto &iface : iface_mgr->m_ifaces) {
                bool is_selected = iface_mgr->IsCurrent((*iface));
                ImGui::PushID(i++);
                if (ImGui::Selectable(iface->m_friendly_name.c_str(),
                                      is_selected)) {
                    iface_mgr->Select((*iface));
                }
                if (is_selected) ImGui::SetItemDefaultFocus();
                ImGui::PopID();
            }
            ImGui::EndCombo();
        } else {
            should_refresh = true;
        }
        ImGui::PopFont();
        DrawComboChevron();
    }
}

void MainMenuNetworkView::DrawNatOptions(bool appearing)
{
    static ImGuiTableFlags flags = ImGuiTableFlags_Borders | ImGuiTableFlags_RowBg;
    WidgetTitleDescriptionItem(
        "Port Forwarding",
        "Configure xemu to forward connections to guest on these ports");
    float p = ImGui::GetFrameHeight() * 0.3;
    ImGui::PushStyleVar(ImGuiStyleVar_CellPadding, ImVec2(p, p));
    if (ImGui::BeginTable("port_forward_tbl", 4, flags))
    {
        ImGui::TableSetupColumn("Host Port");
        ImGui::TableSetupColumn("Guest Port");
        ImGui::TableSetupColumn("Protocol");
        ImGui::TableSetupColumn("Action");
        ImGui::TableHeadersRow();

        for (unsigned int row = 0; row < g_config.net.nat.forward_ports_count; row++)
        {
            ImGui::TableNextRow();

            ImGui::TableSetColumnIndex(0);
            ImGui::Text("%d", g_config.net.nat.forward_ports[row].host);

            ImGui::TableSetColumnIndex(1);
            ImGui::Text("%d", g_config.net.nat.forward_ports[row].guest);

            ImGui::TableSetColumnIndex(2);
            switch (g_config.net.nat.forward_ports[row].protocol) {
            case CONFIG_NET_NAT_FORWARD_PORTS_PROTOCOL_TCP:
                ImGui::TextUnformatted("TCP"); break;
            case CONFIG_NET_NAT_FORWARD_PORTS_PROTOCOL_UDP:
                ImGui::TextUnformatted("UDP"); break;
            default: assert(0);
            }

            ImGui::TableSetColumnIndex(3);
            ImGui::PushID(row);
            if (ImGui::Button("Remove")) {
                remove_net_nat_forward_ports(row);
            }
            ImGui::PopID();
        }

        ImGui::TableNextRow();

        ImGui::TableSetColumnIndex(0);
        static char buf[8] = {"1234"};
        ImGui::SetNextItemWidth(ImGui::GetColumnWidth());
        ImGui::InputText("###hostport", buf, sizeof(buf));

        ImGui::TableSetColumnIndex(1);
        static char buf2[8] = {"1234"};
        ImGui::SetNextItemWidth(ImGui::GetColumnWidth());
        ImGui::InputText("###guestport", buf2, sizeof(buf2));

        ImGui::TableSetColumnIndex(2);
        static CONFIG_NET_NAT_FORWARD_PORTS_PROTOCOL protocol =
            CONFIG_NET_NAT_FORWARD_PORTS_PROTOCOL_TCP;
        assert(sizeof(protocol) >= sizeof(int));
        ImGui::SetNextItemWidth(ImGui::GetColumnWidth());
        ImGui::Combo("###protocol", &protocol, "TCP\0UDP\0");

        ImGui::TableSetColumnIndex(3);
        if (ImGui::Button("Add")) {
            int host, guest;
            if (sscanf(buf, "%d", &host) == 1 &&
                sscanf(buf2, "%d", &guest) == 1) {
                add_net_nat_forward_ports(host, guest, protocol);
            }
        }

        ImGui::EndTable();
    }
    ImGui::PopStyleVar();
}

void MainMenuNetworkView::DrawUdpOptions(bool appearing)
{
    if (appearing) {
        strncpy(remote_addr, g_config.net.udp.remote_addr,
                sizeof(remote_addr) - 1);
        strncpy(local_addr, g_config.net.udp.bind_addr, sizeof(local_addr) - 1);
    }

    float size_ratio = 0.5;
    float width = ImGui::GetColumnWidth() * size_ratio;
    ImGui::PushFont(g_font_mgr.m_menu_font_small);
    PrepareComboTitleDescription(
        "Remote Address",
        "Destination addr:port to forward packets to (1.2.3.4:9968)",
        size_ratio);
    ImGui::SetNextItemWidth(width);
    if (ImGui::InputText("###remote_host", remote_addr, sizeof(remote_addr))) {
        xemu_settings_set_string(&g_config.net.udp.remote_addr, remote_addr);
    }
    PrepareComboTitleDescription(
        "Bind Address", "Local addr:port to receive packets on (0.0.0.0:9968)",
        size_ratio);
    ImGui::SetNextItemWidth(width);
    if (ImGui::InputText("###local_host", local_addr, sizeof(local_addr))) {
        xemu_settings_set_string(&g_config.net.udp.bind_addr, local_addr);
    }
    ImGui::PopFont();
}

MainMenuSnapshotsView::MainMenuSnapshotsView() : MainMenuTabView()
{
    xemu_snapshots_mark_dirty();

    m_search_regex = NULL;
    m_current_title_id = 0;
}

MainMenuSnapshotsView::~MainMenuSnapshotsView()
{
    g_free(m_search_regex);
}

bool MainMenuSnapshotsView::BigSnapshotButton(QEMUSnapshotInfo *snapshot,
                                              XemuSnapshotData *data,
                                              int current_snapshot_binding)
{
    ImGuiStyle &style = ImGui::GetStyle();
    ImDrawList *draw_list = ImGui::GetWindowDrawList();

    ImGui::PushFont(g_font_mgr.m_menu_font_small);
    ImVec2 ts_sub = ImGui::CalcTextSize(snapshot->name);
    ImGui::PopFont();

    ImGui::PushStyleVar(ImGuiStyleVar_ButtonTextAlign, ImVec2(0, 0));
    ImGui::PushStyleVar(ImGuiStyleVar_FramePadding,
                        g_viewport_mgr.Scale(ImVec2(5, 5)));

    ImGui::PushFont(g_font_mgr.m_menu_font_medium);

    ImVec2 ts_title = ImGui::CalcTextSize(snapshot->name);
    ImVec2 thumbnail_size = g_viewport_mgr.Scale(
        ImVec2(XEMU_SNAPSHOT_THUMBNAIL_WIDTH, XEMU_SNAPSHOT_THUMBNAIL_HEIGHT));
    ImVec2 thumbnail_pos(style.FramePadding.x, style.FramePadding.y);
    ImVec2 name_pos(thumbnail_pos.x + thumbnail_size.x +
                        style.FramePadding.x * 2,
                    thumbnail_pos.y);
    ImVec2 title_pos(name_pos.x,
                     name_pos.y + ts_title.y + style.FramePadding.x);
    ImVec2 date_pos(name_pos.x,
                    title_pos.y + ts_title.y + style.FramePadding.x);
    ImVec2 binding_pos(name_pos.x,
                       date_pos.y + ts_title.y + style.FramePadding.x);
    ImVec2 button_size(-FLT_MIN,
                       fmax(thumbnail_size.y + style.FramePadding.y * 2,
                            ts_title.y + ts_sub.y + style.FramePadding.y * 3));

    bool load = ImGui::Button("###button", button_size);

    ImGui::PopFont();

    const ImVec2 p0 = ImGui::GetItemRectMin();
    const ImVec2 p1 = ImGui::GetItemRectMax();
    draw_list->PushClipRect(p0, p1, true);

    // Snapshot thumbnail
    GLuint thumbnail = data->gl_thumbnail ? data->gl_thumbnail : g_icon_tex;
    int thumbnail_width, thumbnail_height;
    glActiveTexture(GL_TEXTURE0);
    glBindTexture(GL_TEXTURE_2D, thumbnail);
    glGetTexLevelParameteriv(GL_TEXTURE_2D, 0, GL_TEXTURE_WIDTH,
                             &thumbnail_width);
    glGetTexLevelParameteriv(GL_TEXTURE_2D, 0, GL_TEXTURE_HEIGHT,
                             &thumbnail_height);

    // Draw black background behind thumbnail
    ImVec2 thumbnail_min(p0.x + thumbnail_pos.x, p0.y + thumbnail_pos.y);
    ImVec2 thumbnail_max(thumbnail_min.x + thumbnail_size.x,
                         thumbnail_min.y + thumbnail_size.y);
    draw_list->AddRectFilled(thumbnail_min, thumbnail_max, IM_COL32_BLACK);

    // Draw centered thumbnail image
    int scaled_width, scaled_height;
    ScaleDimensions(thumbnail_width, thumbnail_height, thumbnail_size.x,
                    thumbnail_size.y, &scaled_width, &scaled_height);
    ImVec2 img_min =
        ImVec2(thumbnail_min.x + (thumbnail_size.x - scaled_width) / 2,
               thumbnail_min.y + (thumbnail_size.y - scaled_height) / 2);
    ImVec2 img_max =
        ImVec2(img_min.x + scaled_width, img_min.y + scaled_height);
    draw_list->AddImage((ImTextureID)(uint64_t)thumbnail, img_min, img_max);

    // Snapshot title
    ImGui::PushFont(g_font_mgr.m_menu_font_medium);
    draw_list->AddText(ImVec2(p0.x + name_pos.x, p0.y + name_pos.y),
                       IM_COL32(255, 255, 255, 255), snapshot->name);
    ImGui::PopFont();

    // Snapshot XBE title name
    ImGui::PushFont(g_font_mgr.m_menu_font_small);
    const char *title_name = data->xbe_title_name ? data->xbe_title_name :
                                                    "(Unknown XBE Title Name)";
    draw_list->AddText(ImVec2(p0.x + title_pos.x, p0.y + title_pos.y),
                       IM_COL32(255, 255, 255, 200), title_name);

    // Snapshot date
    g_autoptr(GDateTime) date =
        g_date_time_new_from_unix_local(snapshot->date_sec);
    char *date_buf = g_date_time_format(date, "%Y-%m-%d %H:%M:%S");
    draw_list->AddText(ImVec2(p0.x + date_pos.x, p0.y + date_pos.y),
                       IM_COL32(255, 255, 255, 200), date_buf);
    g_free(date_buf);

    // Snapshot keyboard binding
    if (current_snapshot_binding != -1) {
        char *binding_text =
            g_strdup_printf("Bound to F%d", current_snapshot_binding + 5);
        draw_list->AddText(ImVec2(p0.x + binding_pos.x, p0.y + binding_pos.y),
                           IM_COL32(255, 255, 255, 200), binding_text);
        g_free(binding_text);
    }

    ImGui::PopFont();
    draw_list->PopClipRect();
    ImGui::PopStyleVar(2);

    return load;
}

void MainMenuSnapshotsView::ClearSearch()
{
    m_search_buf.clear();

    if (m_search_regex) {
        g_free(m_search_regex);
        m_search_regex = NULL;
    }
}

int MainMenuSnapshotsView::OnSearchTextUpdate(ImGuiInputTextCallbackData *data)
{
    GError *gerr = NULL;
    MainMenuSnapshotsView *win = (MainMenuSnapshotsView *)data->UserData;

    if (win->m_search_regex) {
        g_free(win->m_search_regex);
        win->m_search_regex = NULL;
    }

    if (data->BufTextLen == 0) {
        return 0;
    }

    char *buf = g_strdup_printf("(.*)%s(.*)", data->Buf);
    win->m_search_regex =
        g_regex_new(buf, (GRegexCompileFlags)0, (GRegexMatchFlags)0, &gerr);
    g_free(buf);
    if (gerr) {
        win->m_search_regex = NULL;
        return 1;
    }

    return 0;
}

void MainMenuSnapshotsView::Draw()
{
    g_snapshot_mgr.Refresh();

    SectionTitle("Snapshots");
    Toggle("Filter by current title",
           &g_config.general.snapshots.filter_current_game,
           "Only display snapshots created while running the currently running "
           "XBE");

    if (g_config.general.snapshots.filter_current_game) {
        struct xbe *xbe = xemu_get_xbe_info();
        if (xbe && xbe->cert) {
            if (xbe->cert->m_titleid != m_current_title_id) {
                char *title_name = g_utf16_to_utf8(xbe->cert->m_title_name, 40,
                                                   NULL, NULL, NULL);
                if (title_name) {
                    m_current_title_name = title_name;
                    g_free(title_name);
                } else {
                    m_current_title_name.clear();
                }

                m_current_title_id = xbe->cert->m_titleid;
            }
        } else {
            m_current_title_name.clear();
            m_current_title_id = 0;
        }
    }

    ImGui::SetNextItemWidth(ImGui::GetColumnWidth() * 0.8);
    ImGui::PushFont(g_font_mgr.m_menu_font_small);
    ImGui::InputTextWithHint("##search", "Search or name new snapshot...",
                             &m_search_buf, ImGuiInputTextFlags_CallbackEdit,
                             &OnSearchTextUpdate, this);

    bool snapshot_with_create_name_exists = false;
    for (int i = 0; i < g_snapshot_mgr.m_snapshots_len; ++i) {
        if (g_strcmp0(m_search_buf.c_str(),
                      g_snapshot_mgr.m_snapshots[i].name) == 0) {
            snapshot_with_create_name_exists = true;
            break;
        }
    }

    ImGui::SameLine();
    if (snapshot_with_create_name_exists) {
        ImGui::PushStyleColor(ImGuiCol_Button, ImVec4(0.8, 0, 0, 1));
        ImGui::PushStyleColor(ImGuiCol_ButtonHovered, ImVec4(1, 0, 0, 1));
        ImGui::PushStyleColor(ImGuiCol_ButtonActive, ImVec4(1, 0, 0, 1));
    }
    if (ImGui::Button(snapshot_with_create_name_exists ? "Replace" : "Create",
                      ImVec2(-FLT_MIN, 0))) {
        xemu_snapshots_save(m_search_buf.empty() ? NULL : m_search_buf.c_str(),
                            NULL);
        ClearSearch();
    }
    if (snapshot_with_create_name_exists) {
        ImGui::PopStyleColor(3);
    }

    if (snapshot_with_create_name_exists && ImGui::IsItemHovered()) {
        ImGui::SetTooltip("A snapshot with the name \"%s\" already exists. "
                          "This button will overwrite the existing snapshot.",
                          m_search_buf.c_str());
    }
    ImGui::PopFont();

    bool at_least_one_snapshot_displayed = false;

    for (int i = g_snapshot_mgr.m_snapshots_len - 1; i >= 0; i--) {
        if (g_config.general.snapshots.filter_current_game &&
            g_snapshot_mgr.m_extra_data[i].xbe_title_name &&
            m_current_title_name.size() &&
            strcmp(m_current_title_name.c_str(),
                   g_snapshot_mgr.m_extra_data[i].xbe_title_name)) {
            continue;
        }

        if (m_search_regex) {
            GMatchInfo *match;
            bool keep_entry = false;

            g_regex_match(m_search_regex, g_snapshot_mgr.m_snapshots[i].name,
                          (GRegexMatchFlags)0, &match);
            keep_entry |= g_match_info_matches(match);
            g_match_info_free(match);

            if (g_snapshot_mgr.m_extra_data[i].xbe_title_name) {
                g_regex_match(m_search_regex,
                              g_snapshot_mgr.m_extra_data[i].xbe_title_name,
                              (GRegexMatchFlags)0, &match);
                keep_entry |= g_match_info_matches(match);
                g_free(match);
            }

            if (!keep_entry) {
                continue;
            }
        }

        QEMUSnapshotInfo *snapshot = &g_snapshot_mgr.m_snapshots[i];
        XemuSnapshotData *data = &g_snapshot_mgr.m_extra_data[i];

        int current_snapshot_binding = -1;
        for (int j = 0; j < 4; ++j) {
            if (g_strcmp0(*(g_snapshot_shortcut_index_key_map[j]),
                          snapshot->name) == 0) {
                assert(current_snapshot_binding == -1);
                current_snapshot_binding = j;
            }
        }

        ImGui::PushID(i);

        ImVec2 pos = ImGui::GetCursorScreenPos();
        bool load = BigSnapshotButton(snapshot, data, current_snapshot_binding);

        // FIXME: Provide context menu control annotation
        if (ImGui::IsItemHovered() &&
            ImGui::IsKeyPressed(ImGuiKey_GamepadFaceLeft)) {
            ImGui::SetNextWindowPos(pos);
            ImGui::OpenPopup("Snapshot Options");
        }

        DrawSnapshotContextMenu(snapshot, data, current_snapshot_binding);

        ImGui::PopID();

        if (load) {
            ActionLoadSnapshotChecked(snapshot->name);
        }

        at_least_one_snapshot_displayed = true;
    }

    if (!at_least_one_snapshot_displayed) {
        ImGui::Dummy(g_viewport_mgr.Scale(ImVec2(0, 16)));
        const char *msg;
        if (g_snapshot_mgr.m_snapshots_len) {
            if (!m_search_buf.empty()) {
                msg = "Press Create to create new snapshot";
            } else {
                msg = "No snapshots match filter criteria";
            }
        } else {
            msg = "No snapshots to display";
        }
        ImVec2 dim = ImGui::CalcTextSize(msg);
        ImVec2 cur = ImGui::GetCursorPos();
        ImGui::SetCursorPosX(cur.x + (ImGui::GetColumnWidth() - dim.x) / 2);
        ImGui::TextColored(ImVec4(0.94f, 0.94f, 0.94f, 0.70f), "%s", msg);
    }
}

void MainMenuSnapshotsView::DrawSnapshotContextMenu(
    QEMUSnapshotInfo *snapshot, XemuSnapshotData *data,
    int current_snapshot_binding)
{
    if (!ImGui::BeginPopupContextItem("Snapshot Options")) {
        return;
    }

    if (ImGui::MenuItem("Load")) {
        ActionLoadSnapshotChecked(snapshot->name);
    }

    if (ImGui::BeginMenu("Keybinding")) {
        for (int i = 0; i < 4; ++i) {
            char *item_name = g_strdup_printf("Bind to F%d", i + 5);

            if (ImGui::MenuItem(item_name)) {
                if (current_snapshot_binding >= 0) {
                    xemu_settings_set_string(g_snapshot_shortcut_index_key_map
                                                 [current_snapshot_binding],
                                             "");
                }
                xemu_settings_set_string(g_snapshot_shortcut_index_key_map[i],
                                         snapshot->name);
                current_snapshot_binding = i;

                ImGui::CloseCurrentPopup();
            }

            g_free(item_name);
        }

        if (current_snapshot_binding >= 0) {
            if (ImGui::MenuItem("Unbind")) {
                xemu_settings_set_string(
                    g_snapshot_shortcut_index_key_map[current_snapshot_binding],
                    "");
                current_snapshot_binding = -1;
            }
        }
        ImGui::EndMenu();
    }

    ImGui::Separator();

    Error *err = NULL;

    if (ImGui::MenuItem("Replace")) {
        xemu_snapshots_save(snapshot->name, &err);
    }

    if (ImGui::MenuItem("Delete")) {
        xemu_snapshots_delete(snapshot->name, &err);
    }

    if (err) {
        xemu_queue_error_message(error_get_pretty(err));
        error_free(err);
    }

    ImGui::EndPopup();
}

MainMenuSystemView::MainMenuSystemView() : m_dirty(false)
{
}

void MainMenuSystemView::Draw()
{
    const char *rom_file_filters =
        ".bin Files\0*.bin\0.rom Files\0*.rom\0All Files\0*.*\0";
    const char *qcow_file_filters = ".qcow2 Files\0*.qcow2\0All Files\0*.*\0";

    if (m_dirty) {
        ImGui::TextColored(ImVec4(1, 0, 0, 1),
                           "Application restart required to apply settings");
    }

    if ((int)g_config.sys.avpack == CONFIG_SYS_AVPACK_NONE) {
        ImGui::TextColored(ImVec4(1,0,0,1), "Setting AV Pack to NONE disables video output.");
    }

    SectionTitle("System Configuration");

    if (ChevronCombo(
            "System Memory", &g_config.sys.mem_limit,
            "64 MiB (Default)\0"
            "128 MiB\0",
            "Increase to 128 MiB for debug or homebrew applications")) {
        m_dirty = true;
    }

    if (ChevronCombo(
            "AV Pack", &g_config.sys.avpack,
            "SCART\0HDTV (Default)\0VGA\0RFU\0S-Video\0Composite\0None\0",
            "Select the attached AV pack")) {
        m_dirty = true;
    }

    SectionTitle("Files");
    if (FilePicker("MCPX Boot ROM", &g_config.sys.files.bootrom_path,
                   rom_file_filters)) {
        m_dirty = true;
        g_main_menu.UpdateAboutViewConfigInfo();
    }
    if (FilePicker("Flash ROM (BIOS)", &g_config.sys.files.flashrom_path,
                   rom_file_filters)) {
        m_dirty = true;
        g_main_menu.UpdateAboutViewConfigInfo();
    }
    if (FilePicker("Hard Disk", &g_config.sys.files.hdd_path,
                   qcow_file_filters)) {
        m_dirty = true;
    }
    if (FilePicker("EEPROM", &g_config.sys.files.eeprom_path,
                   rom_file_filters)) {
        m_dirty = true;
    }
}

MainMenuAboutView::MainMenuAboutView() : m_config_info_text{ NULL }
{
}

void MainMenuAboutView::UpdateConfigInfoText()
{
    if (m_config_info_text) {
        g_free(m_config_info_text);
    }

    gchar *bootrom_checksum =
        GetFileMD5Checksum(g_config.sys.files.bootrom_path);
    if (!bootrom_checksum) {
        bootrom_checksum = g_strdup("None");
    }

    gchar *flash_rom_checksum =
        GetFileMD5Checksum(g_config.sys.files.flashrom_path);
    if (!flash_rom_checksum) {
        flash_rom_checksum = g_strdup("None");
    }

    m_config_info_text = g_strdup_printf("MCPX Boot ROM MD5 Hash:        %s\n"
                                         "Flash ROM (BIOS) MD5 Hash:     %s",
                                         bootrom_checksum, flash_rom_checksum);
    g_free(bootrom_checksum);
    g_free(flash_rom_checksum);
}

void MainMenuAboutView::Draw()
{
    static const char *build_info_text = NULL;
    if (build_info_text == NULL) {
        build_info_text =
            g_strdup_printf("Version:      %s\nBranch:       %s\nCommit:       "
                            "%s\nDate:         %s",
                            xemu_version, xemu_branch, xemu_commit, xemu_date);
    }

    static const char *sys_info_text = NULL;
    if (sys_info_text == NULL) {
        const char *gl_shader_version =
            (const char *)glGetString(GL_SHADING_LANGUAGE_VERSION);
        const char *gl_version = (const char *)glGetString(GL_VERSION);
        const char *gl_renderer = (const char *)glGetString(GL_RENDERER);
        const char *gl_vendor = (const char *)glGetString(GL_VENDOR);
        sys_info_text = g_strdup_printf(
            "CPU:          %s\nOS Platform:  %s\nOS Version:   "
            "%s\nManufacturer: %s\n"
            "GPU Model:    %s\nDriver:       %s\nShader:       %s",
            xemu_get_cpu_info(), xemu_get_os_platform(), xemu_get_os_info(),
            gl_vendor, gl_renderer, gl_version, gl_shader_version);
    }

    if (m_config_info_text == NULL) {
        UpdateConfigInfoText();
    }

    Logo();

    SectionTitle("Build Information");
    ImGui::PushFont(g_font_mgr.m_fixed_width_font);
    ImGui::InputTextMultiline("##build_info", (char *)build_info_text,
                              strlen(build_info_text) + 1,
                              ImVec2(-FLT_MIN, ImGui::GetTextLineHeight() * 5),
                              ImGuiInputTextFlags_ReadOnly);
    ImGui::PopFont();

    SectionTitle("System Information");
    ImGui::PushFont(g_font_mgr.m_fixed_width_font);
    ImGui::InputTextMultiline("###systeminformation", (char *)sys_info_text,
                              strlen(sys_info_text) + 1,
                              ImVec2(-FLT_MIN, ImGui::GetTextLineHeight() * 8),
                              ImGuiInputTextFlags_ReadOnly);
    ImGui::PopFont();

    SectionTitle("Config Information");
    ImGui::PushFont(g_font_mgr.m_fixed_width_font);
    ImGui::InputTextMultiline("##config_info", (char *)m_config_info_text,
                              strlen(build_info_text) + 1,
                              ImVec2(-FLT_MIN, ImGui::GetTextLineHeight() * 3),
                              ImGuiInputTextFlags_ReadOnly);
    ImGui::PopFont();

    SectionTitle("Community");

    ImGui::Text("Visit");
    ImGui::SameLine();
    if (ImGui::SmallButton("https://xemu.app")) {
        xemu_open_web_browser("https://xemu.app");
    }
    ImGui::SameLine();
    ImGui::Text("for more information");
}

MainMenuTabButton::MainMenuTabButton(std::string text, std::string icon)
    : m_icon(icon), m_text(text)
{
}

bool MainMenuTabButton::Draw(bool selected)
{
    ImGuiStyle &style = ImGui::GetStyle();

    ImU32 col = selected ?
                    ImGui::GetColorU32(style.Colors[ImGuiCol_ButtonHovered]) :
                    IM_COL32(0, 0, 0, 0);

    ImGui::PushStyleColor(ImGuiCol_Button, col);
    ImGui::PushStyleColor(ImGuiCol_ButtonHovered,
                          selected ? col : IM_COL32(32, 32, 32, 255));
    ImGui::PushStyleColor(ImGuiCol_ButtonActive,
                          selected ? col : IM_COL32(32, 32, 32, 255));
    int p = ImGui::GetTextLineHeight() * 0.5;
    ImGui::PushStyleVar(ImGuiStyleVar_FramePadding, ImVec2(p, p));
    ImGui::PushStyleVar(ImGuiStyleVar_FrameRounding, 0);
    ImGui::PushStyleVar(ImGuiStyleVar_ButtonTextAlign, ImVec2(0, 0.5));
    ImGui::PushFont(g_font_mgr.m_menu_font);

    ImVec2 button_size = ImVec2(-FLT_MIN, 0);
    auto text = string_format("%s %s", m_icon.c_str(), m_text.c_str());
    ImGui::PushID(this);
    bool status = ImGui::Button(text.c_str(), button_size);
    ImGui::PopID();
    ImGui::PopFont();
    ImGui::PopStyleVar(3);
    ImGui::PopStyleColor(3);
    return status;
}

MainMenuScene::MainMenuScene()
    : m_animation(0.12, 0.12), m_general_button("General", ICON_FA_GEARS),
      m_input_button("Input", ICON_FA_GAMEPAD),
      m_display_button("Display", ICON_FA_TV),
      m_audio_button("Audio", ICON_FA_VOLUME_HIGH),
      m_network_button("Network", ICON_FA_NETWORK_WIRED),
      m_snapshots_button("Snapshots", ICON_FA_CLOCK_ROTATE_LEFT),
      m_system_button("System", ICON_FA_MICROCHIP),
      m_about_button("About", ICON_FA_CIRCLE_INFO)
{
    m_had_focus_last_frame = false;
    m_focus_view = false;
    m_tabs.push_back(&m_general_button);
    m_tabs.push_back(&m_input_button);
    m_tabs.push_back(&m_display_button);
    m_tabs.push_back(&m_audio_button);
    m_tabs.push_back(&m_network_button);
    m_tabs.push_back(&m_snapshots_button);
    m_tabs.push_back(&m_system_button);
    m_tabs.push_back(&m_about_button);

    m_views.push_back(&m_general_view);
    m_views.push_back(&m_input_view);
    m_views.push_back(&m_display_view);
    m_views.push_back(&m_audio_view);
    m_views.push_back(&m_network_view);
    m_views.push_back(&m_snapshots_view);
    m_views.push_back(&m_system_view);
    m_views.push_back(&m_about_view);

    m_current_view_index = 0;
    m_next_view_index = m_current_view_index;
}

void MainMenuScene::ShowSettings()
{
    SetNextViewIndexWithFocus(g_config.general.last_viewed_menu_index);
}

void MainMenuScene::ShowSnapshots()
{
    SetNextViewIndexWithFocus(5);
}

void MainMenuScene::ShowSystem()
{
    SetNextViewIndexWithFocus(6);
}

void MainMenuScene::ShowAbout()
{
    SetNextViewIndexWithFocus(7);
}

void MainMenuScene::SetNextViewIndexWithFocus(int i)
{
    m_focus_view = true;
    SetNextViewIndex(i);

    if (!g_scene_mgr.IsDisplayingScene()) {
        g_scene_mgr.PushScene(*this);
    }
}

void MainMenuScene::Show()
{
    m_background.Show();
    m_nav_control_view.Show();
    m_animation.EaseIn();
}

void MainMenuScene::Hide()
{
    m_views[m_current_view_index]->Hide();
    m_background.Hide();
    m_nav_control_view.Hide();
    m_animation.EaseOut();
}

bool MainMenuScene::IsAnimating()
{
    return m_animation.IsAnimating();
}

void MainMenuScene::SetNextViewIndex(int i)
{
    m_views[m_current_view_index]->Hide();
    m_next_view_index = i % m_tabs.size();
    g_config.general.last_viewed_menu_index = i;
}

void MainMenuScene::HandleInput()
{
    bool nofocus = !ImGui::IsWindowFocused(ImGuiFocusedFlags_AnyWindow);
    bool focus = ImGui::IsWindowFocused(ImGuiFocusedFlags_RootAndChildWindows |
                                        ImGuiFocusedFlags_NoPopupHierarchy);

    // XXX: Ensure we have focus for two frames. If a user cancels a popup
    // window, we do not want to cancel main
    //      window as well.
    if (nofocus || (focus && m_had_focus_last_frame &&
                    (ImGui::IsKeyDown(ImGuiKey_GamepadFaceRight) ||
                     ImGui::IsKeyDown(ImGuiKey_Escape)))) {
        Hide();
        return;
    }

    if (focus && m_had_focus_last_frame) {
        if (ImGui::IsKeyPressed(ImGuiKey_GamepadL1)) {
            SetNextViewIndex((m_current_view_index + m_tabs.size() - 1) %
                             m_tabs.size());
        }

        if (ImGui::IsKeyPressed(ImGuiKey_GamepadR1)) {
            SetNextViewIndex((m_current_view_index + 1) % m_tabs.size());
        }
    }

    m_had_focus_last_frame = focus;
}

void MainMenuScene::UpdateAboutViewConfigInfo()
{
    m_about_view.UpdateConfigInfoText();
}

bool MainMenuScene::ConsumeRebindEvent(SDL_Event *event)
{
    return m_input_view.ConsumeRebindEvent(event);
}

bool MainMenuScene::IsInputRebinding()
{
    return m_input_view.IsInputRebinding();
}

bool MainMenuScene::Draw()
{
    m_animation.Step();
    m_background.Draw();
    m_nav_control_view.Draw();

    ImGuiIO &io = ImGui::GetIO();
    float t = m_animation.GetSinInterpolatedValue();
    float window_alpha = t;

    ImGui::PushStyleVar(ImGuiStyleVar_Alpha, window_alpha);
    ImGui::PushStyleVar(ImGuiStyleVar_ItemSpacing, ImVec2(0, 0));
    ImGui::PushStyleVar(ImGuiStyleVar_WindowPadding, ImVec2(0, 0));
    ImGui::PushStyleVar(ImGuiStyleVar_ChildBorderSize, 0);
    ImGui::PushStyleVar(ImGuiStyleVar_WindowBorderSize, 0);

    ImVec4 extents = g_viewport_mgr.GetExtents();
    ImVec2 window_pos = ImVec2(io.DisplaySize.x / 2, extents.y);
    ImGui::SetNextWindowPos(window_pos, ImGuiCond_Always, ImVec2(0.5, 0));

    ImVec2 max_size = g_viewport_mgr.Scale(ImVec2(800, 0));
    float x = fmin(io.DisplaySize.x - extents.x - extents.z, max_size.x);
    float y = io.DisplaySize.y - extents.y - extents.w;
    ImGui::SetNextWindowSize(ImVec2(x, y));

    if (ImGui::Begin("###MainWindow", NULL,
                     ImGuiWindowFlags_NoDecoration |
                         ImGuiWindowFlags_NoSavedSettings)) {
        //
        // Nav menu
        //

        float width = ImGui::GetWindowWidth();
        float nav_width = width * 0.3;
        float content_width = width - nav_width;

        ImGui::PushStyleColor(ImGuiCol_ChildBg, IM_COL32(26, 26, 26, 255));

        ImGui::BeginChild("###MainWindowNav", ImVec2(nav_width, -1), true,
                          ImGuiWindowFlags_NavFlattened);

        bool move_focus_to_tab = false;
        if (m_current_view_index != m_next_view_index) {
            m_current_view_index = m_next_view_index;
            if (!m_focus_view) {
                move_focus_to_tab = true;
            }
        }

        int i = 0;
        for (auto &button : m_tabs) {
            if (move_focus_to_tab && i == m_current_view_index) {
                ImGui::SetKeyboardFocusHere();
                move_focus_to_tab = false;
            }
            if (button->Draw(i == m_current_view_index)) {
                SetNextViewIndex(i);
            }
            if (i == m_current_view_index) {
                ImGui::SetItemDefaultFocus();
            }
            i++;
        }
        ImGui::EndChild();
        ImGui::PopStyleColor();

        //
        // Content
        //
        ImGui::SameLine();
        int s = ImGui::GetTextLineHeight() * 0.75;
        ImGui::PushStyleVar(ImGuiStyleVar_WindowPadding, ImVec2(s, s));
        ImGui::PushStyleVar(ImGuiStyleVar_ItemSpacing, ImVec2(s, s));
        ImGui::PushStyleVar(ImGuiStyleVar_FrameRounding,
                            6 * g_viewport_mgr.m_scale);

        ImGui::PushID(m_current_view_index);
        ImGui::BeginChild("###MainWindowContent", ImVec2(content_width, -1),
                          true,
                          ImGuiWindowFlags_AlwaysUseWindowPadding |
                              ImGuiWindowFlags_NavFlattened);

        if (!g_input_mgr.IsNavigatingWithController()) {
            // Close button
            ImGui::PushFont(g_font_mgr.m_menu_font);
            ImGuiStyle &style = ImGui::GetStyle();
            ImGui::PushStyleColor(ImGuiCol_Text, IM_COL32(255, 255, 255, 128));
            ImGui::PushStyleColor(ImGuiCol_Button, IM_COL32_BLACK_TRANS);
            ImVec2 pos = ImGui::GetCursorPos();
            ImGui::SetCursorPosX(ImGui::GetContentRegionMax().x -
                                 style.FramePadding.x * 2.0f -
                                 ImGui::GetTextLineHeight());
            if (ImGui::Button(ICON_FA_XMARK)) {
                Hide();
            }
            ImGui::SetCursorPos(pos);
            ImGui::PopStyleColor(2);
            ImGui::PopFont();
        }

        ImGui::PushFont(g_font_mgr.m_default_font);
        if (m_focus_view) {
            ImGui::SetKeyboardFocusHere();
            m_focus_view = false;
        }
        m_views[m_current_view_index]->Draw();

        ImGui::PopFont();
        ImGui::EndChild();
        ImGui::PopID();
        ImGui::PopStyleVar(3);

        HandleInput();
    }
    ImGui::End();
    ImGui::PopStyleVar(5);

    return !m_animation.IsComplete();
}<|MERGE_RESOLUTION|>--- conflicted
+++ resolved
@@ -212,7 +212,6 @@
     ImGui::SetNextItemWidth(-FLT_MIN);
     if (ImGui::BeginCombo("###InputDrivers", driver,
                           ImGuiComboFlags_NoArrowButton)) {
-<<<<<<< HEAD
         const char *available_drivers[] = { 
             DRIVER_DUKE, 
             DRIVER_S,
@@ -220,7 +219,7 @@
 #ifdef CONFIG_USB_LIBUSB
             DRIVER_USB_PASSTHROUGH
 #endif
-            };
+        };
         const char *driver_display_names[] = { 
             DRIVER_DUKE_DISPLAY_NAME, 
             DRIVER_S_DISPLAY_NAME, 
@@ -228,12 +227,7 @@
 #ifdef CONFIG_USB_LIBUSB
             DRIVER_USB_PASSTHROUGH_DISPLAY_NAME
 #endif
-            };
-=======
-        const char *available_drivers[] = { DRIVER_DUKE, DRIVER_S };
-        const char *driver_display_names[] = { DRIVER_DUKE_DISPLAY_NAME,
-                                               DRIVER_S_DISPLAY_NAME };
->>>>>>> e8b69b67
+        };
         bool is_selected = false;
         int num_drivers = sizeof(driver_display_names) / sizeof(driver_display_names[0]);
         for (int i = 0; i < num_drivers; i++) {
