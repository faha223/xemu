//
// xemu User Interface
//
// Copyright (C) 2020-2022 Matt Borgerson
//
// This program is free software; you can redistribute it and/or modify
// it under the terms of the GNU General Public License as published by
// the Free Software Foundation; either version 2 of the License, or
// (at your option) any later version.
//
// This program is distributed in the hope that it will be useful,
// but WITHOUT ANY WARRANTY; without even the implied warranty of
// MERCHANTABILITY or FITNESS FOR A PARTICULAR PURPOSE.  See the
// GNU General Public License for more details.
//
// You should have received a copy of the GNU General Public License
// along with this program.  If not, see <http://www.gnu.org/licenses/>.
//
#include "common.hh"
#include "scene-manager.hh"
#include "widgets.hh"
#include "main-menu.hh"
#include "font-manager.hh"
#include "input-manager.hh"
#include "snapshot-manager.hh"
#include "viewport-manager.hh"
#include "xemu-hud.h"
#include "misc.hh"
#include "gl-helpers.hh"
#include "reporting.hh"
#include "qapi/error.h"
#include "actions.hh"

#include "../xemu-input.h"
#include "../xemu-notifications.h"
#include "../xemu-settings.h"
#include "../xemu-monitor.h"
#include "../xemu-version.h"
#include "../xemu-net.h"
#include "../xemu-os-utils.h"
#include "../xemu-xbe.h"

#include "../thirdparty/fatx/fatx.h"
#include "../../hw/xbox/xblc.h"

#define DEFAULT_XMU_SIZE 8388608

MainMenuScene g_main_menu;

MainMenuTabView::~MainMenuTabView() {}
void MainMenuTabView::Draw() {}

void MainMenuGeneralView::Draw()
{
#if defined(_WIN32)
    SectionTitle("Updates");
    Toggle("Check for updates", &g_config.general.updates.check,
           "Check for updates whenever xemu is opened");
#endif

#if defined(__x86_64__)
    SectionTitle("Performance");
    Toggle("Hard FPU emulation", &g_config.perf.hard_fpu,
           "Use hardware-accelerated floating point emulation (requires restart)");
#endif

    Toggle("Cache shaders to disk", &g_config.perf.cache_shaders,
           "Reduce stutter in games by caching previously generated shaders");

    SectionTitle("Miscellaneous");
    Toggle("Skip startup animation", &g_config.general.skip_boot_anim,
           "Skip the full Xbox boot animation sequence");
    FilePicker("Screenshot output directory", &g_config.general.screenshot_dir,
               NULL, true);
    // toggle("Throttle DVD/HDD speeds", &g_config.general.throttle_io,
    //        "Limit DVD/HDD throughput to approximate Xbox load times");
}

void MainMenuInputView::Draw()
{
    SectionTitle("Controllers");
    ImGui::PushFont(g_font_mgr.m_menu_font_small);

    static int active = 0;

    // Output dimensions of texture
    float t_w = 512, t_h = 512;
    // Dimensions of (port+label)s
    float b_x = 0, b_x_stride = 100, b_y = 400;
    float b_w = 68, b_h = 81;
    // Dimensions of controller (rendered at origin)
    float controller_width  = 477.0f;
    float controller_height = 395.0f;
    
    // Setup rendering to fbo for controller and port images
    controller_fbo->Target();
    ImTextureID id = (ImTextureID)(intptr_t)controller_fbo->Texture();

    //
    // Render buttons with icons of the Xbox style port sockets with
    // circular numbers above them. These buttons can be activated to
    // configure the associated port, like a tabbed interface.
    //
    ImVec4 color_active(0.50, 0.86, 0.54, 0.12);
    ImVec4 color_inactive(0, 0, 0, 0);

    // Begin a 4-column layout to render the ports
    ImGui::PushStyleVar(ImGuiStyleVar_ItemSpacing,
                        g_viewport_mgr.Scale(ImVec2(0, 12)));
    ImGui::Columns(4, "mixed", false);

    const int port_padding = 8;
    for (int i = 0; i < 4; i++) {
        bool is_selected = (i == active);
        bool port_is_bound = (xemu_input_get_bound(i) != NULL);

        // Set an X offset to center the image button within the column
        ImGui::SetCursorPosX(
            ImGui::GetCursorPosX() +
            (int)((ImGui::GetColumnWidth() - b_w * g_viewport_mgr.m_scale -
                   2 * port_padding * g_viewport_mgr.m_scale) /
                  2));

        // We are using the same texture for all buttons, but ImageButton
        // uses the texture as a unique ID. Push a new ID now to resolve
        // the conflict.
        ImGui::PushID(i);
        float x = b_x + i * b_x_stride;
        ImGui::PushStyleColor(ImGuiCol_Button,
                              is_selected ? color_active : color_inactive);
        bool activated = ImGui::ImageButton(
            id,
            ImVec2(b_w * g_viewport_mgr.m_scale, b_h * g_viewport_mgr.m_scale),
            ImVec2(x / t_w, (b_y + b_h) / t_h),
            ImVec2((x + b_w) / t_w, b_y / t_h),
            port_padding * g_viewport_mgr.m_scale);
        ImGui::PopStyleColor();

        if (activated) {
            active = i;
        }

        uint32_t port_color = 0xafafafff;
        bool is_hovered = ImGui::IsItemHovered();
        if (is_hovered) {
            port_color = 0xffffffff;
        } else if (is_selected || port_is_bound) {
            port_color = 0x81dc8a00;
        }

        RenderControllerPort(x, b_y, i, port_color);

        ImGui::PopID();
        ImGui::NextColumn();
    }
    ImGui::PopStyleVar(); // ItemSpacing
    ImGui::Columns(1);

    //
    // Render input device combo
    //

    // List available input devices
    const char *not_connected = "Not Connected";
    ControllerState *bound_state = xemu_input_get_bound(active);

    // Get current controller name
    const char *name;
    if (bound_state == NULL) {
        name = not_connected;
    } else {
        name = bound_state->name;
    }

    ImGui::SetNextItemWidth(-FLT_MIN);
    if (ImGui::BeginCombo("###InputDevices", name, ImGuiComboFlags_NoArrowButton))
    {
        // Handle "Not connected"
        bool is_selected = bound_state == NULL;
        if (ImGui::Selectable(not_connected, is_selected)) {
            xemu_input_bind(active, NULL, 1);
            bound_state = NULL;
        }
        if (is_selected) {
            ImGui::SetItemDefaultFocus();
        }

        // Handle all available input devices
        ControllerState *iter;
        QTAILQ_FOREACH(iter, &available_controllers, entry) {
            is_selected = bound_state == iter;
            ImGui::PushID(iter);
            const char *selectable_label = iter->name;
            char buf[128];
            if (iter->bound >= 0) {
                snprintf(buf, sizeof(buf), "%s (Port %d)", iter->name, iter->bound+1);
                selectable_label = buf;
            }
            if (ImGui::Selectable(selectable_label, is_selected)) {
                xemu_input_bind(active, iter, 1);

                // FIXME: We want to bind the peripherals here, but we can't 
                // because we just unbound it and we need to wait for Qemu to
                // release the file

                // If we previously had no controller connected, we can rebind
                // the peripherals
                if (bound_state == NULL)
                    xemu_input_rebind_peripherals(active);

                bound_state = iter;
            }
            if (is_selected) {
                ImGui::SetItemDefaultFocus();
            }
            ImGui::PopID();
        }

        ImGui::EndCombo();
    }
    DrawComboChevron();

    ImGui::Columns(1);

    //
    // Add a separator between input selection and controller graphic
    //
    ImGui::Dummy(ImVec2(0.0f, ImGui::GetStyle().WindowPadding.y / 2));

    //
    // Render controller image
    //
    bool device_selected = false;

    if (bound_state) {
        device_selected = true;
        RenderController(0, 0, 0x81dc8a00, 0x0f0f0f00, bound_state);
    } else {
        static ControllerState state = { 0 };
        RenderController(0, 0, 0x1f1f1f00, 0x0f0f0f00, &state);
    }

    ImVec2 cur = ImGui::GetCursorPos();

    ImVec2 controller_display_size;
    if (ImGui::GetContentRegionMax().x < controller_width*g_viewport_mgr.m_scale) {
        controller_display_size.x = ImGui::GetContentRegionMax().x;
        controller_display_size.y =
            controller_display_size.x * controller_height / controller_width;
    } else {
        controller_display_size =
            ImVec2(controller_width * g_viewport_mgr.m_scale,
                   controller_height * g_viewport_mgr.m_scale);
    }

    ImGui::SetCursorPosX(
        ImGui::GetCursorPosX() +
        (int)((ImGui::GetColumnWidth() - controller_display_size.x) / 2.0));

    ImGui::Image(id,
        controller_display_size,
        ImVec2(0, controller_height/t_h),
        ImVec2(controller_width/t_w, 0));
    ImVec2 pos = ImGui::GetCursorPos();
    if (!device_selected) {
        const char *msg = "Please select an available input device";
        ImVec2 dim = ImGui::CalcTextSize(msg);
        ImGui::SetCursorPosX(cur.x + (controller_display_size.x-dim.x)/2);
        ImGui::SetCursorPosY(cur.y + (controller_display_size.y-dim.y)/2);
        ImGui::Text("%s", msg);
    }

    controller_fbo->Restore();

    ImGui::PopFont();
    ImGui::SetCursorPos(pos);

    if (bound_state) 
        DrawExpansionSlotOptions(active);

    SectionTitle("Options");
    Toggle("Auto-bind controllers", &g_config.input.auto_bind,
           "Bind newly connected controllers to any open port");
    Toggle("Background controller input capture",
           &g_config.input.background_input_capture,
           "Capture even if window is unfocused (requires restart)");
}

void MainMenuInputView::DrawExpansionSlotOptions(int active)
{
    SectionTitle("Expansion Slots");

    // Begin a 2-column layout to render the expansion slots
    ImGui::PushStyleVar(ImGuiStyleVar_ItemSpacing,
                        g_viewport_mgr.Scale(ImVec2(8, 12)));
    ImGui::Columns(2, nullptr, false);

    for (int i = 0; i < 2; i++) {
        DrawExpansionSlotOptions(active, i);
        ImGui::NextColumn();
    }

    ImGui::Columns(1);
    ImGui::PopStyleVar(); // ItemSpacing
}

void MainMenuInputView::DrawExpansionSlotOptions(int active, int expansion_slot_index)
{
    ControllerState *bound_state = xemu_input_get_bound(active);
    const char *comboLabels[2] = { "###ExpansionSlotA",
                                   "###ExpansionSlotB" };
    // Display a combo box to allow the user to choose the type of
    // peripheral they want to use
    enum peripheral_type selected_type =
        bound_state->peripheral_types[expansion_slot_index];
    enum peripheral_type peripheral_types[2][3] = { 
        { PERIPHERAL_NONE, PERIPHERAL_XMU, PERIPHERAL_XBLC }, // Slot A
        { PERIPHERAL_NONE, PERIPHERAL_XMU }                   // Slot B
    };
    const char *selected_peripheral_type = peripheral_type_names[selected_type];
    ImGui::SetNextItemWidth(ImGui::GetColumnWidth() - (g_viewport_mgr.m_scale * 10));
    if (ImGui::BeginCombo(comboLabels[expansion_slot_index], selected_peripheral_type, ImGuiComboFlags_NoArrowButton)) {
        // Handle all available peripheral types
        for (int j = 0; j < 3 - expansion_slot_index; j++) {
            bool is_selected = selected_type == j;
            ImGui::PushID(j);
            const char *selectable_label = peripheral_type_names[peripheral_types[expansion_slot_index][j]];

            if (ImGui::Selectable(selectable_label, is_selected)) {
                // Free any existing peripheral
                if (bound_state->peripherals[expansion_slot_index] != NULL) {
                    xemu_input_unbind_peripheral(active, expansion_slot_index);

                    // Free the existing state
                    g_free((void *)bound_state->peripherals[expansion_slot_index]);
                    bound_state->peripherals[expansion_slot_index] = NULL;
                }

                // Change the peripheral type to the newly selected type
                bound_state->peripheral_types[expansion_slot_index] =
                    (enum peripheral_type)j;

                // Allocate state for the new peripheral
                switch(j)
                {
                    case PERIPHERAL_XMU:
                        bound_state->peripherals[expansion_slot_index] = g_malloc(sizeof(XmuState));
                        memset(bound_state->peripherals[expansion_slot_index], 0, sizeof(XmuState));
                        xemu_save_peripheral_settings(active, expansion_slot_index, bound_state->peripheral_types[expansion_slot_index], NULL);
                        break;
                    case PERIPHERAL_XBLC:
                        bound_state->peripherals[expansion_slot_index] = g_malloc(sizeof(XblcState));
                        memset(bound_state->peripherals[expansion_slot_index], 0, sizeof(XblcState));
                        XblcState *xblc = (XblcState*)bound_state->peripherals[expansion_slot_index];
                        xblc->output_device_volume = 0.5;
                        xblc->input_device_volume = 0.5;
                        if(xemu_input_bind_xblc(active, NULL, NULL, false)) {
                            char *buf = g_strdup_printf(
                                "Connected Xbox Live Communicator Headset to Player %d Expansion Slot %c.", 
                                active + 1, 'A' + expansion_slot_index);
                            xemu_queue_notification(buf);
                            g_free(buf);
                        }
                        break;
                }
            }

            if (is_selected) {
                ImGui::SetItemDefaultFocus();
            }

            ImGui::PopID();
        }

        ImGui::EndCombo();
    }
    DrawComboChevron();

    // Set an X offset to center the image button within the column
    selected_type = bound_state->peripheral_types[expansion_slot_index];
    if (selected_type == PERIPHERAL_XMU) {
        DrawXmuSettings(active, expansion_slot_index);
    } else if(selected_type == PERIPHERAL_XBLC) {
        DrawXblcSettings(active, expansion_slot_index);
    }
}

void MainMenuInputView::DrawXmuSettings(int active, int expansion_slot_index)
{
    // Dimensions of XMU
    const float xmu_x = 0, xmu_x_stride = 256, xmu_y = 0;
    const float xmu_w = 256, xmu_h = 256;
    const int port_padding = 8;
    float max_width = ImGui::GetColumnWidth() - (10 * g_viewport_mgr.m_scale);

    const char *img_file_filters = ".img Files\0*.img\0All Files\0*.*\0";

    ControllerState *bound_state = xemu_input_get_bound(active);
    assert(bound_state);

    float x = xmu_x + expansion_slot_index * xmu_x_stride;
    float y = xmu_y;

    ImGui::SetCursorPosX(
        ImGui::GetCursorPosX() +
        (int)((ImGui::GetColumnWidth() -
                xmu_w * g_viewport_mgr.m_scale -
                2 * port_padding * g_viewport_mgr.m_scale) /
                2));

    xmu_fbo->Target();
    ImTextureID id = (ImTextureID)(intptr_t)xmu_fbo->Texture();

    XmuState *xmu = (XmuState *)bound_state->peripherals[expansion_slot_index];
    uint32_t fg_color = (xmu->filename != NULL && strlen(xmu->filename) > 0) ? 0x81dc8a00 : 0x1f1f1f00;
    RenderXmu(x, y, fg_color, 0x0f0f0f00);

    ImVec2 xmu_display_size;
    if (max_width < xmu_w * g_viewport_mgr.m_scale) {
        xmu_display_size.x = max_width;
        xmu_display_size.y = xmu_display_size.x * xmu_h / xmu_w;
    } else {
        xmu_display_size = ImVec2(xmu_w * g_viewport_mgr.m_scale,
                                    xmu_h * g_viewport_mgr.m_scale);
    }

    ImGui::SetCursorPosX(
        ImGui::GetCursorPosX() +
        (int)((ImGui::GetColumnWidth() - xmu_display_size.x) /
                2.0));

    ImGui::Image(id, xmu_display_size, ImVec2(0.5f * expansion_slot_index, 1),
                    ImVec2(0.5f * (expansion_slot_index + 1), 0));
    ImVec2 pos = ImGui::GetCursorPos();

    xmu_fbo->Restore();

    ImGui::SetCursorPos(pos);

    // Button to generate a new XMU
    ImGui::PushID(expansion_slot_index);
    ImGui::SetNextItemWidth(max_width);
    if (ImGui::Button("New Image", ImVec2(250, 0))) {
        int flags = NOC_FILE_DIALOG_SAVE |
                    NOC_FILE_DIALOG_OVERWRITE_CONFIRMATION;
        const char *new_path = PausedFileOpen(
            flags, img_file_filters, NULL, "xmu.img");

        if (new_path) {
            if (create_fatx_image(new_path, DEFAULT_XMU_SIZE)) {
                // XMU was created successfully. Bind it
                xemu_input_bind_xmu(active, expansion_slot_index, new_path, false);
            } else {
                // Show alert message
                char *msg = g_strdup_printf(
                    "Unable to create XMU image at %s", new_path);
                xemu_queue_error_message(msg);
                g_free(msg);
            }
        }
    }

    const char *xmu_port_path = NULL;
    if (xmu->filename == NULL)
        xmu_port_path = g_strdup("");
    else
        xmu_port_path = g_strdup(xmu->filename);
    if (FilePicker("Image", &xmu_port_path, img_file_filters)) {
        if (strlen(xmu_port_path) == 0) {
            xemu_input_unbind_peripheral(active, expansion_slot_index);
        } else {
            xemu_input_bind_xmu(active, expansion_slot_index, xmu_port_path, false);
        }
    }
    g_free((void*)xmu_port_path);

    ImGui::PopID();
}

static void DrawAudioDeviceSelectComboBox(int active, XblcState *xblc, int is_capture)
{
    ControllerState *bound_state = xemu_input_get_bound(active);
    assert(bound_state);

    float max_width = ImGui::GetColumnWidth() - (10 * g_viewport_mgr.m_scale);

    const char *default_device_name = "Default";
    const char *selected_device = (is_capture == 0) ? xblc->output_device_name : xblc->input_device_name;
    if(selected_device == NULL)
        selected_device = default_device_name;

    const char *combo_label = (is_capture == 0) ? "###Speaker" : "###Microphone";
    // ImGui::Text("%s", label_text);
    ImGui::SetNextItemWidth(max_width);
    if(ImGui::BeginCombo(combo_label, selected_device, ImGuiComboFlags_NoArrowButton)) {

        int numOutputDevices = SDL_GetNumAudioDevices(is_capture);
        for(int device_index = -1; device_index < numOutputDevices; device_index++) {
            const char *device_name = default_device_name;
            if(device_index >= 0)
                device_name = SDL_GetAudioDeviceName(device_index, is_capture);

            // Default: device_index is -1, label is "Default", value is NULL
            bool is_selected = (device_index == -1) && (selected_device == default_device_name);
            
            // If not default, strings are safe to compare
            if(!is_selected && selected_device != default_device_name)
                is_selected = strcmp(device_name, selected_device) == 0;

            if(ImGui::Selectable(device_name, is_selected)) {
                if(is_capture == 0) {
                    // Free existing output_device_name, if it's not NULL
                    if(xblc->output_device_name != NULL)
                        g_free((void*)xblc->output_device_name);

                    // If device_index is -1, set it to NULL
                    xblc->output_device_name = (device_index == -1) ? NULL : g_strdup(device_name);
                } else {
                    // Free existing input_device_name, if it's not NULL
                    if(xblc->input_device_name != NULL)
                        g_free((void*)xblc->input_device_name);

<<<<<<< HEAD
                ImGui::SetCursorPosX(
                    ImGui::GetCursorPosX() +
                    (int)((ImGui::GetColumnWidth() - xmu_display_size.x) /
                          2.0));

                ImGui::Image(id, xmu_display_size, ImVec2(0.5f * i, 1),
                             ImVec2(0.5f * (i + 1), 0));

                // Button to generate a new XMU
                ImGui::PushID(i);
                if (ImGui::Button("New Image", ImVec2(250, 0))) {
                    int flags = NOC_FILE_DIALOG_SAVE |
                                NOC_FILE_DIALOG_OVERWRITE_CONFIRMATION;
                    const char *new_path = PausedFileOpen(
                        flags, img_file_filters, NULL, "xmu.img");

                    if (new_path) {
                        if (create_fatx_image(new_path, DEFAULT_XMU_SIZE)) {
                            // XMU was created successfully. Bind it
                            xemu_input_bind_xmu(active, i, new_path, false);
                        } else {
                            // Show alert message
                            char *msg = g_strdup_printf(
                                "Unable to create XMU image at %s", new_path);
                            xemu_queue_error_message(msg);
                            g_free(msg);
                        }
                    }
=======
                    // If device_index is -1, set it to NULL
                    xblc->input_device_name = (device_index == -1) ? NULL : g_strdup(device_name);
>>>>>>> 16993a21
                }

                // If the usb-xblc device is already bound, reinitialize it
                if(xblc->dev != NULL)
                    xblc_audio_stream_reinit(xblc->dev);
                
                // Save the changes
                char *buf = xemu_input_serialize_xblc_settings(xblc);
                xemu_save_peripheral_settings(active, 0, PERIPHERAL_XBLC, buf);
                g_free(buf);
            }

            if (is_selected) {
                ImGui::SetItemDefaultFocus();
            }
        }

        ImGui::EndCombo();
    }
    DrawComboChevron();
}

static void DrawVolumeControlSlider(int active, XblcState *xblc, int is_capture)
{
    float max_width = ImGui::GetColumnWidth() - (10 * g_viewport_mgr.m_scale);
    xblc->input_device_volume = xblc_audio_stream_get_input_volume(xblc->dev) / 256.0f;
    xblc->output_device_volume = xblc_audio_stream_get_output_volume(xblc->dev) / 256.0f;
    float *ui_volume = (is_capture == 0) ? &xblc->output_device_volume : &xblc->input_device_volume;
    float original_volume = *ui_volume;
    const char *label = (is_capture == 0) ? "Speaker" : "Microphone";
    char description[32];
    sprintf(description, "Volume: %.2f%%", 200 * original_volume);

    // This is not respected. Not sure why
    ImGui::SetNextItemWidth(max_width);

    // Render the slider
    ImGui::PushID(label);
    Slider(label, ui_volume, description);
    ImGui::PopID();

    // If the slider value has changed, update the backend value
    if(*ui_volume != original_volume) {
        int adjusted_volume = (int)(*ui_volume * 256);
        if(is_capture == 0) {
            xblc_audio_stream_set_output_volume(xblc->dev, adjusted_volume);
        } else {
            xblc_audio_stream_set_input_volume(xblc->dev, adjusted_volume);
        }

        // Save the changes
        char *buf = xemu_input_serialize_xblc_settings(xblc);
        xemu_save_peripheral_settings(active, 0, PERIPHERAL_XBLC, buf);
        g_free(buf);
    }
}

void MainMenuInputView::DrawXblcSettings(int active, int expansion_slot_index)
{
    // Dimensions of XBLC
    const float xblc_x = 0, xblc_y = 0;
    const float xblc_w = 256, xblc_h = 256;
    const int port_padding = 8;
    float max_width = ImGui::GetColumnWidth() - (10 * g_viewport_mgr.m_scale);

    ControllerState *bound_state = xemu_input_get_bound(active);
    assert(bound_state);

    float x = xblc_x;
    float y = xblc_y;

    ImGui::SetCursorPosX(
        ImGui::GetCursorPosX() +
        (int)((max_width -
               xblc_w * g_viewport_mgr.m_scale -
               2 * port_padding * g_viewport_mgr.m_scale) /
              2));

    xblc_fbo->Target();
    ImTextureID id = (ImTextureID)(intptr_t)xblc_fbo->Texture();

    XblcState *xblc = (XblcState *)bound_state->peripherals[expansion_slot_index];
    uint32_t fg_color = (xblc->dev == NULL) ? 0x1f1f1f00 : 0x81dc8a00;
    RenderXblc(xblc, x, y, fg_color, 0x0f0f0f00);

    ImVec2 xblc_display_size;
    if (max_width < xblc_w * g_viewport_mgr.m_scale) {
        xblc_display_size.x = max_width;
        xblc_display_size.y = xblc_display_size.x * xblc_h / xblc_w;
    } else {
        xblc_display_size = ImVec2(xblc_w * g_viewport_mgr.m_scale,
                                    xblc_h * g_viewport_mgr.m_scale);
    }

    ImGui::SetCursorPosX(
        ImGui::GetCursorPosX() +
        (int)((ImGui::GetColumnWidth() - xblc_display_size.x) / 2.0));

    ImGui::Image(id, xblc_display_size, ImVec2(0, 1), ImVec2(1, 0));

    xblc_fbo->Restore();

    DrawVolumeControlSlider(active, xblc, 0);
    DrawAudioDeviceSelectComboBox(active, xblc, 0);
    DrawVolumeControlSlider(active, xblc, 1);
    DrawAudioDeviceSelectComboBox(active, xblc, 1);
}
    

void MainMenuDisplayView::Draw()
{
    SectionTitle("Renderer");
    ChevronCombo("Backend", &g_config.display.renderer,
                 "Null\0"
                 "OpenGL\0"
#ifdef CONFIG_VULKAN
                 "Vulkan\0"
#endif
                 ,
                 "Select desired renderer implementation");
    int rendering_scale = nv2a_get_surface_scale_factor() - 1;
    if (ChevronCombo("Internal resolution scale", &rendering_scale,
                     "1x\0"
                     "2x\0"
                     "3x\0"
                     "4x\0"
                     "5x\0"
                     "6x\0"
                     "7x\0"
                     "8x\0"
                     "9x\0"
                     "10x\0",
                     "Increase surface scaling factor for higher quality")) {
        nv2a_set_surface_scale_factor(rendering_scale+1);
    }

    SectionTitle("Window");
    bool fs = xemu_is_fullscreen();
    if (Toggle("Fullscreen", &fs, "Enable fullscreen now")) {
        xemu_toggle_fullscreen();
    }
    Toggle("Fullscreen on startup",
           &g_config.display.window.fullscreen_on_startup,
           "Start xemu in fullscreen when opened");
    if (ChevronCombo("Window size", &g_config.display.window.startup_size,
                     "Last Used\0"
                     "640x480\0"
                     "1280x720\0"
                     "1280x800\0"
                     "1280x960\0"
                     "1920x1080\0"
                     "2560x1440\0"
                     "2560x1600\0"
                     "2560x1920\0"
                     "3840x2160\0",
                     "Select preferred startup window size")) {
    }
    Toggle("Vertical refresh sync", &g_config.display.window.vsync,
           "Sync to screen vertical refresh to reduce tearing artifacts");

    SectionTitle("Interface");
    Toggle("Show main menu bar", &g_config.display.ui.show_menubar,
           "Show main menu bar when mouse is activated");
    Toggle("Show notifications", &g_config.display.ui.show_notifications,
           "Display notifications in upper-right corner");
    Toggle("Hide mouse cursor", &g_config.display.ui.hide_cursor,
           "Hide the mouse cursor when it is not moving");

    int ui_scale_idx;
    if (g_config.display.ui.auto_scale) {
        ui_scale_idx = 0;
    } else {
        ui_scale_idx = g_config.display.ui.scale;
        if (ui_scale_idx < 0) ui_scale_idx = 0;
        else if (ui_scale_idx > 2) ui_scale_idx = 2;
    }
    if (ChevronCombo("UI scale", &ui_scale_idx,
                     "Auto\0"
                     "1x\0"
                     "2x\0",
                     "Interface element scale")) {
        if (ui_scale_idx == 0) {
            g_config.display.ui.auto_scale = true;
        } else {
            g_config.display.ui.auto_scale = false;
            g_config.display.ui.scale = ui_scale_idx;
        }
    }
    Toggle("Animations", &g_config.display.ui.use_animations,
           "Enable xemu user interface animations");
    ChevronCombo("Display mode", &g_config.display.ui.fit,
                 "Center\0"
                 "Scale\0"
                 "Stretch\0",
                 "Select how the framebuffer should fit or scale into the window");
    ChevronCombo("Aspect ratio", &g_config.display.ui.aspect_ratio,
                 "Native\0"
                 "Auto (Default)\0"
                 "4:3\0"
                 "16:9\0",
                 "Select the displayed aspect ratio");
}

void MainMenuAudioView::Draw()
{
    SectionTitle("Volume");
    char buf[32];
    snprintf(buf, sizeof(buf), "Limit output volume (%d%%)",
             (int)(g_config.audio.volume_limit * 100));
    Slider("Output volume limit", &g_config.audio.volume_limit, buf);

    SectionTitle("Quality");
    Toggle("Real-time DSP processing", &g_config.audio.use_dsp,
           "Enable improved audio accuracy (experimental)");

}

NetworkInterface::NetworkInterface(pcap_if_t *pcap_desc, char *_friendlyname)
{
    m_pcap_name = pcap_desc->name;
    m_description = pcap_desc->description ?: pcap_desc->name;
    if (_friendlyname) {
        char *tmp =
            g_strdup_printf("%s (%s)", _friendlyname, m_description.c_str());
        m_friendly_name = tmp;
        g_free((gpointer)tmp);
    } else {
        m_friendly_name = m_description;
    }
}

NetworkInterfaceManager::NetworkInterfaceManager()
{
    m_current_iface = NULL;
    m_failed_to_load_lib = false;
}

void NetworkInterfaceManager::Refresh(void)
{
    pcap_if_t *alldevs, *iter;
    char err[PCAP_ERRBUF_SIZE];

    if (xemu_net_is_enabled()) {
        return;
    }

#if defined(_WIN32)
    if (pcap_load_library()) {
        m_failed_to_load_lib = true;
        return;
    }
#endif

    m_ifaces.clear();
    m_current_iface = NULL;

    if (pcap_findalldevs(&alldevs, err)) {
        return;
    }

    for (iter=alldevs; iter != NULL; iter=iter->next) {
#if defined(_WIN32)
        char *friendly_name = get_windows_interface_friendly_name(iter->name);
        m_ifaces.emplace_back(new NetworkInterface(iter, friendly_name));
        if (friendly_name) {
            g_free((gpointer)friendly_name);
        }
#else
        m_ifaces.emplace_back(new NetworkInterface(iter));
#endif
        if (!strcmp(g_config.net.pcap.netif, iter->name)) {
            m_current_iface = m_ifaces.back().get();
        }
    }

    pcap_freealldevs(alldevs);
}

void NetworkInterfaceManager::Select(NetworkInterface &iface)
{
    m_current_iface = &iface;
    xemu_settings_set_string(&g_config.net.pcap.netif,
                             iface.m_pcap_name.c_str());
}

bool NetworkInterfaceManager::IsCurrent(NetworkInterface &iface)
{
    return &iface == m_current_iface;
}

MainMenuNetworkView::MainMenuNetworkView()
{
    should_refresh = true;
}

void MainMenuNetworkView::Draw()
{
    SectionTitle("Adapter");
    bool enabled = xemu_net_is_enabled();
    g_config.net.enable = enabled;
    if (Toggle("Enable", &g_config.net.enable,
               enabled ? "Virtual network connected (disable to change network "
                         "settings)" :
                         "Connect virtual network cable to machine")) {
        if (enabled) {
            xemu_net_disable();
        } else {
            xemu_net_enable();
        }
    }

    bool appearing = ImGui::IsWindowAppearing();
    if (enabled) ImGui::BeginDisabled();
    if (ChevronCombo(
            "Attached to", &g_config.net.backend,
            "NAT\0"
            "UDP Tunnel\0"
            "Bridged Adapter\0",
            "Controls what the virtual network controller interfaces with")) {
        appearing = true;
    }
    SectionTitle("Options");
    switch (g_config.net.backend) {
    case CONFIG_NET_BACKEND_PCAP:
        DrawPcapOptions(appearing);
        break;
    case CONFIG_NET_BACKEND_NAT:
        DrawNatOptions(appearing);
        break;
    case CONFIG_NET_BACKEND_UDP:
        DrawUdpOptions(appearing);
        break;
    default: break;
    }
    if (enabled) ImGui::EndDisabled();
}

void MainMenuNetworkView::DrawPcapOptions(bool appearing)
{
    if (iface_mgr.get() == nullptr) {
        iface_mgr.reset(new NetworkInterfaceManager());
        iface_mgr->Refresh();
    }

    if (iface_mgr->m_failed_to_load_lib) {
#if defined(_WIN32)
        const char *msg = "npcap library could not be loaded.\n"
                          "To use this backend, please install npcap.";
        ImGui::Text("%s", msg);
        ImGui::Dummy(ImVec2(0,10*g_viewport_mgr.m_scale));
        ImGui::SetCursorPosX((ImGui::GetWindowWidth()-120*g_viewport_mgr.m_scale)/2);
        if (ImGui::Button("Install npcap", ImVec2(120*g_viewport_mgr.m_scale, 0))) {
            xemu_open_web_browser("https://nmap.org/npcap/");
        }
#endif
    } else {
        const char *selected_display_name =
            (iface_mgr->m_current_iface ?
                 iface_mgr->m_current_iface->m_friendly_name.c_str() :
                 g_config.net.pcap.netif);
        float combo_width = ImGui::GetColumnWidth();
        float combo_size_ratio = 0.5;
        combo_width *= combo_size_ratio;
        PrepareComboTitleDescription("Network interface",
                                     "Host network interface to bridge with",
                                     combo_size_ratio);
        ImGui::SetNextItemWidth(combo_width);
        ImGui::PushFont(g_font_mgr.m_menu_font_small);
        if (ImGui::BeginCombo("###network_iface", selected_display_name,
                              ImGuiComboFlags_NoArrowButton)) {
            if (should_refresh) {
                iface_mgr->Refresh();
                should_refresh = false;
            }

            int i = 0;
            for (auto &iface : iface_mgr->m_ifaces) {
                bool is_selected = iface_mgr->IsCurrent((*iface));
                ImGui::PushID(i++);
                if (ImGui::Selectable(iface->m_friendly_name.c_str(),
                                      is_selected)) {
                    iface_mgr->Select((*iface));
                }
                if (is_selected) ImGui::SetItemDefaultFocus();
                ImGui::PopID();
            }
            ImGui::EndCombo();
        } else {
            should_refresh = true;
        }
        ImGui::PopFont();
        DrawComboChevron();
    }
}

void MainMenuNetworkView::DrawNatOptions(bool appearing)
{
    static ImGuiTableFlags flags = ImGuiTableFlags_Borders | ImGuiTableFlags_RowBg;
    WidgetTitleDescriptionItem(
        "Port Forwarding",
        "Configure xemu to forward connections to guest on these ports");
    float p = ImGui::GetFrameHeight() * 0.3;
    ImGui::PushStyleVar(ImGuiStyleVar_CellPadding, ImVec2(p, p));
    if (ImGui::BeginTable("port_forward_tbl", 4, flags))
    {
        ImGui::TableSetupColumn("Host Port");
        ImGui::TableSetupColumn("Guest Port");
        ImGui::TableSetupColumn("Protocol");
        ImGui::TableSetupColumn("Action");
        ImGui::TableHeadersRow();

        for (unsigned int row = 0; row < g_config.net.nat.forward_ports_count; row++)
        {
            ImGui::TableNextRow();

            ImGui::TableSetColumnIndex(0);
            ImGui::Text("%d", g_config.net.nat.forward_ports[row].host);

            ImGui::TableSetColumnIndex(1);
            ImGui::Text("%d", g_config.net.nat.forward_ports[row].guest);

            ImGui::TableSetColumnIndex(2);
            switch (g_config.net.nat.forward_ports[row].protocol) {
            case CONFIG_NET_NAT_FORWARD_PORTS_PROTOCOL_TCP:
                ImGui::TextUnformatted("TCP"); break;
            case CONFIG_NET_NAT_FORWARD_PORTS_PROTOCOL_UDP:
                ImGui::TextUnformatted("UDP"); break;
            default: assert(0);
            }

            ImGui::TableSetColumnIndex(3);
            ImGui::PushID(row);
            if (ImGui::Button("Remove")) {
                remove_net_nat_forward_ports(row);
            }
            ImGui::PopID();
        }

        ImGui::TableNextRow();

        ImGui::TableSetColumnIndex(0);
        static char buf[8] = {"1234"};
        ImGui::SetNextItemWidth(ImGui::GetColumnWidth());
        ImGui::InputText("###hostport", buf, sizeof(buf));

        ImGui::TableSetColumnIndex(1);
        static char buf2[8] = {"1234"};
        ImGui::SetNextItemWidth(ImGui::GetColumnWidth());
        ImGui::InputText("###guestport", buf2, sizeof(buf2));

        ImGui::TableSetColumnIndex(2);
        static CONFIG_NET_NAT_FORWARD_PORTS_PROTOCOL protocol =
            CONFIG_NET_NAT_FORWARD_PORTS_PROTOCOL_TCP;
        assert(sizeof(protocol) >= sizeof(int));
        ImGui::SetNextItemWidth(ImGui::GetColumnWidth());
        ImGui::Combo("###protocol", &protocol, "TCP\0UDP\0");

        ImGui::TableSetColumnIndex(3);
        if (ImGui::Button("Add")) {
            int host, guest;
            if (sscanf(buf, "%d", &host) == 1 &&
                sscanf(buf2, "%d", &guest) == 1) {
                add_net_nat_forward_ports(host, guest, protocol);
            }
        }

        ImGui::EndTable();
    }
    ImGui::PopStyleVar();
}

void MainMenuNetworkView::DrawUdpOptions(bool appearing)
{
    if (appearing) {
        strncpy(remote_addr, g_config.net.udp.remote_addr,
                sizeof(remote_addr) - 1);
        strncpy(local_addr, g_config.net.udp.bind_addr, sizeof(local_addr) - 1);
    }

    float size_ratio = 0.5;
    float width = ImGui::GetColumnWidth() * size_ratio;
    ImGui::PushFont(g_font_mgr.m_menu_font_small);
    PrepareComboTitleDescription(
        "Remote Address",
        "Destination addr:port to forward packets to (1.2.3.4:9968)",
        size_ratio);
    ImGui::SetNextItemWidth(width);
    if (ImGui::InputText("###remote_host", remote_addr, sizeof(remote_addr))) {
        xemu_settings_set_string(&g_config.net.udp.remote_addr, remote_addr);
    }
    PrepareComboTitleDescription(
        "Bind Address", "Local addr:port to receive packets on (0.0.0.0:9968)",
        size_ratio);
    ImGui::SetNextItemWidth(width);
    if (ImGui::InputText("###local_host", local_addr, sizeof(local_addr))) {
        xemu_settings_set_string(&g_config.net.udp.bind_addr, local_addr);
    }
    ImGui::PopFont();
}

MainMenuSnapshotsView::MainMenuSnapshotsView() : MainMenuTabView()
{
    xemu_snapshots_mark_dirty();

    m_search_regex = NULL;
    m_current_title_id = 0;
}

MainMenuSnapshotsView::~MainMenuSnapshotsView()
{
    g_free(m_search_regex);
}

bool MainMenuSnapshotsView::BigSnapshotButton(QEMUSnapshotInfo *snapshot,
                                              XemuSnapshotData *data,
                                              int current_snapshot_binding)
{
    ImGuiStyle &style = ImGui::GetStyle();
    ImDrawList *draw_list = ImGui::GetWindowDrawList();

    ImGui::PushFont(g_font_mgr.m_menu_font_small);
    ImVec2 ts_sub = ImGui::CalcTextSize(snapshot->name);
    ImGui::PopFont();

    ImGui::PushStyleVar(ImGuiStyleVar_ButtonTextAlign, ImVec2(0, 0));
    ImGui::PushStyleVar(ImGuiStyleVar_FramePadding,
                        g_viewport_mgr.Scale(ImVec2(5, 5)));

    ImGui::PushFont(g_font_mgr.m_menu_font_medium);

    ImVec2 ts_title = ImGui::CalcTextSize(snapshot->name);
    ImVec2 thumbnail_size = g_viewport_mgr.Scale(
        ImVec2(XEMU_SNAPSHOT_THUMBNAIL_WIDTH, XEMU_SNAPSHOT_THUMBNAIL_HEIGHT));
    ImVec2 thumbnail_pos(style.FramePadding.x, style.FramePadding.y);
    ImVec2 name_pos(thumbnail_pos.x + thumbnail_size.x +
                        style.FramePadding.x * 2,
                    thumbnail_pos.y);
    ImVec2 title_pos(name_pos.x,
                     name_pos.y + ts_title.y + style.FramePadding.x);
    ImVec2 date_pos(name_pos.x,
                    title_pos.y + ts_title.y + style.FramePadding.x);
    ImVec2 binding_pos(name_pos.x,
                       date_pos.y + ts_title.y + style.FramePadding.x);
    ImVec2 button_size(-FLT_MIN,
                       fmax(thumbnail_size.y + style.FramePadding.y * 2,
                            ts_title.y + ts_sub.y + style.FramePadding.y * 3));

    bool load = ImGui::Button("###button", button_size);

    ImGui::PopFont();

    const ImVec2 p0 = ImGui::GetItemRectMin();
    const ImVec2 p1 = ImGui::GetItemRectMax();
    draw_list->PushClipRect(p0, p1, true);

    // Snapshot thumbnail
    GLuint thumbnail = data->gl_thumbnail ? data->gl_thumbnail : g_icon_tex;
    int thumbnail_width, thumbnail_height;
    glActiveTexture(GL_TEXTURE0);
    glBindTexture(GL_TEXTURE_2D, thumbnail);
    glGetTexLevelParameteriv(GL_TEXTURE_2D, 0, GL_TEXTURE_WIDTH,
                             &thumbnail_width);
    glGetTexLevelParameteriv(GL_TEXTURE_2D, 0, GL_TEXTURE_HEIGHT,
                             &thumbnail_height);

    // Draw black background behind thumbnail
    ImVec2 thumbnail_min(p0.x + thumbnail_pos.x, p0.y + thumbnail_pos.y);
    ImVec2 thumbnail_max(thumbnail_min.x + thumbnail_size.x,
                         thumbnail_min.y + thumbnail_size.y);
    draw_list->AddRectFilled(thumbnail_min, thumbnail_max, IM_COL32_BLACK);

    // Draw centered thumbnail image
    int scaled_width, scaled_height;
    ScaleDimensions(thumbnail_width, thumbnail_height, thumbnail_size.x,
                    thumbnail_size.y, &scaled_width, &scaled_height);
    ImVec2 img_min =
        ImVec2(thumbnail_min.x + (thumbnail_size.x - scaled_width) / 2,
               thumbnail_min.y + (thumbnail_size.y - scaled_height) / 2);
    ImVec2 img_max =
        ImVec2(img_min.x + scaled_width, img_min.y + scaled_height);
    draw_list->AddImage((ImTextureID)(uint64_t)thumbnail, img_min, img_max);

    // Snapshot title
    ImGui::PushFont(g_font_mgr.m_menu_font_medium);
    draw_list->AddText(ImVec2(p0.x + name_pos.x, p0.y + name_pos.y),
                       IM_COL32(255, 255, 255, 255), snapshot->name);
    ImGui::PopFont();

    // Snapshot XBE title name
    ImGui::PushFont(g_font_mgr.m_menu_font_small);
    const char *title_name = data->xbe_title_name ? data->xbe_title_name :
                                                    "(Unknown XBE Title Name)";
    draw_list->AddText(ImVec2(p0.x + title_pos.x, p0.y + title_pos.y),
                       IM_COL32(255, 255, 255, 200), title_name);

    // Snapshot date
    g_autoptr(GDateTime) date =
        g_date_time_new_from_unix_local(snapshot->date_sec);
    char *date_buf = g_date_time_format(date, "%Y-%m-%d %H:%M:%S");
    draw_list->AddText(ImVec2(p0.x + date_pos.x, p0.y + date_pos.y),
                       IM_COL32(255, 255, 255, 200), date_buf);
    g_free(date_buf);

    // Snapshot keyboard binding
    if (current_snapshot_binding != -1) {
        char *binding_text =
            g_strdup_printf("Bound to F%d", current_snapshot_binding + 5);
        draw_list->AddText(ImVec2(p0.x + binding_pos.x, p0.y + binding_pos.y),
                           IM_COL32(255, 255, 255, 200), binding_text);
        g_free(binding_text);
    }

    ImGui::PopFont();
    draw_list->PopClipRect();
    ImGui::PopStyleVar(2);

    return load;
}

void MainMenuSnapshotsView::ClearSearch()
{
    m_search_buf.clear();

    if (m_search_regex) {
        g_free(m_search_regex);
        m_search_regex = NULL;
    }
}

int MainMenuSnapshotsView::OnSearchTextUpdate(ImGuiInputTextCallbackData *data)
{
    GError *gerr = NULL;
    MainMenuSnapshotsView *win = (MainMenuSnapshotsView *)data->UserData;

    if (win->m_search_regex) {
        g_free(win->m_search_regex);
        win->m_search_regex = NULL;
    }

    if (data->BufTextLen == 0) {
        return 0;
    }

    char *buf = g_strdup_printf("(.*)%s(.*)", data->Buf);
    win->m_search_regex =
        g_regex_new(buf, (GRegexCompileFlags)0, (GRegexMatchFlags)0, &gerr);
    g_free(buf);
    if (gerr) {
        win->m_search_regex = NULL;
        return 1;
    }

    return 0;
}

void MainMenuSnapshotsView::Draw()
{
    g_snapshot_mgr.Refresh();

    SectionTitle("Snapshots");
    Toggle("Filter by current title",
           &g_config.general.snapshots.filter_current_game,
           "Only display snapshots created while running the currently running "
           "XBE");

    if (g_config.general.snapshots.filter_current_game) {
        struct xbe *xbe = xemu_get_xbe_info();
        if (xbe && xbe->cert) {
            if (xbe->cert->m_titleid != m_current_title_id) {
                char *title_name = g_utf16_to_utf8(xbe->cert->m_title_name, 40,
                                                   NULL, NULL, NULL);
                if (title_name) {
                    m_current_title_name = title_name;
                    g_free(title_name);
                } else {
                    m_current_title_name.clear();
                }

                m_current_title_id = xbe->cert->m_titleid;
            }
        } else {
            m_current_title_name.clear();
            m_current_title_id = 0;
        }
    }

    ImGui::SetNextItemWidth(ImGui::GetColumnWidth() * 0.8);
    ImGui::PushFont(g_font_mgr.m_menu_font_small);
    ImGui::InputTextWithHint("##search", "Search or name new snapshot...",
                             &m_search_buf, ImGuiInputTextFlags_CallbackEdit,
                             &OnSearchTextUpdate, this);

    bool snapshot_with_create_name_exists = false;
    for (int i = 0; i < g_snapshot_mgr.m_snapshots_len; ++i) {
        if (g_strcmp0(m_search_buf.c_str(),
                      g_snapshot_mgr.m_snapshots[i].name) == 0) {
            snapshot_with_create_name_exists = true;
            break;
        }
    }

    ImGui::SameLine();
    if (snapshot_with_create_name_exists) {
        ImGui::PushStyleColor(ImGuiCol_Button, ImVec4(0.8, 0, 0, 1));
        ImGui::PushStyleColor(ImGuiCol_ButtonHovered, ImVec4(1, 0, 0, 1));
        ImGui::PushStyleColor(ImGuiCol_ButtonActive, ImVec4(1, 0, 0, 1));
    }
    if (ImGui::Button(snapshot_with_create_name_exists ? "Replace" : "Create",
                      ImVec2(-FLT_MIN, 0))) {
        xemu_snapshots_save(m_search_buf.empty() ? NULL : m_search_buf.c_str(),
                            NULL);
        ClearSearch();
    }
    if (snapshot_with_create_name_exists) {
        ImGui::PopStyleColor(3);
    }

    if (snapshot_with_create_name_exists && ImGui::IsItemHovered()) {
        ImGui::SetTooltip("A snapshot with the name \"%s\" already exists. "
                          "This button will overwrite the existing snapshot.",
                          m_search_buf.c_str());
    }
    ImGui::PopFont();

    bool at_least_one_snapshot_displayed = false;

    for (int i = g_snapshot_mgr.m_snapshots_len - 1; i >= 0; i--) {
        if (g_config.general.snapshots.filter_current_game &&
            g_snapshot_mgr.m_extra_data[i].xbe_title_name &&
            m_current_title_name.size() &&
            strcmp(m_current_title_name.c_str(),
                   g_snapshot_mgr.m_extra_data[i].xbe_title_name)) {
            continue;
        }

        if (m_search_regex) {
            GMatchInfo *match;
            bool keep_entry = false;

            g_regex_match(m_search_regex, g_snapshot_mgr.m_snapshots[i].name,
                          (GRegexMatchFlags)0, &match);
            keep_entry |= g_match_info_matches(match);
            g_match_info_free(match);

            if (g_snapshot_mgr.m_extra_data[i].xbe_title_name) {
                g_regex_match(m_search_regex,
                              g_snapshot_mgr.m_extra_data[i].xbe_title_name,
                              (GRegexMatchFlags)0, &match);
                keep_entry |= g_match_info_matches(match);
                g_free(match);
            }

            if (!keep_entry) {
                continue;
            }
        }

        QEMUSnapshotInfo *snapshot = &g_snapshot_mgr.m_snapshots[i];
        XemuSnapshotData *data = &g_snapshot_mgr.m_extra_data[i];

        int current_snapshot_binding = -1;
        for (int j = 0; j < 4; ++j) {
            if (g_strcmp0(*(g_snapshot_shortcut_index_key_map[j]),
                          snapshot->name) == 0) {
                assert(current_snapshot_binding == -1);
                current_snapshot_binding = j;
            }
        }

        ImGui::PushID(i);

        ImVec2 pos = ImGui::GetCursorScreenPos();
        bool load = BigSnapshotButton(snapshot, data, current_snapshot_binding);

        // FIXME: Provide context menu control annotation
        if (ImGui::IsItemHovered() &&
            ImGui::IsKeyPressed(ImGuiKey_GamepadFaceLeft)) {
            ImGui::SetNextWindowPos(pos);
            ImGui::OpenPopup("Snapshot Options");
        }

        DrawSnapshotContextMenu(snapshot, data, current_snapshot_binding);

        ImGui::PopID();

        if (load) {
            ActionLoadSnapshotChecked(snapshot->name);
        }

        at_least_one_snapshot_displayed = true;
    }

    if (!at_least_one_snapshot_displayed) {
        ImGui::Dummy(g_viewport_mgr.Scale(ImVec2(0, 16)));
        const char *msg;
        if (g_snapshot_mgr.m_snapshots_len) {
            if (!m_search_buf.empty()) {
                msg = "Press Create to create new snapshot";
            } else {
                msg = "No snapshots match filter criteria";
            }
        } else {
            msg = "No snapshots to display";
        }
        ImVec2 dim = ImGui::CalcTextSize(msg);
        ImVec2 cur = ImGui::GetCursorPos();
        ImGui::SetCursorPosX(cur.x + (ImGui::GetColumnWidth() - dim.x) / 2);
        ImGui::TextColored(ImVec4(0.94f, 0.94f, 0.94f, 0.70f), "%s", msg);
    }
}

void MainMenuSnapshotsView::DrawSnapshotContextMenu(
    QEMUSnapshotInfo *snapshot, XemuSnapshotData *data,
    int current_snapshot_binding)
{
    if (!ImGui::BeginPopupContextItem("Snapshot Options")) {
        return;
    }

    if (ImGui::MenuItem("Load")) {
        ActionLoadSnapshotChecked(snapshot->name);
    }

    if (ImGui::BeginMenu("Keybinding")) {
        for (int i = 0; i < 4; ++i) {
            char *item_name = g_strdup_printf("Bind to F%d", i + 5);

            if (ImGui::MenuItem(item_name)) {
                if (current_snapshot_binding >= 0) {
                    xemu_settings_set_string(g_snapshot_shortcut_index_key_map
                                                 [current_snapshot_binding],
                                             "");
                }
                xemu_settings_set_string(g_snapshot_shortcut_index_key_map[i],
                                         snapshot->name);
                current_snapshot_binding = i;

                ImGui::CloseCurrentPopup();
            }

            g_free(item_name);
        }

        if (current_snapshot_binding >= 0) {
            if (ImGui::MenuItem("Unbind")) {
                xemu_settings_set_string(
                    g_snapshot_shortcut_index_key_map[current_snapshot_binding],
                    "");
                current_snapshot_binding = -1;
            }
        }
        ImGui::EndMenu();
    }

    ImGui::Separator();

    Error *err = NULL;

    if (ImGui::MenuItem("Replace")) {
        xemu_snapshots_save(snapshot->name, &err);
    }

    if (ImGui::MenuItem("Delete")) {
        xemu_snapshots_delete(snapshot->name, &err);
    }

    if (err) {
        xemu_queue_error_message(error_get_pretty(err));
        error_free(err);
    }

    ImGui::EndPopup();
}

MainMenuSystemView::MainMenuSystemView() : m_dirty(false)
{
}

void MainMenuSystemView::Draw()
{
    const char *rom_file_filters =
        ".bin Files\0*.bin\0.rom Files\0*.rom\0All Files\0*.*\0";
    const char *qcow_file_filters = ".qcow2 Files\0*.qcow2\0All Files\0*.*\0";

    if (m_dirty) {
        ImGui::TextColored(ImVec4(1, 0, 0, 1),
                           "Application restart required to apply settings");
    }

    if ((int)g_config.sys.avpack == CONFIG_SYS_AVPACK_NONE) {
        ImGui::TextColored(ImVec4(1,0,0,1), "Setting AV Pack to NONE disables video output.");
    }

    SectionTitle("System Configuration");

    if (ChevronCombo(
            "System Memory", &g_config.sys.mem_limit,
            "64 MiB (Default)\0"
            "128 MiB\0",
            "Increase to 128 MiB for debug or homebrew applications")) {
        m_dirty = true;
    }

    if (ChevronCombo(
            "AV Pack", &g_config.sys.avpack,
            "SCART\0HDTV (Default)\0VGA\0RFU\0S-Video\0Composite\0None\0",
            "Select the attached AV pack")) {
        m_dirty = true;
    }

    SectionTitle("Files");
    if (FilePicker("MCPX Boot ROM", &g_config.sys.files.bootrom_path,
                   rom_file_filters)) {
        m_dirty = true;
        g_main_menu.UpdateAboutViewConfigInfo();
    }
    if (FilePicker("Flash ROM (BIOS)", &g_config.sys.files.flashrom_path,
                   rom_file_filters)) {
        m_dirty = true;
        g_main_menu.UpdateAboutViewConfigInfo();
    }
    if (FilePicker("Hard Disk", &g_config.sys.files.hdd_path,
                   qcow_file_filters)) {
        m_dirty = true;
    }
    if (FilePicker("EEPROM", &g_config.sys.files.eeprom_path,
                   rom_file_filters)) {
        m_dirty = true;
    }
}

MainMenuAboutView::MainMenuAboutView() : m_config_info_text{ NULL }
{
}

void MainMenuAboutView::UpdateConfigInfoText()
{
    if (m_config_info_text) {
        g_free(m_config_info_text);
    }

    gchar *bootrom_checksum =
        GetFileMD5Checksum(g_config.sys.files.bootrom_path);
    if (!bootrom_checksum) {
        bootrom_checksum = g_strdup("None");
    }

    gchar *flash_rom_checksum =
        GetFileMD5Checksum(g_config.sys.files.flashrom_path);
    if (!flash_rom_checksum) {
        flash_rom_checksum = g_strdup("None");
    }

    m_config_info_text = g_strdup_printf("MCPX Boot ROM MD5 Hash:        %s\n"
                                         "Flash ROM (BIOS) MD5 Hash:     %s",
                                         bootrom_checksum, flash_rom_checksum);
    g_free(bootrom_checksum);
    g_free(flash_rom_checksum);
}

void MainMenuAboutView::Draw()
{
    static const char *build_info_text = NULL;
    if (build_info_text == NULL) {
        build_info_text =
            g_strdup_printf("Version:      %s\nBranch:       %s\nCommit:       "
                            "%s\nDate:         %s",
                            xemu_version, xemu_branch, xemu_commit, xemu_date);
    }

    static const char *sys_info_text = NULL;
    if (sys_info_text == NULL) {
        const char *gl_shader_version =
            (const char *)glGetString(GL_SHADING_LANGUAGE_VERSION);
        const char *gl_version = (const char *)glGetString(GL_VERSION);
        const char *gl_renderer = (const char *)glGetString(GL_RENDERER);
        const char *gl_vendor = (const char *)glGetString(GL_VENDOR);
        sys_info_text = g_strdup_printf(
            "CPU:          %s\nOS Platform:  %s\nOS Version:   "
            "%s\nManufacturer: %s\n"
            "GPU Model:    %s\nDriver:       %s\nShader:       %s",
            xemu_get_cpu_info(), xemu_get_os_platform(), xemu_get_os_info(),
            gl_vendor, gl_renderer, gl_version, gl_shader_version);
    }

    if (m_config_info_text == NULL) {
        UpdateConfigInfoText();
    }

    Logo();

    SectionTitle("Build Information");
    ImGui::PushFont(g_font_mgr.m_fixed_width_font);
    ImGui::InputTextMultiline("##build_info", (char *)build_info_text,
                              strlen(build_info_text),
                              ImVec2(-FLT_MIN, ImGui::GetTextLineHeight() * 5),
                              ImGuiInputTextFlags_ReadOnly);
    ImGui::PopFont();

    SectionTitle("System Information");
    ImGui::PushFont(g_font_mgr.m_fixed_width_font);
    ImGui::InputTextMultiline("###systeminformation", (char *)sys_info_text,
                              strlen(sys_info_text),
                              ImVec2(-FLT_MIN, ImGui::GetTextLineHeight() * 8),
                              ImGuiInputTextFlags_ReadOnly);
    ImGui::PopFont();

    SectionTitle("Config Information");
    ImGui::PushFont(g_font_mgr.m_fixed_width_font);
    ImGui::InputTextMultiline("##config_info", (char *)m_config_info_text,
                              strlen(build_info_text),
                              ImVec2(-FLT_MIN, ImGui::GetTextLineHeight() * 3),
                              ImGuiInputTextFlags_ReadOnly);
    ImGui::PopFont();

    SectionTitle("Community");

    ImGui::Text("Visit");
    ImGui::SameLine();
    if (ImGui::SmallButton("https://xemu.app")) {
        xemu_open_web_browser("https://xemu.app");
    }
    ImGui::SameLine();
    ImGui::Text("for more information");
}

MainMenuTabButton::MainMenuTabButton(std::string text, std::string icon)
    : m_icon(icon), m_text(text)
{
}

bool MainMenuTabButton::Draw(bool selected)
{
    ImGuiStyle &style = ImGui::GetStyle();

    ImU32 col = selected ?
                    ImGui::GetColorU32(style.Colors[ImGuiCol_ButtonHovered]) :
                    IM_COL32(0, 0, 0, 0);

    ImGui::PushStyleColor(ImGuiCol_Button, col);
    ImGui::PushStyleColor(ImGuiCol_ButtonHovered,
                          selected ? col : IM_COL32(32, 32, 32, 255));
    ImGui::PushStyleColor(ImGuiCol_ButtonActive,
                          selected ? col : IM_COL32(32, 32, 32, 255));
    int p = ImGui::GetTextLineHeight() * 0.5;
    ImGui::PushStyleVar(ImGuiStyleVar_FramePadding, ImVec2(p, p));
    ImGui::PushStyleVar(ImGuiStyleVar_FrameRounding, 0);
    ImGui::PushStyleVar(ImGuiStyleVar_ButtonTextAlign, ImVec2(0, 0.5));
    ImGui::PushFont(g_font_mgr.m_menu_font);

    ImVec2 button_size = ImVec2(-FLT_MIN, 0);
    auto text = string_format("%s %s", m_icon.c_str(), m_text.c_str());
    ImGui::PushID(this);
    bool status = ImGui::Button(text.c_str(), button_size);
    ImGui::PopID();
    ImGui::PopFont();
    ImGui::PopStyleVar(3);
    ImGui::PopStyleColor(3);
    return status;
}

MainMenuScene::MainMenuScene()
    : m_animation(0.12, 0.12), m_general_button("General", ICON_FA_GEARS),
      m_input_button("Input", ICON_FA_GAMEPAD),
      m_display_button("Display", ICON_FA_TV),
      m_audio_button("Audio", ICON_FA_VOLUME_HIGH),
      m_network_button("Network", ICON_FA_NETWORK_WIRED),
      m_snapshots_button("Snapshots", ICON_FA_CLOCK_ROTATE_LEFT),
      m_system_button("System", ICON_FA_MICROCHIP),
      m_about_button("About", ICON_FA_CIRCLE_INFO)
{
    m_had_focus_last_frame = false;
    m_focus_view = false;
    m_tabs.push_back(&m_general_button);
    m_tabs.push_back(&m_input_button);
    m_tabs.push_back(&m_display_button);
    m_tabs.push_back(&m_audio_button);
    m_tabs.push_back(&m_network_button);
    m_tabs.push_back(&m_snapshots_button);
    m_tabs.push_back(&m_system_button);
    m_tabs.push_back(&m_about_button);

    m_views.push_back(&m_general_view);
    m_views.push_back(&m_input_view);
    m_views.push_back(&m_display_view);
    m_views.push_back(&m_audio_view);
    m_views.push_back(&m_network_view);
    m_views.push_back(&m_snapshots_view);
    m_views.push_back(&m_system_view);
    m_views.push_back(&m_about_view);

    m_current_view_index = 0;
    m_next_view_index = m_current_view_index;
}

void MainMenuScene::ShowSettings()
{
    SetNextViewIndexWithFocus(g_config.general.last_viewed_menu_index);
}

void MainMenuScene::ShowSnapshots()
{
    SetNextViewIndexWithFocus(5);
}

void MainMenuScene::ShowSystem()
{
    SetNextViewIndexWithFocus(6);
}

void MainMenuScene::ShowAbout()
{
    SetNextViewIndexWithFocus(7);
}

void MainMenuScene::SetNextViewIndexWithFocus(int i)
{
    m_focus_view = true;
    SetNextViewIndex(i);

    if (!g_scene_mgr.IsDisplayingScene()) {
        g_scene_mgr.PushScene(*this);
    }
}

void MainMenuScene::Show()
{
    m_background.Show();
    m_nav_control_view.Show();
    m_animation.EaseIn();
}

void MainMenuScene::Hide()
{
    m_background.Hide();
    m_nav_control_view.Hide();
    m_animation.EaseOut();
}

bool MainMenuScene::IsAnimating()
{
    return m_animation.IsAnimating();
}

void MainMenuScene::SetNextViewIndex(int i)
{
    m_next_view_index = i % m_tabs.size();
    g_config.general.last_viewed_menu_index = i;
}

void MainMenuScene::HandleInput()
{
    bool nofocus = !ImGui::IsWindowFocused(ImGuiFocusedFlags_AnyWindow);
    bool focus = ImGui::IsWindowFocused(ImGuiFocusedFlags_RootAndChildWindows |
                                        ImGuiFocusedFlags_NoPopupHierarchy);

    // XXX: Ensure we have focus for two frames. If a user cancels a popup
    // window, we do not want to cancel main
    //      window as well.
    if (nofocus || (focus && m_had_focus_last_frame &&
                    (ImGui::IsKeyDown(ImGuiKey_GamepadFaceRight) ||
                     ImGui::IsKeyDown(ImGuiKey_Escape)))) {
        Hide();
        return;
    }

    if (focus && m_had_focus_last_frame) {
        if (ImGui::IsKeyPressed(ImGuiKey_GamepadL1)) {
            SetNextViewIndex((m_current_view_index + m_tabs.size() - 1) %
                             m_tabs.size());
        }

        if (ImGui::IsKeyPressed(ImGuiKey_GamepadR1)) {
            SetNextViewIndex((m_current_view_index + 1) % m_tabs.size());
        }
    }

    m_had_focus_last_frame = focus;
}

void MainMenuScene::UpdateAboutViewConfigInfo()
{
    m_about_view.UpdateConfigInfoText();
}

bool MainMenuScene::Draw()
{
    m_animation.Step();
    m_background.Draw();
    m_nav_control_view.Draw();

    ImGuiIO &io = ImGui::GetIO();
    float t = m_animation.GetSinInterpolatedValue();
    float window_alpha = t;

    ImGui::PushStyleVar(ImGuiStyleVar_Alpha, window_alpha);
    ImGui::PushStyleVar(ImGuiStyleVar_ItemSpacing, ImVec2(0, 0));
    ImGui::PushStyleVar(ImGuiStyleVar_WindowPadding, ImVec2(0, 0));
    ImGui::PushStyleVar(ImGuiStyleVar_ChildBorderSize, 0);
    ImGui::PushStyleVar(ImGuiStyleVar_WindowBorderSize, 0);

    ImVec4 extents = g_viewport_mgr.GetExtents();
    ImVec2 window_pos = ImVec2(io.DisplaySize.x / 2, extents.y);
    ImGui::SetNextWindowPos(window_pos, ImGuiCond_Always, ImVec2(0.5, 0));

    ImVec2 max_size = g_viewport_mgr.Scale(ImVec2(800, 0));
    float x = fmin(io.DisplaySize.x - extents.x - extents.z, max_size.x);
    float y = io.DisplaySize.y - extents.y - extents.w;
    ImGui::SetNextWindowSize(ImVec2(x, y));

    if (ImGui::Begin("###MainWindow", NULL,
                     ImGuiWindowFlags_NoDecoration |
                         ImGuiWindowFlags_NoSavedSettings)) {
        //
        // Nav menu
        //

        float width = ImGui::GetWindowWidth();
        float nav_width = width * 0.3;
        float content_width = width - nav_width;

        ImGui::PushStyleColor(ImGuiCol_ChildBg, IM_COL32(26, 26, 26, 255));

        ImGui::BeginChild("###MainWindowNav", ImVec2(nav_width, -1), true,
                          ImGuiWindowFlags_NavFlattened);

        bool move_focus_to_tab = false;
        if (m_current_view_index != m_next_view_index) {
            m_current_view_index = m_next_view_index;
            if (!m_focus_view) {
                move_focus_to_tab = true;
            }
        }

        int i = 0;
        for (auto &button : m_tabs) {
            if (move_focus_to_tab && i == m_current_view_index) {
                ImGui::SetKeyboardFocusHere();
                move_focus_to_tab = false;
            }
            if (button->Draw(i == m_current_view_index)) {
                SetNextViewIndex(i);
            }
            if (i == m_current_view_index) {
                ImGui::SetItemDefaultFocus();
            }
            i++;
        }
        ImGui::EndChild();
        ImGui::PopStyleColor();

        //
        // Content
        //
        ImGui::SameLine();
        int s = ImGui::GetTextLineHeight() * 0.75;
        ImGui::PushStyleVar(ImGuiStyleVar_WindowPadding, ImVec2(s, s));
        ImGui::PushStyleVar(ImGuiStyleVar_ItemSpacing, ImVec2(s, s));
        ImGui::PushStyleVar(ImGuiStyleVar_FrameRounding,
                            6 * g_viewport_mgr.m_scale);

        ImGui::PushID(m_current_view_index);
        ImGui::BeginChild("###MainWindowContent", ImVec2(content_width, -1),
                          true,
                          ImGuiWindowFlags_AlwaysUseWindowPadding |
                              ImGuiWindowFlags_NavFlattened);

        if (!g_input_mgr.IsNavigatingWithController()) {
            // Close button
            ImGui::PushFont(g_font_mgr.m_menu_font);
            ImGuiStyle &style = ImGui::GetStyle();
            ImGui::PushStyleColor(ImGuiCol_Text, IM_COL32(255, 255, 255, 128));
            ImGui::PushStyleColor(ImGuiCol_Button, IM_COL32_BLACK_TRANS);
            ImVec2 pos = ImGui::GetCursorPos();
            ImGui::SetCursorPosX(ImGui::GetContentRegionMax().x -
                                 style.FramePadding.x * 2.0f -
                                 ImGui::GetTextLineHeight());
            if (ImGui::Button(ICON_FA_XMARK)) {
                Hide();
            }
            ImGui::SetCursorPos(pos);
            ImGui::PopStyleColor(2);
            ImGui::PopFont();
        }

        ImGui::PushFont(g_font_mgr.m_default_font);
        if (m_focus_view) {
            ImGui::SetKeyboardFocusHere();
            m_focus_view = false;
        }
        m_views[m_current_view_index]->Draw();

        ImGui::PopFont();
        ImGui::EndChild();
        ImGui::PopID();
        ImGui::PopStyleVar(3);

        HandleInput();
    }
    ImGui::End();
    ImGui::PopStyleVar(5);

    return !m_animation.IsComplete();
}<|MERGE_RESOLUTION|>--- conflicted
+++ resolved
@@ -275,7 +275,7 @@
     ImGui::PopFont();
     ImGui::SetCursorPos(pos);
 
-    if (bound_state) 
+    if (bound_state)
         DrawExpansionSlotOptions(active);
 
     SectionTitle("Options");
@@ -520,39 +520,8 @@
                     if(xblc->input_device_name != NULL)
                         g_free((void*)xblc->input_device_name);
 
-<<<<<<< HEAD
-                ImGui::SetCursorPosX(
-                    ImGui::GetCursorPosX() +
-                    (int)((ImGui::GetColumnWidth() - xmu_display_size.x) /
-                          2.0));
-
-                ImGui::Image(id, xmu_display_size, ImVec2(0.5f * i, 1),
-                             ImVec2(0.5f * (i + 1), 0));
-
-                // Button to generate a new XMU
-                ImGui::PushID(i);
-                if (ImGui::Button("New Image", ImVec2(250, 0))) {
-                    int flags = NOC_FILE_DIALOG_SAVE |
-                                NOC_FILE_DIALOG_OVERWRITE_CONFIRMATION;
-                    const char *new_path = PausedFileOpen(
-                        flags, img_file_filters, NULL, "xmu.img");
-
-                    if (new_path) {
-                        if (create_fatx_image(new_path, DEFAULT_XMU_SIZE)) {
-                            // XMU was created successfully. Bind it
-                            xemu_input_bind_xmu(active, i, new_path, false);
-                        } else {
-                            // Show alert message
-                            char *msg = g_strdup_printf(
-                                "Unable to create XMU image at %s", new_path);
-                            xemu_queue_error_message(msg);
-                            g_free(msg);
-                        }
-                    }
-=======
                     // If device_index is -1, set it to NULL
                     xblc->input_device_name = (device_index == -1) ? NULL : g_strdup(device_name);
->>>>>>> 16993a21
                 }
 
                 // If the usb-xblc device is already bound, reinitialize it
