//
// xemu User Interface
//
// Copyright (C) 2020-2022 Matt Borgerson
//
// This program is free software; you can redistribute it and/or modify
// it under the terms of the GNU General Public License as published by
// the Free Software Foundation; either version 2 of the License, or
// (at your option) any later version.
//
// This program is distributed in the hope that it will be useful,
// but WITHOUT ANY WARRANTY; without even the implied warranty of
// MERCHANTABILITY or FITNESS FOR A PARTICULAR PURPOSE.  See the
// GNU General Public License for more details.
//
// You should have received a copy of the GNU General Public License
// along with this program.  If not, see <http://www.gnu.org/licenses/>.
//
#pragma once
#include "common.hh"
#include "../xemu-input.h"

class Fbo
{
public:
    static GLint vp[4];
    static GLint original_fbo;
    static bool blend;

    int w, h;
    GLuint fbo, tex;

    Fbo(int width, int height);
    ~Fbo();
    inline GLuint Texture() { return tex; }
    void Target();
    void Restore();
};

<<<<<<< HEAD
extern Fbo *controller_fbo, *xmu_fbo, *logo_fbo;
=======
extern Fbo *controller_fbo, *logo_fbo, *xmu_fbo;
>>>>>>> 34ee18e5

void InitCustomRendering(void);
void RenderLogo(uint32_t time);
void RenderController(float frame_x, float frame_y, uint32_t primary_color,
                      uint32_t secondary_color, ControllerState *state);
void RenderControllerPort(float frame_x, float frame_y, int i,
                          uint32_t port_color);
void RenderXmu(float frame_x, float frame_y, uint32_t primary_color,
                      uint32_t secondary_color);
void RenderFramebuffer(GLint tex, int width, int height, bool flip);
void SaveScreenshot(GLuint tex, bool flip);<|MERGE_RESOLUTION|>--- conflicted
+++ resolved
@@ -37,11 +37,8 @@
     void Restore();
 };
 
-<<<<<<< HEAD
 extern Fbo *controller_fbo, *xmu_fbo, *logo_fbo;
-=======
 extern Fbo *controller_fbo, *logo_fbo, *xmu_fbo;
->>>>>>> 34ee18e5
 
 void InitCustomRendering(void);
 void RenderLogo(uint32_t time);
