//
// xemu User Interface
//
// Copyright (C) 2020-2022 Matt Borgerson
//
// This program is free software; you can redistribute it and/or modify
// it under the terms of the GNU General Public License as published by
// the Free Software Foundation; either version 2 of the License, or
// (at your option) any later version.
//
// This program is distributed in the hope that it will be useful,
// but WITHOUT ANY WARRANTY; without even the implied warranty of
// MERCHANTABILITY or FITNESS FOR A PARTICULAR PURPOSE.  See the
// GNU General Public License for more details.
//
// You should have received a copy of the GNU General Public License
// along with this program.  If not, see <http://www.gnu.org/licenses/>.
//
#include "ui/xemu-widescreen.h"
#include "gl-helpers.hh"
#include "common.hh"
#include "data/controller_mask.png.h"
<<<<<<< HEAD
#include "data/light_gun_mask.png.h"
=======
#include "data/controller_mask_s.png.h"
>>>>>>> 191bc40f
#include "data/logo_sdf.png.h"
#include "data/xemu_64x64.png.h"
#include "data/xmu_mask.png.h"
#include "notifications.hh"
#include "stb_image.h"
#include <fpng.h>
#include <math.h>
#include <stdio.h>
#include <vector>

#include "ui/shader/xemu-logo-frag.h"

extern int viewport_coords[4];

Fbo *controller_fbo, *xmu_fbo, *logo_fbo;
<<<<<<< HEAD
GLuint g_controller_tex, g_light_gun_tex, g_logo_tex, g_icon_tex, g_xmu_tex;
=======
GLuint g_controller_duke_tex, g_controller_s_tex, g_logo_tex, g_icon_tex, g_xmu_tex;
>>>>>>> 191bc40f

enum class ShaderType {
    Blit,
    BlitGamma, // FIMXE: Move to nv2a_get_framebuffer_surface
    Mask,
    Logo,
};

typedef struct DecalShader_
{
    int flip;
    float scale;
    uint32_t time;
    GLuint prog, vao, vbo, ebo;
    GLint flipy_loc;
    GLint tex_loc;
    GLint scale_offset_loc;
    GLint tex_scale_offset_loc;
    GLint color_primary_loc;
    GLint color_secondary_loc;
    GLint color_fill_loc;
    GLint time_loc;
    GLint scale_loc;
    GLint palette_loc[256];
} DecalShader;

static DecalShader *g_decal_shader,
                   *g_logo_shader,
                   *g_framebuffer_shader;

GLint Fbo::vp[4];
GLint Fbo::original_fbo;
bool Fbo::blend;

DecalShader *NewDecalShader(enum ShaderType type);
void DeleteDecalShader(DecalShader *s);

static GLint GetCurrentFbo()
{
    GLint fbo;
    glGetIntegerv(GL_DRAW_FRAMEBUFFER_BINDING, (GLint*)&fbo);
    return fbo;
}

Fbo::Fbo(int width, int height)
{
    w = width;
    h = height;

    // Allocate the texture
    glGenTextures(1, &tex);
    glBindTexture(GL_TEXTURE_2D, tex);
    glTexParameteri(GL_TEXTURE_2D, GL_TEXTURE_MAX_LEVEL, 0);
    glTexParameteri(GL_TEXTURE_2D, GL_TEXTURE_WRAP_S, GL_CLAMP_TO_BORDER);
    glTexParameteri(GL_TEXTURE_2D, GL_TEXTURE_WRAP_T, GL_CLAMP_TO_BORDER);
    glTexParameteri(GL_TEXTURE_2D, GL_TEXTURE_MIN_FILTER, GL_LINEAR);
    glTexParameteri(GL_TEXTURE_2D, GL_TEXTURE_MAG_FILTER, GL_LINEAR);
    glTexImage2D(GL_TEXTURE_2D, 0, GL_RGBA, w, h, 0, GL_RGBA,
                 GL_UNSIGNED_BYTE, NULL);

    GLint original = GetCurrentFbo();

    // Allocate the framebuffer object
    glGenFramebuffers(1, &fbo);
    glBindFramebuffer(GL_FRAMEBUFFER, fbo);
    glFramebufferTexture2D(GL_FRAMEBUFFER, GL_COLOR_ATTACHMENT0, GL_TEXTURE_2D,
                           tex, 0);
    GLenum DrawBuffers[1] = { GL_COLOR_ATTACHMENT0 };
    glDrawBuffers(1, DrawBuffers);

    glBindFramebuffer(GL_FRAMEBUFFER, original);
}

Fbo::~Fbo()
{
    glDeleteTextures(1, &tex);
    glDeleteFramebuffers(1, &fbo);
}

void Fbo::Target()
{
    GLint vp[4];
    glGetIntegerv(GL_VIEWPORT, vp);

    original_fbo = GetCurrentFbo();
    blend = glIsEnabled(GL_BLEND);
    if (!blend) {
        glEnable(GL_BLEND);
    }
    glBindFramebuffer(GL_FRAMEBUFFER, fbo);
    glViewport(0, 0, w, h);
    glClearColor(0, 0, 0, 0);
    glClear(GL_COLOR_BUFFER_BIT);
}

void Fbo::Restore()
{
    if (!blend) {
        glDisable(GL_BLEND);
    }

    // Restore default framebuffer, viewport, blending function
    glBindFramebuffer(GL_FRAMEBUFFER, original_fbo);
    glViewport(vp[0], vp[1], vp[2], vp[3]);
    glBlendFunc(GL_SRC_ALPHA, GL_ONE_MINUS_SRC_ALPHA);
}

static GLuint InitTexture(unsigned char *data, int width, int height,
                          int channels)
{
    GLuint tex;
    glGenTextures(1, &tex);
    assert(tex != 0);
    glBindTexture(GL_TEXTURE_2D, tex);
    glTexParameteri(GL_TEXTURE_2D, GL_TEXTURE_MAX_LEVEL,  0);
    glTexParameteri(GL_TEXTURE_2D, GL_TEXTURE_WRAP_S,     GL_CLAMP_TO_BORDER);
    glTexParameteri(GL_TEXTURE_2D, GL_TEXTURE_WRAP_T,     GL_CLAMP_TO_BORDER);
    glTexParameteri(GL_TEXTURE_2D, GL_TEXTURE_MIN_FILTER, GL_LINEAR_MIPMAP_LINEAR);
    glTexParameteri(GL_TEXTURE_2D, GL_TEXTURE_MAG_FILTER, GL_LINEAR);
    glTexImage2D(GL_TEXTURE_2D, 0, GL_RGBA, width, height, 0, GL_RGBA, GL_UNSIGNED_BYTE, data);
    return tex;
}

static GLuint LoadTextureFromMemory(const unsigned char *buf, unsigned int size, bool flip=true)
{
    // Flip vertically so textures are loaded according to GL convention.
    stbi_set_flip_vertically_on_load(flip);

    int width, height, channels = 0;
    unsigned char *data = stbi_load_from_memory(buf, size, &width, &height, &channels, 4);
    assert(data != NULL);

    GLuint tex = InitTexture(data, width, height, channels);
    stbi_image_free(data);

    return tex;
}

static GLuint Shader(GLenum type, const char *src)
{
    char err_buf[512];
    GLuint shader = glCreateShader(type);
    assert(shader && "Failed to create shader");

    glShaderSource(shader, 1, &src, NULL);
    glCompileShader(shader);

    GLint status;
    glGetShaderiv(shader, GL_COMPILE_STATUS, &status);
    if (status != GL_TRUE) {
        glGetShaderInfoLog(shader, sizeof(err_buf), NULL, err_buf);
        fprintf(stderr,
                "Shader compilation failed: %s\n\n"
                "[Shader Source]\n"
                "%s\n",
                err_buf, src);
        assert(0);
    }

    return shader;
}

DecalShader *NewDecalShader(enum ShaderType type)
{
    // Allocate shader wrapper object
    DecalShader *s = new DecalShader;
    assert(s != NULL);
    s->flip = 0;
    s->scale = 1.4;
    s->time = 0;

    const char *vert_src = R"(
#version 150 core
uniform bool in_FlipY;
uniform vec4 in_ScaleOffset;
uniform vec4 in_TexScaleOffset;
in vec2 in_Position;
in vec2 in_Texcoord;
out vec2 Texcoord;
void main() {
    vec2 t = in_Texcoord;
    if (in_FlipY) t.y = 1-t.y;
    Texcoord = t*in_TexScaleOffset.xy + in_TexScaleOffset.zw;
    gl_Position = vec4(in_Position*in_ScaleOffset.xy+in_ScaleOffset.zw, 0.0, 1.0);
}
)";
    GLuint vert = Shader(GL_VERTEX_SHADER, vert_src);
    assert(vert != 0);

    //     const char *image_frag_src = R"(
    // #version 150 core
    // uniform sampler2D tex;
    // in  vec2 Texcoord;
    // out vec4 out_Color;
    // void main() {
    //     out_Color.rgba = texture(tex, Texcoord);
    // }
    // )";

    const char *image_gamma_frag_src = R"(
#version 400 core
uniform sampler2D tex;
uniform uint palette[256];
float gamma_ch(int ch, float col)
{
    return float(bitfieldExtract(palette[uint(col * 255.0)], ch*8, 8)) / 255.0;
}

vec4 gamma(vec4 col)
{
    return vec4(gamma_ch(0, col.r), gamma_ch(1, col.g), gamma_ch(2, col.b), col.a);
}
in  vec2 Texcoord;
out vec4 out_Color;
void main() {
    out_Color.rgba = gamma(texture(tex, Texcoord));
}
)";

    // Simple 2-color decal shader
    // - in_ColorFill is first pass
    // - Red channel of the texture is used as primary color, mixed with 1-Red for
    //   secondary color.
    // - Blue is a lazy alpha removal for now
    // - Alpha channel passed through
    const char *mask_frag_src = R"(
#version 150 core
uniform sampler2D tex;
uniform vec4 in_ColorPrimary;
uniform vec4 in_ColorSecondary;
uniform vec4 in_ColorFill;
in  vec2 Texcoord;
out vec4 out_Color;
void main() {
    vec4 t = texture(tex, Texcoord);
    out_Color.rgba = in_ColorFill.rgba;
    out_Color.rgb += mix(in_ColorSecondary.rgb, in_ColorPrimary.rgb, t.r);
    out_Color.a += t.a - t.b;
}
)";

    const char *frag_src = NULL;
    switch (type) {
    case ShaderType::Mask: frag_src = mask_frag_src; break;
    // case ShaderType::Blit: frag_src = image_frag_src; break;
    case ShaderType::BlitGamma: frag_src = image_gamma_frag_src; break;
    case ShaderType::Logo: frag_src = xemu_logo_frag_src; break;
    default: assert(0);
    }
    GLuint frag = Shader(GL_FRAGMENT_SHADER, frag_src);
    assert(frag != 0);

    // Link vertex and fragment shaders
    s->prog = glCreateProgram();
    glAttachShader(s->prog, vert);
    glAttachShader(s->prog, frag);
    glBindFragDataLocation(s->prog, 0, "out_Color");
    glLinkProgram(s->prog);
    glUseProgram(s->prog);

    // Flag shaders for deletion when program is deleted
    glDeleteShader(vert);
    glDeleteShader(frag);

    s->flipy_loc = glGetUniformLocation(s->prog, "in_FlipY");
    s->scale_offset_loc = glGetUniformLocation(s->prog, "in_ScaleOffset");
    s->tex_scale_offset_loc =
        glGetUniformLocation(s->prog, "in_TexScaleOffset");
    s->tex_loc = glGetUniformLocation(s->prog, "tex");
    s->color_primary_loc = glGetUniformLocation(s->prog, "in_ColorPrimary");
    s->color_secondary_loc = glGetUniformLocation(s->prog, "in_ColorSecondary");
    s->color_fill_loc = glGetUniformLocation(s->prog, "in_ColorFill");
    s->time_loc = glGetUniformLocation(s->prog, "iTime");
    s->scale_loc = glGetUniformLocation(s->prog, "scale");
    for (int i = 0; i < 256; i++) {
        char name[64];
        snprintf(name, sizeof(name), "palette[%d]", i);
        s->palette_loc[i] = glGetUniformLocation(s->prog, name);
    }

    const GLfloat verts[6][4] = {
        //  x      y      s      t
        { -1.0f, -1.0f,  0.0f,  0.0f }, // BL
        { -1.0f,  1.0f,  0.0f,  1.0f }, // TL
        {  1.0f,  1.0f,  1.0f,  1.0f }, // TR
        {  1.0f, -1.0f,  1.0f,  0.0f }, // BR
    };
    const GLint indicies[] = { 0, 1, 2, 3 };

    glGenVertexArrays(1, &s->vao);
    glBindVertexArray(s->vao);

    glGenBuffers(1, &s->vbo);
    glBindBuffer(GL_ARRAY_BUFFER, s->vbo);
    glBufferData(GL_ARRAY_BUFFER, sizeof(verts), verts,  GL_STATIC_COPY);

    glGenBuffers(1, &s->ebo);
    glBindBuffer(GL_ELEMENT_ARRAY_BUFFER, s->ebo);
    glBufferData(GL_ELEMENT_ARRAY_BUFFER, sizeof(indicies), indicies, GL_STATIC_DRAW);

    GLint loc = glGetAttribLocation(s->prog, "in_Position");
    if (loc >= 0) {
        glVertexAttribPointer(loc, 2, GL_FLOAT, GL_FALSE, 4*sizeof(GLfloat), (void*)0);
        glEnableVertexAttribArray(loc);
    }

    loc = glGetAttribLocation(s->prog, "in_Texcoord");
    if (loc >= 0) {
        glVertexAttribPointer(loc, 2, GL_FLOAT, GL_FALSE, 4*sizeof(GLfloat), (void*)(2*sizeof(GLfloat)));
        glEnableVertexAttribArray(loc);
    }

    return s;
}

void RenderDecal(DecalShader *s, float x, float y, float w, float h,
                 float tex_x, float tex_y, float tex_w, float tex_h,
                 uint32_t primary, uint32_t secondary, uint32_t fill)
{
    GLint vp[4];
    glGetIntegerv(GL_VIEWPORT, vp);
    float ww = vp[2], wh = vp[3];

    x = (int)x;
    y = (int)y;
    w = (int)w;
    h = (int)h;
    tex_x = (int)tex_x;
    tex_y = (int)tex_y;
    tex_w = (int)tex_w;
    tex_h = (int)tex_h;

    int tw_i, th_i;
    glGetTexLevelParameteriv(GL_TEXTURE_2D, 0, GL_TEXTURE_WIDTH,  &tw_i);
    glGetTexLevelParameteriv(GL_TEXTURE_2D, 0, GL_TEXTURE_HEIGHT, &th_i);
    float tw = tw_i, th = th_i;

#define COL(color, c) (float)(((color) >> ((c)*8)) & 0xff) / 255.0
    if (s->flipy_loc >= 0) {
        glUniform1i(s->flipy_loc, s->flip);
    }
    if (s->scale_offset_loc >= 0) {
        glUniform4f(s->scale_offset_loc, w / ww, h / wh, -1 + ((2 * x + w) / ww),
                    -1 + ((2 * y + h) / wh));
    }
    if (s->tex_scale_offset_loc >= 0) {
        glUniform4f(s->tex_scale_offset_loc, tex_w / tw, tex_h / th, tex_x / tw,
                    tex_y / th);
    }
    if (s->tex_loc >= 0) {
        glUniform1i(s->tex_loc, 0);
    }
    if (s->color_primary_loc >= 0) {
        glUniform4f(s->color_primary_loc, COL(primary, 3), COL(primary, 2),
                    COL(primary, 1), COL(primary, 0));
    }
    if (s->color_secondary_loc >= 0) {
        glUniform4f(s->color_secondary_loc, COL(secondary, 3), COL(secondary, 2),
                    COL(secondary, 1), COL(secondary, 0));
    }
    if (s->color_fill_loc >= 0) {
        glUniform4f(s->color_fill_loc, COL(fill, 3), COL(fill, 2), COL(fill, 1),
                    COL(fill, 0));
    }
    if (s->time_loc >= 0) {
        glUniform1f(s->time_loc, s->time/1000.0f);
    }
    if (s->scale_loc >= 0) {
        glUniform1f(s->scale_loc, s->scale);
    }
#undef COL
    glDrawElements(GL_TRIANGLE_FAN, 4, GL_UNSIGNED_INT, NULL);
}

struct rect {
    int x, y, w, h;
};

static const struct rect tex_items[] = {
    { 0, 148, 467, 364 }, // obj_controller
    { 0, 81, 67, 67 }, // obj_lstick
    { 0, 14, 67, 67 }, // obj_rstick
    { 67, 104, 68, 44 }, // obj_port_socket
    { 67, 76, 28, 28 }, // obj_port_lbl_1
    { 67, 48, 28, 28 }, // obj_port_lbl_2
    { 67, 20, 28, 28 }, // obj_port_lbl_3
    { 95, 76, 28, 28 }, // obj_port_lbl_4
    { 0, 0, 512, 512 } // obj_xmu
};

static const struct rect light_gun_tex_items[] = {
    { 16, 159, 462, 336 } // obj_controller
};

enum tex_item_names {
    obj_controller,
    obj_lstick,
    obj_rstick,
    obj_port_socket,
    obj_port_lbl_1,
    obj_port_lbl_2,
    obj_port_lbl_3,
    obj_port_lbl_4,
    obj_xmu
};

void InitCustomRendering(void)
{
    glActiveTexture(GL_TEXTURE0);
    g_controller_duke_tex =
        LoadTextureFromMemory(controller_mask_data, controller_mask_size);
<<<<<<< HEAD
    g_light_gun_tex =
        LoadTextureFromMemory(light_gun_mask_data, light_gun_mask_size);

=======
    g_controller_s_tex =
        LoadTextureFromMemory(controller_mask_s_data, controller_mask_s_size);
>>>>>>> 191bc40f
    g_decal_shader = NewDecalShader(ShaderType::Mask);
    controller_fbo = new Fbo(512, 512);

    g_xmu_tex = LoadTextureFromMemory(xmu_mask_data, xmu_mask_size);
    xmu_fbo = new Fbo(512, 256);

    g_logo_tex = LoadTextureFromMemory(logo_sdf_data, logo_sdf_size);
    g_logo_shader = NewDecalShader(ShaderType::Logo);
    logo_fbo = new Fbo(512, 512);

    g_icon_tex = LoadTextureFromMemory(xemu_64x64_data, xemu_64x64_size, false);

    g_framebuffer_shader = NewDecalShader(ShaderType::BlitGamma);
}

static void RenderMeter(DecalShader *s, float x, float y, float width,
                        float height, float p, uint32_t color_bg,
                        uint32_t color_fg)
{
    RenderDecal(s, x, y, width, height, 0, 0, 1, 1, 0, 0, color_bg);
    RenderDecal(s, x, y, width * p, height, 0, 0, 1, 1, 0, 0, color_fg);
}

static void RenderDukeController(float frame_x, float frame_y, uint32_t primary_color,
<<<<<<< HEAD
                                 uint32_t secondary_color, ControllerState *state)
=======
                      uint32_t secondary_color, ControllerState *state)
>>>>>>> 191bc40f
{
    // Location within the controller texture of masked button locations,
    // relative to the origin of the controller
    const struct rect jewel      = { 177, 172, 113, 118 };
    const struct rect lstick_ctr = {  93, 246,   0,   0 };
    const struct rect rstick_ctr = { 342, 148,   0,   0 };
    const struct rect buttons[12] = {
        { 367, 187, 30, 38 }, // A
        { 368, 229, 30, 38 }, // B
        { 330, 204, 30, 38 }, // X
        { 331, 247, 30, 38 }, // Y
        {  82, 121, 31, 47 }, // D-Left
        { 104, 160, 44, 25 }, // D-Up
        { 141, 121, 31, 47 }, // D-Right
        { 104, 105, 44, 25 }, // D-Down
        { 187,  94, 34, 24 }, // Back
        { 246,  94, 36, 26 }, // Start
        { 348, 288, 30, 38 }, // White
        { 386, 268, 30, 38 }, // Black
    };

    uint8_t alpha = 0;
    uint32_t now = SDL_GetTicks();
    float t;

    glUseProgram(g_decal_shader->prog);
    glBindVertexArray(g_decal_shader->vao);
    glActiveTexture(GL_TEXTURE0);
    glBindTexture(GL_TEXTURE_2D, g_controller_duke_tex);

    // Add a 5 pixel space around the controller so we can wiggle the controller
    // around to visualize rumble in action
    frame_x += 5;
    frame_y += 5;
    float original_frame_x = frame_x;
    float original_frame_y = frame_y;

    // Floating point versions that will get scaled
    float rumble_l = 0;
    float rumble_r = 0;

    glBlendEquation(GL_FUNC_ADD);
    glBlendFunc(GL_ONE, GL_ZERO);

    uint32_t jewel_color = secondary_color;

    // Check to see if the guide button is pressed
    const uint32_t animate_guide_button_duration = 2000;
    if (state->gp.buttons & CONTROLLER_BUTTON_GUIDE) {
        state->gp.animate_guide_button_end = now + animate_guide_button_duration;
    }

    if (now < state->gp.animate_guide_button_end) {
        t = 1.0f - (float)(state->gp.animate_guide_button_end-now)/(float)animate_guide_button_duration;
        float sin_wav = (1-sin(M_PI * t / 2.0f));

        // Animate guide button by highlighting logo jewel and fading out over time
        alpha = sin_wav * 255.0f;
        jewel_color = primary_color + alpha;

        // Add a little extra flare: wiggle the frame around while we rumble
        frame_x += ((float)(rand() % 5)-2.5) * (1-t);
        frame_y += ((float)(rand() % 5)-2.5) * (1-t);
        rumble_l = rumble_r = sin_wav;
    }

    // Render controller texture
    RenderDecal(g_decal_shader, frame_x + 0, frame_y + 0,
                tex_items[obj_controller].w, tex_items[obj_controller].h,
                tex_items[obj_controller].x, tex_items[obj_controller].y,
                tex_items[obj_controller].w, tex_items[obj_controller].h,
                primary_color, secondary_color, 0);

    glBlendFunc(GL_ONE_MINUS_DST_ALPHA, GL_ONE); // Blend with controller cutouts
    RenderDecal(g_decal_shader, frame_x + jewel.x, frame_y + jewel.y, jewel.w,
                jewel.h, 0, 0, 1, 1, 0, 0, jewel_color);

    // The controller has alpha cutouts where the buttons are. Draw a surface
    // behind the buttons if they are activated
    for (int i = 0; i < 12; i++) {
        if (state->gp.buttons & (1 << i)) {
            RenderDecal(g_decal_shader, frame_x + buttons[i].x,
                        frame_y + buttons[i].y, buttons[i].w, buttons[i].h, 0,
                        0, 1, 1, 0, 0, primary_color + 0xff);
        }
    }

    glBlendFunc(GL_SRC_ALPHA, GL_ONE_MINUS_SRC_ALPHA); // Blend with controller

    // Render left thumbstick
    float w = tex_items[obj_lstick].w;
    float h = tex_items[obj_lstick].h;
    float c_x = frame_x+lstick_ctr.x;
    float c_y = frame_y+lstick_ctr.y;
    float lstick_x = (float)state->gp.axis[CONTROLLER_AXIS_LSTICK_X]/32768.0;
    float lstick_y = (float)state->gp.axis[CONTROLLER_AXIS_LSTICK_Y]/32768.0;
    RenderDecal(g_decal_shader, (int)(c_x - w / 2.0f + 10.0f * lstick_x),
                (int)(c_y - h / 2.0f + 10.0f * lstick_y), w, h,
                tex_items[obj_lstick].x, tex_items[obj_lstick].y, w, h,
                (state->gp.buttons & CONTROLLER_BUTTON_LSTICK) ? secondary_color :
                                                              primary_color,
                (state->gp.buttons & CONTROLLER_BUTTON_LSTICK) ? primary_color :
                                                              secondary_color,
                0);

    // Render right thumbstick
    w = tex_items[obj_rstick].w;
    h = tex_items[obj_rstick].h;
    c_x = frame_x+rstick_ctr.x;
    c_y = frame_y+rstick_ctr.y;
    float rstick_x = (float)state->gp.axis[CONTROLLER_AXIS_RSTICK_X]/32768.0;
    float rstick_y = (float)state->gp.axis[CONTROLLER_AXIS_RSTICK_Y]/32768.0;
    RenderDecal(g_decal_shader, (int)(c_x - w / 2.0f + 10.0f * rstick_x),
                (int)(c_y - h / 2.0f + 10.0f * rstick_y), w, h,
                tex_items[obj_rstick].x, tex_items[obj_rstick].y, w, h,
                (state->gp.buttons & CONTROLLER_BUTTON_RSTICK) ? secondary_color :
                                                              primary_color,
                (state->gp.buttons & CONTROLLER_BUTTON_RSTICK) ? primary_color :
                                                              secondary_color,
                0);

    glBlendFunc(GL_ONE, GL_ZERO); // Don't blend, just overwrite values in buffer

    // Render trigger bars
    float ltrig = state->gp.axis[CONTROLLER_AXIS_LTRIG] / 32767.0;
    float rtrig = state->gp.axis[CONTROLLER_AXIS_RTRIG] / 32767.0;
    const uint32_t animate_trigger_duration = 1000;
    if ((ltrig > 0) || (rtrig > 0)) {
        state->gp.animate_trigger_end = now + animate_trigger_duration;
        rumble_l = fmax(rumble_l, ltrig);
        rumble_r = fmax(rumble_r, rtrig);
    }

    // Animate trigger alpha down after a period of inactivity
    alpha = 0x80;
    if (state->gp.animate_trigger_end > now) {
        t = 1.0f - (float)(state->gp.animate_trigger_end-now)/(float)animate_trigger_duration;
        float sin_wav = (1-sin(M_PI * t / 2.0f));
        alpha += fmin(sin_wav * 0x40, 0x80);
    }

    RenderMeter(g_decal_shader, original_frame_x + 10,
                original_frame_y + tex_items[obj_controller].h + 20, 150, 5,
                ltrig, primary_color + alpha, primary_color + 0xff);
    RenderMeter(g_decal_shader,
                original_frame_x + tex_items[obj_controller].w - 160,
                original_frame_y + tex_items[obj_controller].h + 20, 150, 5,
                rtrig, primary_color + alpha, primary_color + 0xff);

    // Apply rumble updates
    state->gp.rumble_l = (int)(rumble_l * (float)0xffff);
    state->gp.rumble_r = (int)(rumble_r * (float)0xffff);

    glBindVertexArray(0);
    glUseProgram(0);
}

<<<<<<< HEAD
static void RenderLightGun(float frame_x, float frame_y, uint32_t primary_color,
                           uint32_t secondary_color, ControllerState *state)
{
    // Location within the controller texture of masked button locations,
    // relative to the origin of the controller
    const struct rect buttons[] = {
        { 174, 156, 55, 66 }, // A
        { 385, 177, 28, 28 }  // B
    };

    glUseProgram(g_decal_shader->prog);
    glBindVertexArray(g_decal_shader->vao);
    glActiveTexture(GL_TEXTURE0);
    glBindTexture(GL_TEXTURE_2D, g_light_gun_tex);
=======
static void RenderControllerS(float frame_x, float frame_y, uint32_t primary_color,
                        uint32_t secondary_color, ControllerState *state)
{
    // Location within the controller texture of masked button locations,
    // relative to the origin of the controller
    const struct rect jewel = { 194, 213, 84, 84 };
    const struct rect lstick_ctr = { 103, 254, 0, 0 };
    const struct rect rstick_ctr = { 295, 176, 0, 0 };
    const struct rect buttons[12] = {
        { 347, 200, 34, 34 }, // A
        { 381, 235, 34, 34 }, // B
        { 313, 235, 34, 34 }, // X
        { 347, 270, 34, 34 }, // Y
        { 123, 165, 31, 26 }, // D-Left
        { 150, 187, 26, 31 }, // D-Up
        { 173, 165, 31, 26 }, // D-Right
        { 150, 135, 26, 31 }, // D-Down
        { 45, 195, 20, 24 }, // Back
        { 70, 163, 26, 26 }, // Start
        { 352, 145, 30, 30 }, // White
        { 388, 172, 30, 30 }, // Black
    };

    uint8_t alpha = 0;
    uint32_t now = SDL_GetTicks();
    float t;

    glUseProgram(g_decal_shader->prog);
    glBindVertexArray(g_decal_shader->vao);
    glActiveTexture(GL_TEXTURE0);
    glBindTexture(GL_TEXTURE_2D, g_controller_s_tex);

    // Add a 5 pixel space around the controller so we can wiggle the controller
    // around to visualize rumble in action
    frame_x += 5;
    frame_y += 5;
    float original_frame_x = frame_x;
    float original_frame_y = frame_y;

    // Floating point versions that will get scaled
    float rumble_l = 0;
    float rumble_r = 0;
>>>>>>> 191bc40f

    glBlendEquation(GL_FUNC_ADD);
    glBlendFunc(GL_ONE, GL_ZERO);

<<<<<<< HEAD
    // Render controller texture
    RenderDecal(g_decal_shader, frame_x, frame_y,
                light_gun_tex_items[obj_controller].w,
                light_gun_tex_items[obj_controller].h,
                light_gun_tex_items[obj_controller].x,
                light_gun_tex_items[obj_controller].y,
                light_gun_tex_items[obj_controller].w,
                light_gun_tex_items[obj_controller].h, primary_color,
                secondary_color, 0);

    glBlendFunc(GL_ONE_MINUS_DST_ALPHA,
                GL_ONE); // Blend with controller cutouts

    // The controller has alpha cutouts where the buttons are. Draw a surface
    // behind the buttons if they are activated
    for (int i = 0; i < 2; i++) {
        if (state->lg.buttons & (1 << i)) {
=======
    uint32_t jewel_color = secondary_color;

    // Check to see if the guide button is pressed
    const uint32_t animate_guide_button_duration = 2000;
    if (state->buttons & CONTROLLER_BUTTON_GUIDE) {
        state->animate_guide_button_end =
            now + animate_guide_button_duration;
    }

    if (now < state->animate_guide_button_end) {
        t = 1.0f - (float)(state->animate_guide_button_end - now) /
                       (float)animate_guide_button_duration;
        float sin_wav = (1 - sin(M_PI * t / 2.0f));

        // Animate guide button by highlighting logo jewel and fading out over
        // time
        alpha = sin_wav * 255.0f;
        jewel_color = primary_color + alpha;

        // Add a little extra flare: wiggle the frame around while we rumble
        frame_x += ((float)(rand() % 5) - 2.5) * (1 - t);
        frame_y += ((float)(rand() % 5) - 2.5) * (1 - t);
        rumble_l = rumble_r = sin_wav;
    }

    // Render controller texture
    RenderDecal(g_decal_shader, frame_x + 0, frame_y + 0,
                tex_items[obj_controller].w, tex_items[obj_controller].h,
                tex_items[obj_controller].x, tex_items[obj_controller].y,
                tex_items[obj_controller].w, tex_items[obj_controller].h,
                primary_color, secondary_color, 0);

    glBlendFunc(GL_ONE_MINUS_DST_ALPHA,
                GL_ONE); // Blend with controller cutouts
    RenderDecal(g_decal_shader, frame_x + jewel.x, frame_y + jewel.y, jewel.w,
                jewel.h, 0, 0, 1, 1, 0, 0, jewel_color);

    // The controller has alpha cutouts where the buttons are. Draw a surface
    // behind the buttons if they are activated
    for (int i = 0; i < 12; i++) {
        if (state->buttons & (1 << i)) {
>>>>>>> 191bc40f
            RenderDecal(g_decal_shader, frame_x + buttons[i].x,
                        frame_y + buttons[i].y, buttons[i].w, buttons[i].h, 0,
                        0, 1, 1, 0, 0, primary_color + 0xff);
        }
    }

<<<<<<< HEAD
=======
    glBlendFunc(GL_SRC_ALPHA, GL_ONE_MINUS_SRC_ALPHA); // Blend with controller

    // Render left thumbstick
    float w = tex_items[obj_lstick].w;
    float h = tex_items[obj_lstick].h;
    float c_x = frame_x + lstick_ctr.x;
    float c_y = frame_y + lstick_ctr.y;
    float lstick_x = (float)state->axis[CONTROLLER_AXIS_LSTICK_X] / 32768.0;
    float lstick_y = (float)state->axis[CONTROLLER_AXIS_LSTICK_Y] / 32768.0;
    RenderDecal(
        g_decal_shader, (int)(c_x - w / 2.0f + 10.0f * lstick_x),
        (int)(c_y - h / 2.0f + 10.0f * lstick_y), w, h, tex_items[obj_lstick].x,
        tex_items[obj_lstick].y, w, h,
        (state->buttons & CONTROLLER_BUTTON_LSTICK) ? secondary_color :
                                                         primary_color,
        (state->buttons & CONTROLLER_BUTTON_LSTICK) ? primary_color :
                                                         secondary_color,
        0);

    // Render right thumbstick
    w = tex_items[obj_rstick].w;
    h = tex_items[obj_rstick].h;
    c_x = frame_x + rstick_ctr.x;
    c_y = frame_y + rstick_ctr.y;
    float rstick_x = (float)state->axis[CONTROLLER_AXIS_RSTICK_X] / 32768.0;
    float rstick_y = (float)state->axis[CONTROLLER_AXIS_RSTICK_Y] / 32768.0;
    RenderDecal(
        g_decal_shader, (int)(c_x - w / 2.0f + 10.0f * rstick_x),
        (int)(c_y - h / 2.0f + 10.0f * rstick_y), w, h, tex_items[obj_rstick].x,
        tex_items[obj_rstick].y, w, h,
        (state->buttons & CONTROLLER_BUTTON_RSTICK) ? secondary_color :
                                                         primary_color,
        (state->buttons & CONTROLLER_BUTTON_RSTICK) ? primary_color :
                                                         secondary_color,
        0);

    glBlendFunc(GL_ONE,
                GL_ZERO); // Don't blend, just overwrite values in buffer

    // Render trigger bars
    float ltrig = state->axis[CONTROLLER_AXIS_LTRIG] / 32767.0;
    float rtrig = state->axis[CONTROLLER_AXIS_RTRIG] / 32767.0;
    const uint32_t animate_trigger_duration = 1000;
    if ((ltrig > 0) || (rtrig > 0)) {
        state->animate_trigger_end = now + animate_trigger_duration;
        rumble_l = fmax(rumble_l, ltrig);
        rumble_r = fmax(rumble_r, rtrig);
    }

    // Animate trigger alpha down after a period of inactivity
    alpha = 0x80;
    if (state->animate_trigger_end > now) {
        t = 1.0f - (float)(state->animate_trigger_end - now) /
                       (float)animate_trigger_duration;
        float sin_wav = (1 - sin(M_PI * t / 2.0f));
        alpha += fmin(sin_wav * 0x40, 0x80);
    }

    RenderMeter(g_decal_shader, original_frame_x + 10,
                original_frame_y + tex_items[obj_controller].h + 20, 150, 5,
                ltrig, primary_color + alpha, primary_color + 0xff);
    RenderMeter(g_decal_shader,
                original_frame_x + tex_items[obj_controller].w - 160,
                original_frame_y + tex_items[obj_controller].h + 20, 150, 5,
                rtrig, primary_color + alpha, primary_color + 0xff);

    // Apply rumble updates
    state->rumble_l = (int)(rumble_l * (float)0xffff);
    state->rumble_r = (int)(rumble_r * (float)0xffff);

>>>>>>> 191bc40f
    glBindVertexArray(0);
    glUseProgram(0);
}

void RenderController(float frame_x, float frame_y, uint32_t primary_color,
                      uint32_t secondary_color, ControllerState *state)
{
<<<<<<< HEAD
    if (strcmp(bound_drivers[state->bound], DRIVER_DUKE) == 0)
        RenderDukeController(frame_x, frame_y, primary_color, secondary_color, state);
    else if (strcmp(bound_drivers[state->bound], DRIVER_LIGHT_GUN) == 0)
        RenderLightGun(frame_x, frame_y, primary_color, secondary_color, state);
=======
    if (strcmp(bound_drivers[state->bound], DRIVER_S) == 0)
        RenderControllerS(frame_x, frame_y, primary_color, secondary_color,
                          state);
    else if (strcmp(bound_drivers[state->bound], DRIVER_DUKE) == 0)
        RenderDukeController(frame_x, frame_y, primary_color, secondary_color,
                             state);
>>>>>>> 191bc40f
}

void RenderControllerPort(float frame_x, float frame_y, int i,
                          uint32_t port_color)
{
    glUseProgram(g_decal_shader->prog);
    glBindVertexArray(g_decal_shader->vao);
    glActiveTexture(GL_TEXTURE0);
    glBindTexture(GL_TEXTURE_2D, g_controller_duke_tex);
    glBlendFunc(GL_ONE, GL_ZERO);

    // Render port socket
    RenderDecal(g_decal_shader, frame_x, frame_y, tex_items[obj_port_socket].w,
                tex_items[obj_port_socket].h, tex_items[obj_port_socket].x,
                tex_items[obj_port_socket].y, tex_items[obj_port_socket].w,
                tex_items[obj_port_socket].h, port_color, port_color, 0);

    frame_x += (tex_items[obj_port_socket].w-tex_items[obj_port_lbl_1].w)/2;
    frame_y += tex_items[obj_port_socket].h + 8;

    // Render port label
    RenderDecal(
        g_decal_shader, frame_x, frame_y, tex_items[obj_port_lbl_1 + i].w,
        tex_items[obj_port_lbl_1 + i].h, tex_items[obj_port_lbl_1 + i].x,
        tex_items[obj_port_lbl_1 + i].y, tex_items[obj_port_lbl_1 + i].w,
        tex_items[obj_port_lbl_1 + i].h, port_color, port_color, 0);

    glBindVertexArray(0);
    glUseProgram(0);
}

void RenderXmu(float frame_x, float frame_y, uint32_t primary_color,
               uint32_t secondary_color)
{
    glUseProgram(g_decal_shader->prog);
    glBindVertexArray(g_decal_shader->vao);
    glActiveTexture(GL_TEXTURE0);
    glBindTexture(GL_TEXTURE_2D, g_xmu_tex);
    glBlendEquation(GL_FUNC_ADD);
    glBlendFunc(GL_ONE, GL_ZERO);

    // Render xmu
    RenderDecal(g_decal_shader, frame_x, frame_y, 256, 256,
                tex_items[obj_xmu].x, tex_items[obj_xmu].y,
                tex_items[obj_xmu].w, tex_items[obj_xmu].h, primary_color,
                secondary_color, 0);

    glBindVertexArray(0);
    glUseProgram(0);
}

void RenderLogo(uint32_t time)
{
    uint32_t color = 0x62ca13ff;

    g_logo_shader->time = time;
    glUseProgram(g_logo_shader->prog);
    glBindVertexArray(g_decal_shader->vao);
    glBlendFunc(GL_ONE, GL_ZERO);
    glActiveTexture(GL_TEXTURE0);
    glBindTexture(GL_TEXTURE_2D, g_logo_tex);
    RenderDecal(g_logo_shader, 0, 0, 512, 512, 0, 0, 128, 128, color,
        color, 0x00000000);
    glBindVertexArray(0);
    glUseProgram(0);
}

// Scale <src> proportionally to fit in <max>
void ScaleDimensions(int src_width, int src_height, int max_width, int max_height, int *out_width, int *out_height)
{
    float w_ratio = (float)max_width/(float)max_height;
    float t_ratio = (float)src_width/(float)src_height;

    if (w_ratio >= t_ratio) {
        *out_width = (float)max_width * t_ratio/w_ratio;
        *out_height = max_height;
    } else {
        *out_width = max_width;
        *out_height = (float)max_height * w_ratio/t_ratio;
    }
}

void RenderFramebuffer(GLint tex, int width, int height, bool flip, float scale[2])
{
    glActiveTexture(GL_TEXTURE0);
    glBindTexture(GL_TEXTURE_2D, tex);

    DecalShader *s = g_framebuffer_shader;
    s->flip = flip;
    glViewport(0, 0, width, height);
    glUseProgram(s->prog);
    glBindVertexArray(s->vao);
    glUniform1i(s->flipy_loc, s->flip);
    glUniform4f(s->scale_offset_loc, scale[0], scale[1], 0, 0);
    glUniform4f(s->tex_scale_offset_loc, 1.0, 1.0, 0, 0);
    glUniform1i(s->tex_loc, 0);

    const uint8_t *palette = nv2a_get_dac_palette();
    for (int i = 0; i < 256; i++) {
        uint32_t e = (palette[i * 3 + 2] << 16) | (palette[i * 3 + 1] << 8) |
                     palette[i * 3];
        glUniform1ui(s->palette_loc[i], e);
    }

    glClearColor(0, 0, 0, 0);
    glClear(GL_COLOR_BUFFER_BIT);

    if (!nv2a_get_screen_off()) {
        glDrawElements(GL_TRIANGLE_FAN, 4, GL_UNSIGNED_INT, NULL);
    }
}

float GetDisplayAspectRatio(int width, int height)
{
    switch (g_config.display.ui.aspect_ratio) {
    case CONFIG_DISPLAY_UI_ASPECT_RATIO_NATIVE:
        return (float)width/(float)height;
    case CONFIG_DISPLAY_UI_ASPECT_RATIO_16X9:
        return 16.0f/9.0f;
    case CONFIG_DISPLAY_UI_ASPECT_RATIO_4X3:
        return 4.0f/3.0f;
    case CONFIG_DISPLAY_UI_ASPECT_RATIO_AUTO:
    default:
        return xemu_get_widescreen() ? 16.0f/9.0f : 4.0f/3.0f;
    }
}

void RenderFramebuffer(GLint tex, int width, int height, bool flip)
{
    int tw, th;
    float scale[2];
    int viewport_width, viewport_height;

    glActiveTexture(GL_TEXTURE0);
    glBindTexture(GL_TEXTURE_2D, tex);
    glGetTexLevelParameteriv(GL_TEXTURE_2D, 0, GL_TEXTURE_WIDTH, &tw);
    glGetTexLevelParameteriv(GL_TEXTURE_2D, 0, GL_TEXTURE_HEIGHT, &th);

    // Calculate scaling factors
    if (g_config.display.ui.fit == CONFIG_DISPLAY_UI_FIT_STRETCH) {
        // Stretch to fit
        scale[0] = 1.0;
        scale[1] = 1.0;
    } else if (g_config.display.ui.fit == CONFIG_DISPLAY_UI_FIT_CENTER) {
        // Centered
        float t_ratio = GetDisplayAspectRatio(tw, th);
        scale[0] = t_ratio*(float)th/(float)width;
        scale[1] = (float)th/(float)height;
    } else {
        float t_ratio = GetDisplayAspectRatio(tw, th);
        float w_ratio = (float)width/(float)height;
        if (w_ratio >= t_ratio) {
            scale[0] = t_ratio/w_ratio;
            scale[1] = 1.0;
        } else {
            scale[0] = 1.0;
            scale[1] = w_ratio/t_ratio;
        }
    }

    viewport_width = (int)(width * scale[0]);
    viewport_height = (int)(height * scale[1]);

    viewport_coords[0] = (width - viewport_width) / 2;
    viewport_coords[1] = (height - viewport_height) / 2;
    viewport_coords[2] = viewport_width;
    viewport_coords[3] = viewport_height;

    RenderFramebuffer(tex, width, height, flip, scale);
}

bool RenderFramebufferToPng(GLuint tex, bool flip, std::vector<uint8_t> &png, int max_width, int max_height)
{
    int width, height;

    glActiveTexture(GL_TEXTURE0);
    glBindTexture(GL_TEXTURE_2D, tex);
    glGetTexLevelParameteriv(GL_TEXTURE_2D, 0, GL_TEXTURE_WIDTH, &width);
    glGetTexLevelParameteriv(GL_TEXTURE_2D, 0, GL_TEXTURE_HEIGHT, &height);

    width = height * GetDisplayAspectRatio(width, height);

    if (!max_width) max_width = width;
    if (!max_height) max_height = height;
    ScaleDimensions(width, height, max_width, max_height, &width, &height);

    std::vector<uint8_t> pixels;
    pixels.resize(width * height * 3);

    Fbo fbo(width, height);
    fbo.Target();
    bool blend = glIsEnabled(GL_BLEND);
    if (blend) glDisable(GL_BLEND);
    float scale[2] = {1.0, 1.0};
    RenderFramebuffer(tex, width, height, !flip, scale);
    if (blend) glEnable(GL_BLEND);
    glPixelStorei(GL_PACK_ROW_LENGTH, width);
    glPixelStorei(GL_PACK_IMAGE_HEIGHT, height);
    glPixelStorei(GL_PACK_ALIGNMENT, 1);
    glReadPixels(0, 0, width, height, GL_RGB, GL_UNSIGNED_BYTE, pixels.data());
    fbo.Restore();

    return fpng::fpng_encode_image_to_memory(pixels.data(), width, height, 3, png);
}

void SaveScreenshot(GLuint tex, bool flip)
{
    Error *err = NULL;
    char fname[128];
    std::vector<uint8_t> png;

    if (RenderFramebufferToPng(tex, flip, png)) {
        time_t t = time(NULL);
        struct tm *tmp = localtime(&t);
        if (tmp) {
            strftime(fname, sizeof(fname), "xemu-%Y-%m-%d-%H-%M-%S.png", tmp);
        } else {
            strcpy(fname, "xemu.png");
        }

        const char *output_dir = g_config.general.screenshot_dir;
        if (!strlen(output_dir)) {
            output_dir = ".";
        }
        // FIXME: Check for existing path
        char *path = g_strdup_printf("%s/%s", output_dir, fname);
        FILE *fd = qemu_fopen(path, "wb");
        if (fd) {
            int s = fwrite(png.data(), png.size(), 1, fd);
            if (s != 1) {
                error_setg(&err, "Failed to write %s", path);
            }
            fclose(fd);
        } else {
            error_setg(&err, "Failed to open %s for writing", path);
        }
        g_free(path);
    } else {
        error_setg(&err, "Failed to encode PNG image");
    }

    if (err) {
        xemu_queue_error_message(error_get_pretty(err));
        error_report_err(err);
    } else {
        char *msg = g_strdup_printf("Screenshot Saved: %s", fname);
        xemu_queue_notification(msg);
        free(msg);
    }
}<|MERGE_RESOLUTION|>--- conflicted
+++ resolved
@@ -20,11 +20,8 @@
 #include "gl-helpers.hh"
 #include "common.hh"
 #include "data/controller_mask.png.h"
-<<<<<<< HEAD
+#include "data/controller_mask_s.png.h"
 #include "data/light_gun_mask.png.h"
-=======
-#include "data/controller_mask_s.png.h"
->>>>>>> 191bc40f
 #include "data/logo_sdf.png.h"
 #include "data/xemu_64x64.png.h"
 #include "data/xmu_mask.png.h"
@@ -40,11 +37,8 @@
 extern int viewport_coords[4];
 
 Fbo *controller_fbo, *xmu_fbo, *logo_fbo;
-<<<<<<< HEAD
-GLuint g_controller_tex, g_light_gun_tex, g_logo_tex, g_icon_tex, g_xmu_tex;
-=======
-GLuint g_controller_duke_tex, g_controller_s_tex, g_logo_tex, g_icon_tex, g_xmu_tex;
->>>>>>> 191bc40f
+GLuint g_controller_duke_tex, g_controller_s_tex, g_light_gun_tex, 
+       g_logo_tex, g_icon_tex, g_xmu_tex;
 
 enum class ShaderType {
     Blit,
@@ -456,14 +450,11 @@
     glActiveTexture(GL_TEXTURE0);
     g_controller_duke_tex =
         LoadTextureFromMemory(controller_mask_data, controller_mask_size);
-<<<<<<< HEAD
+    g_controller_s_tex =
+        LoadTextureFromMemory(controller_mask_s_data, controller_mask_s_size);
     g_light_gun_tex =
         LoadTextureFromMemory(light_gun_mask_data, light_gun_mask_size);
 
-=======
-    g_controller_s_tex =
-        LoadTextureFromMemory(controller_mask_s_data, controller_mask_s_size);
->>>>>>> 191bc40f
     g_decal_shader = NewDecalShader(ShaderType::Mask);
     controller_fbo = new Fbo(512, 512);
 
@@ -488,11 +479,7 @@
 }
 
 static void RenderDukeController(float frame_x, float frame_y, uint32_t primary_color,
-<<<<<<< HEAD
                                  uint32_t secondary_color, ControllerState *state)
-=======
-                      uint32_t secondary_color, ControllerState *state)
->>>>>>> 191bc40f
 {
     // Location within the controller texture of masked button locations,
     // relative to the origin of the controller
@@ -650,22 +637,6 @@
     glUseProgram(0);
 }
 
-<<<<<<< HEAD
-static void RenderLightGun(float frame_x, float frame_y, uint32_t primary_color,
-                           uint32_t secondary_color, ControllerState *state)
-{
-    // Location within the controller texture of masked button locations,
-    // relative to the origin of the controller
-    const struct rect buttons[] = {
-        { 174, 156, 55, 66 }, // A
-        { 385, 177, 28, 28 }  // B
-    };
-
-    glUseProgram(g_decal_shader->prog);
-    glBindVertexArray(g_decal_shader->vao);
-    glActiveTexture(GL_TEXTURE0);
-    glBindTexture(GL_TEXTURE_2D, g_light_gun_tex);
-=======
 static void RenderControllerS(float frame_x, float frame_y, uint32_t primary_color,
                         uint32_t secondary_color, ControllerState *state)
 {
@@ -708,12 +679,149 @@
     // Floating point versions that will get scaled
     float rumble_l = 0;
     float rumble_r = 0;
->>>>>>> 191bc40f
 
     glBlendEquation(GL_FUNC_ADD);
     glBlendFunc(GL_ONE, GL_ZERO);
 
-<<<<<<< HEAD
+    uint32_t jewel_color = secondary_color;
+
+    // Check to see if the guide button is pressed
+    const uint32_t animate_guide_button_duration = 2000;
+    if (state->gp.buttons & CONTROLLER_BUTTON_GUIDE) {
+        state->gp.animate_guide_button_end =
+            now + animate_guide_button_duration;
+    }
+
+    if (now < state->gp.animate_guide_button_end) {
+        t = 1.0f - (float)(state->gp.animate_guide_button_end - now) /
+                       (float)animate_guide_button_duration;
+        float sin_wav = (1 - sin(M_PI * t / 2.0f));
+
+        // Animate guide button by highlighting logo jewel and fading out over
+        // time
+        alpha = sin_wav * 255.0f;
+        jewel_color = primary_color + alpha;
+
+        // Add a little extra flare: wiggle the frame around while we rumble
+        frame_x += ((float)(rand() % 5) - 2.5) * (1 - t);
+        frame_y += ((float)(rand() % 5) - 2.5) * (1 - t);
+        rumble_l = rumble_r = sin_wav;
+    }
+
+    // Render controller texture
+    RenderDecal(g_decal_shader, frame_x + 0, frame_y + 0,
+                tex_items[obj_controller].w, tex_items[obj_controller].h,
+                tex_items[obj_controller].x, tex_items[obj_controller].y,
+                tex_items[obj_controller].w, tex_items[obj_controller].h,
+                primary_color, secondary_color, 0);
+
+    glBlendFunc(GL_ONE_MINUS_DST_ALPHA,
+                GL_ONE); // Blend with controller cutouts
+    RenderDecal(g_decal_shader, frame_x + jewel.x, frame_y + jewel.y, jewel.w,
+                jewel.h, 0, 0, 1, 1, 0, 0, jewel_color);
+
+    // The controller has alpha cutouts where the buttons are. Draw a surface
+    // behind the buttons if they are activated
+    for (int i = 0; i < 12; i++) {
+        if (state->gp.buttons & (1 << i)) {
+            RenderDecal(g_decal_shader, frame_x + buttons[i].x,
+                        frame_y + buttons[i].y, buttons[i].w, buttons[i].h, 0,
+                        0, 1, 1, 0, 0, primary_color + 0xff);
+        }
+    }
+
+    glBlendFunc(GL_SRC_ALPHA, GL_ONE_MINUS_SRC_ALPHA); // Blend with controller
+
+    // Render left thumbstick
+    float w = tex_items[obj_lstick].w;
+    float h = tex_items[obj_lstick].h;
+    float c_x = frame_x + lstick_ctr.x;
+    float c_y = frame_y + lstick_ctr.y;
+    float lstick_x = (float)state->gp.axis[CONTROLLER_AXIS_LSTICK_X] / 32768.0;
+    float lstick_y = (float)state->gp.axis[CONTROLLER_AXIS_LSTICK_Y] / 32768.0;
+    RenderDecal(
+        g_decal_shader, (int)(c_x - w / 2.0f + 10.0f * lstick_x),
+        (int)(c_y - h / 2.0f + 10.0f * lstick_y), w, h, tex_items[obj_lstick].x,
+        tex_items[obj_lstick].y, w, h,
+        (state->gp.buttons & CONTROLLER_BUTTON_LSTICK) ? secondary_color :
+                                                         primary_color,
+        (state->gp.buttons & CONTROLLER_BUTTON_LSTICK) ? primary_color :
+                                                         secondary_color,
+        0);
+
+    // Render right thumbstick
+    w = tex_items[obj_rstick].w;
+    h = tex_items[obj_rstick].h;
+    c_x = frame_x + rstick_ctr.x;
+    c_y = frame_y + rstick_ctr.y;
+    float rstick_x = (float)state->gp.axis[CONTROLLER_AXIS_RSTICK_X] / 32768.0;
+    float rstick_y = (float)state->gp.axis[CONTROLLER_AXIS_RSTICK_Y] / 32768.0;
+    RenderDecal(
+        g_decal_shader, (int)(c_x - w / 2.0f + 10.0f * rstick_x),
+        (int)(c_y - h / 2.0f + 10.0f * rstick_y), w, h, tex_items[obj_rstick].x,
+        tex_items[obj_rstick].y, w, h,
+        (state->gp.buttons & CONTROLLER_BUTTON_RSTICK) ? secondary_color :
+                                                         primary_color,
+        (state->gp.buttons & CONTROLLER_BUTTON_RSTICK) ? primary_color :
+                                                         secondary_color,
+        0);
+
+    glBlendFunc(GL_ONE,
+                GL_ZERO); // Don't blend, just overwrite values in buffer
+
+    // Render trigger bars
+    float ltrig = state->gp.axis[CONTROLLER_AXIS_LTRIG] / 32767.0;
+    float rtrig = state->gp.axis[CONTROLLER_AXIS_RTRIG] / 32767.0;
+    const uint32_t animate_trigger_duration = 1000;
+    if ((ltrig > 0) || (rtrig > 0)) {
+        state->gp.animate_trigger_end = now + animate_trigger_duration;
+        rumble_l = fmax(rumble_l, ltrig);
+        rumble_r = fmax(rumble_r, rtrig);
+    }
+
+    // Animate trigger alpha down after a period of inactivity
+    alpha = 0x80;
+    if (state->gp.animate_trigger_end > now) {
+        t = 1.0f - (float)(state->gp.animate_trigger_end - now) /
+                       (float)animate_trigger_duration;
+        float sin_wav = (1 - sin(M_PI * t / 2.0f));
+        alpha += fmin(sin_wav * 0x40, 0x80);
+    }
+
+    RenderMeter(g_decal_shader, original_frame_x + 10,
+                original_frame_y + tex_items[obj_controller].h + 20, 150, 5,
+                ltrig, primary_color + alpha, primary_color + 0xff);
+    RenderMeter(g_decal_shader,
+                original_frame_x + tex_items[obj_controller].w - 160,
+                original_frame_y + tex_items[obj_controller].h + 20, 150, 5,
+                rtrig, primary_color + alpha, primary_color + 0xff);
+
+    // Apply rumble updates
+    state->gp.rumble_l = (int)(rumble_l * (float)0xffff);
+    state->gp.rumble_r = (int)(rumble_r * (float)0xffff);
+
+    glBindVertexArray(0);
+    glUseProgram(0);
+}
+
+static void RenderLightGun(float frame_x, float frame_y, uint32_t primary_color,
+                           uint32_t secondary_color, ControllerState *state)
+{
+    // Location within the controller texture of masked button locations,
+    // relative to the origin of the controller
+    const struct rect buttons[] = {
+        { 174, 156, 55, 66 }, // A
+        { 385, 177, 28, 28 }  // B
+    };
+
+    glUseProgram(g_decal_shader->prog);
+    glBindVertexArray(g_decal_shader->vao);
+    glActiveTexture(GL_TEXTURE0);
+    glBindTexture(GL_TEXTURE_2D, g_light_gun_tex);
+
+    glBlendEquation(GL_FUNC_ADD);
+    glBlendFunc(GL_ONE, GL_ZERO);
+
     // Render controller texture
     RenderDecal(g_decal_shader, frame_x, frame_y,
                 light_gun_tex_items[obj_controller].w,
@@ -731,128 +839,12 @@
     // behind the buttons if they are activated
     for (int i = 0; i < 2; i++) {
         if (state->lg.buttons & (1 << i)) {
-=======
-    uint32_t jewel_color = secondary_color;
-
-    // Check to see if the guide button is pressed
-    const uint32_t animate_guide_button_duration = 2000;
-    if (state->buttons & CONTROLLER_BUTTON_GUIDE) {
-        state->animate_guide_button_end =
-            now + animate_guide_button_duration;
-    }
-
-    if (now < state->animate_guide_button_end) {
-        t = 1.0f - (float)(state->animate_guide_button_end - now) /
-                       (float)animate_guide_button_duration;
-        float sin_wav = (1 - sin(M_PI * t / 2.0f));
-
-        // Animate guide button by highlighting logo jewel and fading out over
-        // time
-        alpha = sin_wav * 255.0f;
-        jewel_color = primary_color + alpha;
-
-        // Add a little extra flare: wiggle the frame around while we rumble
-        frame_x += ((float)(rand() % 5) - 2.5) * (1 - t);
-        frame_y += ((float)(rand() % 5) - 2.5) * (1 - t);
-        rumble_l = rumble_r = sin_wav;
-    }
-
-    // Render controller texture
-    RenderDecal(g_decal_shader, frame_x + 0, frame_y + 0,
-                tex_items[obj_controller].w, tex_items[obj_controller].h,
-                tex_items[obj_controller].x, tex_items[obj_controller].y,
-                tex_items[obj_controller].w, tex_items[obj_controller].h,
-                primary_color, secondary_color, 0);
-
-    glBlendFunc(GL_ONE_MINUS_DST_ALPHA,
-                GL_ONE); // Blend with controller cutouts
-    RenderDecal(g_decal_shader, frame_x + jewel.x, frame_y + jewel.y, jewel.w,
-                jewel.h, 0, 0, 1, 1, 0, 0, jewel_color);
-
-    // The controller has alpha cutouts where the buttons are. Draw a surface
-    // behind the buttons if they are activated
-    for (int i = 0; i < 12; i++) {
-        if (state->buttons & (1 << i)) {
->>>>>>> 191bc40f
             RenderDecal(g_decal_shader, frame_x + buttons[i].x,
                         frame_y + buttons[i].y, buttons[i].w, buttons[i].h, 0,
                         0, 1, 1, 0, 0, primary_color + 0xff);
         }
     }
 
-<<<<<<< HEAD
-=======
-    glBlendFunc(GL_SRC_ALPHA, GL_ONE_MINUS_SRC_ALPHA); // Blend with controller
-
-    // Render left thumbstick
-    float w = tex_items[obj_lstick].w;
-    float h = tex_items[obj_lstick].h;
-    float c_x = frame_x + lstick_ctr.x;
-    float c_y = frame_y + lstick_ctr.y;
-    float lstick_x = (float)state->axis[CONTROLLER_AXIS_LSTICK_X] / 32768.0;
-    float lstick_y = (float)state->axis[CONTROLLER_AXIS_LSTICK_Y] / 32768.0;
-    RenderDecal(
-        g_decal_shader, (int)(c_x - w / 2.0f + 10.0f * lstick_x),
-        (int)(c_y - h / 2.0f + 10.0f * lstick_y), w, h, tex_items[obj_lstick].x,
-        tex_items[obj_lstick].y, w, h,
-        (state->buttons & CONTROLLER_BUTTON_LSTICK) ? secondary_color :
-                                                         primary_color,
-        (state->buttons & CONTROLLER_BUTTON_LSTICK) ? primary_color :
-                                                         secondary_color,
-        0);
-
-    // Render right thumbstick
-    w = tex_items[obj_rstick].w;
-    h = tex_items[obj_rstick].h;
-    c_x = frame_x + rstick_ctr.x;
-    c_y = frame_y + rstick_ctr.y;
-    float rstick_x = (float)state->axis[CONTROLLER_AXIS_RSTICK_X] / 32768.0;
-    float rstick_y = (float)state->axis[CONTROLLER_AXIS_RSTICK_Y] / 32768.0;
-    RenderDecal(
-        g_decal_shader, (int)(c_x - w / 2.0f + 10.0f * rstick_x),
-        (int)(c_y - h / 2.0f + 10.0f * rstick_y), w, h, tex_items[obj_rstick].x,
-        tex_items[obj_rstick].y, w, h,
-        (state->buttons & CONTROLLER_BUTTON_RSTICK) ? secondary_color :
-                                                         primary_color,
-        (state->buttons & CONTROLLER_BUTTON_RSTICK) ? primary_color :
-                                                         secondary_color,
-        0);
-
-    glBlendFunc(GL_ONE,
-                GL_ZERO); // Don't blend, just overwrite values in buffer
-
-    // Render trigger bars
-    float ltrig = state->axis[CONTROLLER_AXIS_LTRIG] / 32767.0;
-    float rtrig = state->axis[CONTROLLER_AXIS_RTRIG] / 32767.0;
-    const uint32_t animate_trigger_duration = 1000;
-    if ((ltrig > 0) || (rtrig > 0)) {
-        state->animate_trigger_end = now + animate_trigger_duration;
-        rumble_l = fmax(rumble_l, ltrig);
-        rumble_r = fmax(rumble_r, rtrig);
-    }
-
-    // Animate trigger alpha down after a period of inactivity
-    alpha = 0x80;
-    if (state->animate_trigger_end > now) {
-        t = 1.0f - (float)(state->animate_trigger_end - now) /
-                       (float)animate_trigger_duration;
-        float sin_wav = (1 - sin(M_PI * t / 2.0f));
-        alpha += fmin(sin_wav * 0x40, 0x80);
-    }
-
-    RenderMeter(g_decal_shader, original_frame_x + 10,
-                original_frame_y + tex_items[obj_controller].h + 20, 150, 5,
-                ltrig, primary_color + alpha, primary_color + 0xff);
-    RenderMeter(g_decal_shader,
-                original_frame_x + tex_items[obj_controller].w - 160,
-                original_frame_y + tex_items[obj_controller].h + 20, 150, 5,
-                rtrig, primary_color + alpha, primary_color + 0xff);
-
-    // Apply rumble updates
-    state->rumble_l = (int)(rumble_l * (float)0xffff);
-    state->rumble_r = (int)(rumble_r * (float)0xffff);
-
->>>>>>> 191bc40f
     glBindVertexArray(0);
     glUseProgram(0);
 }
@@ -860,19 +852,14 @@
 void RenderController(float frame_x, float frame_y, uint32_t primary_color,
                       uint32_t secondary_color, ControllerState *state)
 {
-<<<<<<< HEAD
-    if (strcmp(bound_drivers[state->bound], DRIVER_DUKE) == 0)
-        RenderDukeController(frame_x, frame_y, primary_color, secondary_color, state);
-    else if (strcmp(bound_drivers[state->bound], DRIVER_LIGHT_GUN) == 0)
-        RenderLightGun(frame_x, frame_y, primary_color, secondary_color, state);
-=======
     if (strcmp(bound_drivers[state->bound], DRIVER_S) == 0)
         RenderControllerS(frame_x, frame_y, primary_color, secondary_color,
                           state);
+    else if (strcmp(bound_drivers[state->bound], DRIVER_LIGHT_GUN) == 0)
+        RenderLightGun(frame_x, frame_y, primary_color, secondary_color, state);
     else if (strcmp(bound_drivers[state->bound], DRIVER_DUKE) == 0)
         RenderDukeController(frame_x, frame_y, primary_color, secondary_color,
                              state);
->>>>>>> 191bc40f
 }
 
 void RenderControllerPort(float frame_x, float frame_y, int i,
