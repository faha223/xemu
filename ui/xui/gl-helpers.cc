//
// xemu User Interface
//
// Copyright (C) 2020-2022 Matt Borgerson
//
// This program is free software; you can redistribute it and/or modify
// it under the terms of the GNU General Public License as published by
// the Free Software Foundation; either version 2 of the License, or
// (at your option) any later version.
//
// This program is distributed in the hope that it will be useful,
// but WITHOUT ANY WARRANTY; without even the implied warranty of
// MERCHANTABILITY or FITNESS FOR A PARTICULAR PURPOSE.  See the
// GNU General Public License for more details.
//
// You should have received a copy of the GNU General Public License
// along with this program.  If not, see <http://www.gnu.org/licenses/>.
//
#include "ui/xemu-widescreen.h"
#include "gl-helpers.hh"
#include "common.hh"
#include "data/controller_mask.png.h"
<<<<<<< HEAD
#include "data/arcade_stick_mask.png.h"
=======
#include "data/controller_mask_s.png.h"
>>>>>>> 191bc40f
#include "data/logo_sdf.png.h"
#include "data/xemu_64x64.png.h"
#include "data/xmu_mask.png.h"
#include "notifications.hh"
#include "stb_image.h"
#include <fpng.h>
#include <math.h>
#include <stdio.h>
#include <vector>

#include "ui/shader/xemu-logo-frag.h"

Fbo *controller_fbo, *xmu_fbo, *logo_fbo;
<<<<<<< HEAD
GLuint g_controller_duke_tex, g_arcade_stick_tex, g_logo_tex, 
       g_icon_tex, g_xmu_tex;
=======
GLuint g_controller_duke_tex, g_controller_s_tex, g_logo_tex, g_icon_tex, g_xmu_tex;
>>>>>>> 191bc40f

enum class ShaderType {
    Blit,
    BlitGamma, // FIMXE: Move to nv2a_get_framebuffer_surface
    Mask,
    Logo,
};

typedef struct DecalShader_
{
    int flip;
    float scale;
    uint32_t time;
    GLuint prog, vao, vbo, ebo;
    GLint flipy_loc;
    GLint tex_loc;
    GLint scale_offset_loc;
    GLint tex_scale_offset_loc;
    GLint color_primary_loc;
    GLint color_secondary_loc;
    GLint color_fill_loc;
    GLint time_loc;
    GLint scale_loc;
    GLint palette_loc[256];
} DecalShader;

static DecalShader *g_decal_shader,
                   *g_logo_shader,
                   *g_framebuffer_shader;

GLint Fbo::vp[4];
GLint Fbo::original_fbo;
bool Fbo::blend;

DecalShader *NewDecalShader(enum ShaderType type);
void DeleteDecalShader(DecalShader *s);

static GLint GetCurrentFbo()
{
    GLint fbo;
    glGetIntegerv(GL_DRAW_FRAMEBUFFER_BINDING, (GLint*)&fbo);
    return fbo;
}

Fbo::Fbo(int width, int height)
{
    w = width;
    h = height;

    // Allocate the texture
    glGenTextures(1, &tex);
    glBindTexture(GL_TEXTURE_2D, tex);
    glTexParameteri(GL_TEXTURE_2D, GL_TEXTURE_MAX_LEVEL, 0);
    glTexParameteri(GL_TEXTURE_2D, GL_TEXTURE_WRAP_S, GL_CLAMP_TO_BORDER);
    glTexParameteri(GL_TEXTURE_2D, GL_TEXTURE_WRAP_T, GL_CLAMP_TO_BORDER);
    glTexParameteri(GL_TEXTURE_2D, GL_TEXTURE_MIN_FILTER, GL_LINEAR);
    glTexParameteri(GL_TEXTURE_2D, GL_TEXTURE_MAG_FILTER, GL_LINEAR);
    glTexImage2D(GL_TEXTURE_2D, 0, GL_RGBA, w, h, 0, GL_RGBA,
                 GL_UNSIGNED_BYTE, NULL);

    GLint original = GetCurrentFbo();

    // Allocate the framebuffer object
    glGenFramebuffers(1, &fbo);
    glBindFramebuffer(GL_FRAMEBUFFER, fbo);
    glFramebufferTexture2D(GL_FRAMEBUFFER, GL_COLOR_ATTACHMENT0, GL_TEXTURE_2D,
                           tex, 0);
    GLenum DrawBuffers[1] = { GL_COLOR_ATTACHMENT0 };
    glDrawBuffers(1, DrawBuffers);

    glBindFramebuffer(GL_FRAMEBUFFER, original);
}

Fbo::~Fbo()
{
    glDeleteTextures(1, &tex);
    glDeleteFramebuffers(1, &fbo);
}

void Fbo::Target()
{
    GLint vp[4];
    glGetIntegerv(GL_VIEWPORT, vp);

    original_fbo = GetCurrentFbo();
    blend = glIsEnabled(GL_BLEND);
    if (!blend) {
        glEnable(GL_BLEND);
    }
    glBindFramebuffer(GL_FRAMEBUFFER, fbo);
    glViewport(0, 0, w, h);
    glClearColor(0, 0, 0, 0);
    glClear(GL_COLOR_BUFFER_BIT);
}

void Fbo::Restore()
{
    if (!blend) {
        glDisable(GL_BLEND);
    }

    // Restore default framebuffer, viewport, blending function
    glBindFramebuffer(GL_FRAMEBUFFER, original_fbo);
    glViewport(vp[0], vp[1], vp[2], vp[3]);
    glBlendFunc(GL_SRC_ALPHA, GL_ONE_MINUS_SRC_ALPHA);
}

static GLuint InitTexture(unsigned char *data, int width, int height,
                          int channels)
{
    GLuint tex;
    glGenTextures(1, &tex);
    assert(tex != 0);
    glBindTexture(GL_TEXTURE_2D, tex);
    glTexParameteri(GL_TEXTURE_2D, GL_TEXTURE_MAX_LEVEL,  0);
    glTexParameteri(GL_TEXTURE_2D, GL_TEXTURE_WRAP_S,     GL_CLAMP_TO_BORDER);
    glTexParameteri(GL_TEXTURE_2D, GL_TEXTURE_WRAP_T,     GL_CLAMP_TO_BORDER);
    glTexParameteri(GL_TEXTURE_2D, GL_TEXTURE_MIN_FILTER, GL_LINEAR_MIPMAP_LINEAR);
    glTexParameteri(GL_TEXTURE_2D, GL_TEXTURE_MAG_FILTER, GL_LINEAR);
    glTexImage2D(GL_TEXTURE_2D, 0, GL_RGBA, width, height, 0, GL_RGBA, GL_UNSIGNED_BYTE, data);
    return tex;
}

static GLuint LoadTextureFromMemory(const unsigned char *buf, unsigned int size, bool flip=true)
{
    // Flip vertically so textures are loaded according to GL convention.
    stbi_set_flip_vertically_on_load(flip);

    int width, height, channels = 0;
    unsigned char *data = stbi_load_from_memory(buf, size, &width, &height, &channels, 4);
    assert(data != NULL);

    GLuint tex = InitTexture(data, width, height, channels);
    stbi_image_free(data);

    return tex;
}

static GLuint Shader(GLenum type, const char *src)
{
    char err_buf[512];
    GLuint shader = glCreateShader(type);
    assert(shader && "Failed to create shader");

    glShaderSource(shader, 1, &src, NULL);
    glCompileShader(shader);

    GLint status;
    glGetShaderiv(shader, GL_COMPILE_STATUS, &status);
    if (status != GL_TRUE) {
        glGetShaderInfoLog(shader, sizeof(err_buf), NULL, err_buf);
        fprintf(stderr,
                "Shader compilation failed: %s\n\n"
                "[Shader Source]\n"
                "%s\n",
                err_buf, src);
        assert(0);
    }

    return shader;
}

DecalShader *NewDecalShader(enum ShaderType type)
{
    // Allocate shader wrapper object
    DecalShader *s = new DecalShader;
    assert(s != NULL);
    s->flip = 0;
    s->scale = 1.4;
    s->time = 0;

    const char *vert_src = R"(
#version 150 core
uniform bool in_FlipY;
uniform vec4 in_ScaleOffset;
uniform vec4 in_TexScaleOffset;
in vec2 in_Position;
in vec2 in_Texcoord;
out vec2 Texcoord;
void main() {
    vec2 t = in_Texcoord;
    if (in_FlipY) t.y = 1-t.y;
    Texcoord = t*in_TexScaleOffset.xy + in_TexScaleOffset.zw;
    gl_Position = vec4(in_Position*in_ScaleOffset.xy+in_ScaleOffset.zw, 0.0, 1.0);
}
)";
    GLuint vert = Shader(GL_VERTEX_SHADER, vert_src);
    assert(vert != 0);

    //     const char *image_frag_src = R"(
    // #version 150 core
    // uniform sampler2D tex;
    // in  vec2 Texcoord;
    // out vec4 out_Color;
    // void main() {
    //     out_Color.rgba = texture(tex, Texcoord);
    // }
    // )";

    const char *image_gamma_frag_src = R"(
#version 400 core
uniform sampler2D tex;
uniform uint palette[256];
float gamma_ch(int ch, float col)
{
    return float(bitfieldExtract(palette[uint(col * 255.0)], ch*8, 8)) / 255.0;
}

vec4 gamma(vec4 col)
{
    return vec4(gamma_ch(0, col.r), gamma_ch(1, col.g), gamma_ch(2, col.b), col.a);
}
in  vec2 Texcoord;
out vec4 out_Color;
void main() {
    out_Color.rgba = gamma(texture(tex, Texcoord));
}
)";

    // Simple 2-color decal shader
    // - in_ColorFill is first pass
    // - Red channel of the texture is used as primary color, mixed with 1-Red for
    //   secondary color.
    // - Blue is a lazy alpha removal for now
    // - Alpha channel passed through
    const char *mask_frag_src = R"(
#version 150 core
uniform sampler2D tex;
uniform vec4 in_ColorPrimary;
uniform vec4 in_ColorSecondary;
uniform vec4 in_ColorFill;
in  vec2 Texcoord;
out vec4 out_Color;
void main() {
    vec4 t = texture(tex, Texcoord);
    out_Color.rgba = in_ColorFill.rgba;
    out_Color.rgb += mix(in_ColorSecondary.rgb, in_ColorPrimary.rgb, t.r);
    out_Color.a += t.a - t.b;
}
)";

    const char *frag_src = NULL;
    switch (type) {
    case ShaderType::Mask: frag_src = mask_frag_src; break;
    // case ShaderType::Blit: frag_src = image_frag_src; break;
    case ShaderType::BlitGamma: frag_src = image_gamma_frag_src; break;
    case ShaderType::Logo: frag_src = xemu_logo_frag_src; break;
    default: assert(0);
    }
    GLuint frag = Shader(GL_FRAGMENT_SHADER, frag_src);
    assert(frag != 0);

    // Link vertex and fragment shaders
    s->prog = glCreateProgram();
    glAttachShader(s->prog, vert);
    glAttachShader(s->prog, frag);
    glBindFragDataLocation(s->prog, 0, "out_Color");
    glLinkProgram(s->prog);
    glUseProgram(s->prog);

    // Flag shaders for deletion when program is deleted
    glDeleteShader(vert);
    glDeleteShader(frag);

    s->flipy_loc = glGetUniformLocation(s->prog, "in_FlipY");
    s->scale_offset_loc = glGetUniformLocation(s->prog, "in_ScaleOffset");
    s->tex_scale_offset_loc =
        glGetUniformLocation(s->prog, "in_TexScaleOffset");
    s->tex_loc = glGetUniformLocation(s->prog, "tex");
    s->color_primary_loc = glGetUniformLocation(s->prog, "in_ColorPrimary");
    s->color_secondary_loc = glGetUniformLocation(s->prog, "in_ColorSecondary");
    s->color_fill_loc = glGetUniformLocation(s->prog, "in_ColorFill");
    s->time_loc = glGetUniformLocation(s->prog, "iTime");
    s->scale_loc = glGetUniformLocation(s->prog, "scale");
    for (int i = 0; i < 256; i++) {
        char name[64];
        snprintf(name, sizeof(name), "palette[%d]", i);
        s->palette_loc[i] = glGetUniformLocation(s->prog, name);
    }

    const GLfloat verts[6][4] = {
        //  x      y      s      t
        { -1.0f, -1.0f,  0.0f,  0.0f }, // BL
        { -1.0f,  1.0f,  0.0f,  1.0f }, // TL
        {  1.0f,  1.0f,  1.0f,  1.0f }, // TR
        {  1.0f, -1.0f,  1.0f,  0.0f }, // BR
    };
    const GLint indicies[] = { 0, 1, 2, 3 };

    glGenVertexArrays(1, &s->vao);
    glBindVertexArray(s->vao);

    glGenBuffers(1, &s->vbo);
    glBindBuffer(GL_ARRAY_BUFFER, s->vbo);
    glBufferData(GL_ARRAY_BUFFER, sizeof(verts), verts,  GL_STATIC_COPY);

    glGenBuffers(1, &s->ebo);
    glBindBuffer(GL_ELEMENT_ARRAY_BUFFER, s->ebo);
    glBufferData(GL_ELEMENT_ARRAY_BUFFER, sizeof(indicies), indicies, GL_STATIC_DRAW);

    GLint loc = glGetAttribLocation(s->prog, "in_Position");
    if (loc >= 0) {
        glVertexAttribPointer(loc, 2, GL_FLOAT, GL_FALSE, 4*sizeof(GLfloat), (void*)0);
        glEnableVertexAttribArray(loc);
    }

    loc = glGetAttribLocation(s->prog, "in_Texcoord");
    if (loc >= 0) {
        glVertexAttribPointer(loc, 2, GL_FLOAT, GL_FALSE, 4*sizeof(GLfloat), (void*)(2*sizeof(GLfloat)));
        glEnableVertexAttribArray(loc);
    }

    return s;
}

void RenderDecal(DecalShader *s, float x, float y, float w, float h,
                 float tex_x, float tex_y, float tex_w, float tex_h,
                 uint32_t primary, uint32_t secondary, uint32_t fill)
{
    GLint vp[4];
    glGetIntegerv(GL_VIEWPORT, vp);
    float ww = vp[2], wh = vp[3];

    x = (int)x;
    y = (int)y;
    w = (int)w;
    h = (int)h;
    tex_x = (int)tex_x;
    tex_y = (int)tex_y;
    tex_w = (int)tex_w;
    tex_h = (int)tex_h;

    int tw_i, th_i;
    glGetTexLevelParameteriv(GL_TEXTURE_2D, 0, GL_TEXTURE_WIDTH,  &tw_i);
    glGetTexLevelParameteriv(GL_TEXTURE_2D, 0, GL_TEXTURE_HEIGHT, &th_i);
    float tw = tw_i, th = th_i;

#define COL(color, c) (float)(((color) >> ((c)*8)) & 0xff) / 255.0
    if (s->flipy_loc >= 0) {
        glUniform1i(s->flipy_loc, s->flip);
    }
    if (s->scale_offset_loc >= 0) {
        glUniform4f(s->scale_offset_loc, w / ww, h / wh, -1 + ((2 * x + w) / ww),
                    -1 + ((2 * y + h) / wh));
    }
    if (s->tex_scale_offset_loc >= 0) {
        glUniform4f(s->tex_scale_offset_loc, tex_w / tw, tex_h / th, tex_x / tw,
                    tex_y / th);
    }
    if (s->tex_loc >= 0) {
        glUniform1i(s->tex_loc, 0);
    }
    if (s->color_primary_loc >= 0) {
        glUniform4f(s->color_primary_loc, COL(primary, 3), COL(primary, 2),
                    COL(primary, 1), COL(primary, 0));
    }
    if (s->color_secondary_loc >= 0) {
        glUniform4f(s->color_secondary_loc, COL(secondary, 3), COL(secondary, 2),
                    COL(secondary, 1), COL(secondary, 0));
    }
    if (s->color_fill_loc >= 0) {
        glUniform4f(s->color_fill_loc, COL(fill, 3), COL(fill, 2), COL(fill, 1),
                    COL(fill, 0));
    }
    if (s->time_loc >= 0) {
        glUniform1f(s->time_loc, s->time/1000.0f);
    }
    if (s->scale_loc >= 0) {
        glUniform1f(s->scale_loc, s->scale);
    }
#undef COL
    glDrawElements(GL_TRIANGLE_FAN, 4, GL_UNSIGNED_INT, NULL);
}

struct rect {
    int x, y, w, h;
};

static const struct rect tex_items[] = {
    { 0, 148, 467, 364 }, // obj_controller
    { 0, 81, 67, 67 }, // obj_lstick
    { 0, 14, 67, 67 }, // obj_rstick
    { 67, 104, 68, 44 }, // obj_port_socket
    { 67, 76, 28, 28 }, // obj_port_lbl_1
    { 67, 48, 28, 28 }, // obj_port_lbl_2
    { 67, 20, 28, 28 }, // obj_port_lbl_3
    { 95, 76, 28, 28 }, // obj_port_lbl_4
    { 0, 0, 512, 512 } // obj_xmu
};

static const struct rect arcade_stick_tex_items[] = {
    { 0, 183, 467, 329 }, // obj_controller
    { 0, 0, 60, 60 } // obj_stick
};

enum tex_item_names {
    obj_controller,
    obj_lstick,
    obj_rstick,
    obj_port_socket,
    obj_port_lbl_1,
    obj_port_lbl_2,
    obj_port_lbl_3,
    obj_port_lbl_4,
    obj_xmu
};

void InitCustomRendering(void)
{
    glActiveTexture(GL_TEXTURE0);
    g_controller_duke_tex =
        LoadTextureFromMemory(controller_mask_data, controller_mask_size);
<<<<<<< HEAD
    g_arcade_stick_tex =
        LoadTextureFromMemory(arcade_stick_mask_data, arcade_stick_mask_size);
=======
    g_controller_s_tex =
        LoadTextureFromMemory(controller_mask_s_data, controller_mask_s_size);
>>>>>>> 191bc40f
    g_decal_shader = NewDecalShader(ShaderType::Mask);
    controller_fbo = new Fbo(512, 512);

    g_xmu_tex = LoadTextureFromMemory(xmu_mask_data, xmu_mask_size);
    xmu_fbo = new Fbo(512, 256);

    g_logo_tex = LoadTextureFromMemory(logo_sdf_data, logo_sdf_size);
    g_logo_shader = NewDecalShader(ShaderType::Logo);
    logo_fbo = new Fbo(512, 512);

    g_icon_tex = LoadTextureFromMemory(xemu_64x64_data, xemu_64x64_size, false);

    g_framebuffer_shader = NewDecalShader(ShaderType::BlitGamma);
}

static void RenderMeter(DecalShader *s, float x, float y, float width,
                        float height, float p, uint32_t color_bg,
                        uint32_t color_fg)
{
    RenderDecal(s, x, y, width, height, 0, 0, 1, 1, 0, 0, color_bg);
    RenderDecal(s, x, y, width * p, height, 0, 0, 1, 1, 0, 0, color_fg);
}

<<<<<<< HEAD
void RenderDukeController(float frame_x, float frame_y, uint32_t primary_color,
=======
static void RenderDukeController(float frame_x, float frame_y, uint32_t primary_color,
>>>>>>> 191bc40f
                      uint32_t secondary_color, ControllerState *state)
{
    // Location within the controller texture of masked button locations,
    // relative to the origin of the controller
    const struct rect jewel      = { 177, 172, 113, 118 };
    const struct rect lstick_ctr = {  93, 246,   0,   0 };
    const struct rect rstick_ctr = { 342, 148,   0,   0 };
    const struct rect buttons[12] = {
        { 367, 187, 30, 38 }, // A
        { 368, 229, 30, 38 }, // B
        { 330, 204, 30, 38 }, // X
        { 331, 247, 30, 38 }, // Y
        {  82, 121, 31, 47 }, // D-Left
        { 104, 160, 44, 25 }, // D-Up
        { 141, 121, 31, 47 }, // D-Right
        { 104, 105, 44, 25 }, // D-Down
        { 187,  94, 34, 24 }, // Back
        { 246,  94, 36, 26 }, // Start
        { 348, 288, 30, 38 }, // White
        { 386, 268, 30, 38 }, // Black
    };

    uint8_t alpha = 0;
    uint32_t now = SDL_GetTicks();
    float t;

    glUseProgram(g_decal_shader->prog);
    glBindVertexArray(g_decal_shader->vao);
    glActiveTexture(GL_TEXTURE0);
    glBindTexture(GL_TEXTURE_2D, g_controller_duke_tex);

    // Add a 5 pixel space around the controller so we can wiggle the controller
    // around to visualize rumble in action
    frame_x += 5;
    frame_y += 5;
    float original_frame_x = frame_x;
    float original_frame_y = frame_y;

    // Floating point versions that will get scaled
    float rumble_l = 0;
    float rumble_r = 0;

    glBlendEquation(GL_FUNC_ADD);
    glBlendFunc(GL_ONE, GL_ZERO);

    uint32_t jewel_color = secondary_color;

    // Check to see if the guide button is pressed
    const uint32_t animate_guide_button_duration = 2000;
    if (state->buttons & CONTROLLER_BUTTON_GUIDE) {
        state->animate_guide_button_end = now + animate_guide_button_duration;
    }

    if (now < state->animate_guide_button_end) {
        t = 1.0f - (float)(state->animate_guide_button_end-now)/(float)animate_guide_button_duration;
        float sin_wav = (1-sin(M_PI * t / 2.0f));

        // Animate guide button by highlighting logo jewel and fading out over time
        alpha = sin_wav * 255.0f;
        jewel_color = primary_color + alpha;

        // Add a little extra flare: wiggle the frame around while we rumble
        frame_x += ((float)(rand() % 5)-2.5) * (1-t);
        frame_y += ((float)(rand() % 5)-2.5) * (1-t);
        rumble_l = rumble_r = sin_wav;
    }

    // Render controller texture
    RenderDecal(g_decal_shader, frame_x + 0, frame_y + 0,
                tex_items[obj_controller].w, tex_items[obj_controller].h,
                tex_items[obj_controller].x, tex_items[obj_controller].y,
                tex_items[obj_controller].w, tex_items[obj_controller].h,
                primary_color, secondary_color, 0);

    glBlendFunc(GL_ONE_MINUS_DST_ALPHA, GL_ONE); // Blend with controller cutouts
    RenderDecal(g_decal_shader, frame_x + jewel.x, frame_y + jewel.y, jewel.w,
                jewel.h, 0, 0, 1, 1, 0, 0, jewel_color);

    // The controller has alpha cutouts where the buttons are. Draw a surface
    // behind the buttons if they are activated
    for (int i = 0; i < 12; i++) {
        if (state->buttons & (1 << i)) {
            RenderDecal(g_decal_shader, frame_x + buttons[i].x,
                        frame_y + buttons[i].y, buttons[i].w, buttons[i].h, 0,
                        0, 1, 1, 0, 0, primary_color + 0xff);
        }
    }

    glBlendFunc(GL_SRC_ALPHA, GL_ONE_MINUS_SRC_ALPHA); // Blend with controller

    // Render left thumbstick
    float w = tex_items[obj_lstick].w;
    float h = tex_items[obj_lstick].h;
    float c_x = frame_x+lstick_ctr.x;
    float c_y = frame_y+lstick_ctr.y;
    float lstick_x = (float)state->axis[CONTROLLER_AXIS_LSTICK_X]/32768.0;
    float lstick_y = (float)state->axis[CONTROLLER_AXIS_LSTICK_Y]/32768.0;
    RenderDecal(g_decal_shader, (int)(c_x - w / 2.0f + 10.0f * lstick_x),
                (int)(c_y - h / 2.0f + 10.0f * lstick_y), w, h,
                tex_items[obj_lstick].x, tex_items[obj_lstick].y, w, h,
                (state->buttons & CONTROLLER_BUTTON_LSTICK) ? secondary_color :
                                                              primary_color,
                (state->buttons & CONTROLLER_BUTTON_LSTICK) ? primary_color :
                                                              secondary_color,
                0);

    // Render right thumbstick
    w = tex_items[obj_rstick].w;
    h = tex_items[obj_rstick].h;
    c_x = frame_x+rstick_ctr.x;
    c_y = frame_y+rstick_ctr.y;
    float rstick_x = (float)state->axis[CONTROLLER_AXIS_RSTICK_X]/32768.0;
    float rstick_y = (float)state->axis[CONTROLLER_AXIS_RSTICK_Y]/32768.0;
    RenderDecal(g_decal_shader, (int)(c_x - w / 2.0f + 10.0f * rstick_x),
                (int)(c_y - h / 2.0f + 10.0f * rstick_y), w, h,
                tex_items[obj_rstick].x, tex_items[obj_rstick].y, w, h,
                (state->buttons & CONTROLLER_BUTTON_RSTICK) ? secondary_color :
                                                              primary_color,
                (state->buttons & CONTROLLER_BUTTON_RSTICK) ? primary_color :
                                                              secondary_color,
                0);

    glBlendFunc(GL_ONE, GL_ZERO); // Don't blend, just overwrite values in buffer

    // Render trigger bars
    float ltrig = state->axis[CONTROLLER_AXIS_LTRIG] / 32767.0;
    float rtrig = state->axis[CONTROLLER_AXIS_RTRIG] / 32767.0;
    const uint32_t animate_trigger_duration = 1000;
    if ((ltrig > 0) || (rtrig > 0)) {
        state->animate_trigger_end = now + animate_trigger_duration;
        rumble_l = fmax(rumble_l, ltrig);
        rumble_r = fmax(rumble_r, rtrig);
    }

    // Animate trigger alpha down after a period of inactivity
    alpha = 0x80;
    if (state->animate_trigger_end > now) {
        t = 1.0f - (float)(state->animate_trigger_end-now)/(float)animate_trigger_duration;
        float sin_wav = (1-sin(M_PI * t / 2.0f));
        alpha += fmin(sin_wav * 0x40, 0x80);
    }

    RenderMeter(g_decal_shader, original_frame_x + 10,
                original_frame_y + tex_items[obj_controller].h + 20, 150, 5,
                ltrig, primary_color + alpha, primary_color + 0xff);
    RenderMeter(g_decal_shader,
                original_frame_x + tex_items[obj_controller].w - 160,
                original_frame_y + tex_items[obj_controller].h + 20, 150, 5,
                rtrig, primary_color + alpha, primary_color + 0xff);

    // Apply rumble updates
    state->rumble_l = (int)(rumble_l * (float)0xffff);
    state->rumble_r = (int)(rumble_r * (float)0xffff);

    glBindVertexArray(0);
    glUseProgram(0);
}

<<<<<<< HEAD
void RenderArcadeStick(float frame_x, float frame_y, uint32_t primary_color,
                      uint32_t secondary_color, ControllerState *state)
{
    // Location within the controller texture of masked button locations,
    // relative to the origin of the controller
    const struct rect stick_ctr = { 116, 161, 0, 0 };
    const struct rect buttons[12] = {
        { 216, 126, 37, 39 }, // A
        { 224, 182, 37, 39 }, // B
        { 271, 206, 37, 39 }, // X
        { 322, 200, 37, 39 }, // Y
        { 0, 0, 0, 0 }, // D-Left
        { 0, 0, 0, 0 }, // D-Up
        { 0, 0, 0, 0 }, // D-Right
        { 0, 0, 0, 0 }, // D-Down
        { 378, 280, 21, 23 }, // Back
        { 402, 280, 21, 23 }, // Start
        { 118, 225, 21, 23 }, // White
        { 141, 225, 21, 23 }, // Black
    };

    const struct rect triggers[2] = {
        { 70, 225, 21, 23 }, // L
        { 93, 225, 21, 23 } // R
    };

    frame_x += 5;
=======
static void RenderControllerS(float frame_x, float frame_y, uint32_t primary_color,
                        uint32_t secondary_color, ControllerState *state)
{
    // Location within the controller texture of masked button locations,
    // relative to the origin of the controller
    const struct rect jewel = { 194, 213, 84, 84 };
    const struct rect lstick_ctr = { 103, 254, 0, 0 };
    const struct rect rstick_ctr = { 295, 176, 0, 0 };
    const struct rect buttons[12] = {
        { 347, 200, 34, 34 }, // A
        { 381, 235, 34, 34 }, // B
        { 313, 235, 34, 34 }, // X
        { 347, 270, 34, 34 }, // Y
        { 123, 165, 31, 26 }, // D-Left
        { 150, 187, 26, 31 }, // D-Up
        { 173, 165, 31, 26 }, // D-Right
        { 150, 135, 26, 31 }, // D-Down
        { 45, 195, 20, 24 }, // Back
        { 70, 163, 26, 26 }, // Start
        { 352, 145, 30, 30 }, // White
        { 388, 172, 30, 30 }, // Black
    };

    uint8_t alpha = 0;
    uint32_t now = SDL_GetTicks();
    float t;
>>>>>>> 191bc40f

    glUseProgram(g_decal_shader->prog);
    glBindVertexArray(g_decal_shader->vao);
    glActiveTexture(GL_TEXTURE0);
<<<<<<< HEAD
    glBindTexture(GL_TEXTURE_2D, g_arcade_stick_tex);
=======
    glBindTexture(GL_TEXTURE_2D, g_controller_s_tex);

    // Add a 5 pixel space around the controller so we can wiggle the controller
    // around to visualize rumble in action
    frame_x += 5;
    frame_y += 5;
    float original_frame_x = frame_x;
    float original_frame_y = frame_y;

    // Floating point versions that will get scaled
    float rumble_l = 0;
    float rumble_r = 0;
>>>>>>> 191bc40f

    glBlendEquation(GL_FUNC_ADD);
    glBlendFunc(GL_ONE, GL_ZERO);

<<<<<<< HEAD
    // Render controller texture
    RenderDecal(g_decal_shader, frame_x + 0, frame_y + 0,
                arcade_stick_tex_items[obj_controller].w,
                arcade_stick_tex_items[obj_controller].h,
                arcade_stick_tex_items[obj_controller].x,
                arcade_stick_tex_items[obj_controller].y,
                arcade_stick_tex_items[obj_controller].w,
                arcade_stick_tex_items[obj_controller].h, primary_color,
                secondary_color, 0);

    glBlendFunc(GL_ONE_MINUS_DST_ALPHA,
                GL_ONE); // Blend with controller cutouts
=======
    uint32_t jewel_color = secondary_color;

    // Check to see if the guide button is pressed
    const uint32_t animate_guide_button_duration = 2000;
    if (state->buttons & CONTROLLER_BUTTON_GUIDE) {
        state->animate_guide_button_end =
            now + animate_guide_button_duration;
    }

    if (now < state->animate_guide_button_end) {
        t = 1.0f - (float)(state->animate_guide_button_end - now) /
                       (float)animate_guide_button_duration;
        float sin_wav = (1 - sin(M_PI * t / 2.0f));

        // Animate guide button by highlighting logo jewel and fading out over
        // time
        alpha = sin_wav * 255.0f;
        jewel_color = primary_color + alpha;

        // Add a little extra flare: wiggle the frame around while we rumble
        frame_x += ((float)(rand() % 5) - 2.5) * (1 - t);
        frame_y += ((float)(rand() % 5) - 2.5) * (1 - t);
        rumble_l = rumble_r = sin_wav;
    }

    // Render controller texture
    RenderDecal(g_decal_shader, frame_x + 0, frame_y + 0,
                tex_items[obj_controller].w, tex_items[obj_controller].h,
                tex_items[obj_controller].x, tex_items[obj_controller].y,
                tex_items[obj_controller].w, tex_items[obj_controller].h,
                primary_color, secondary_color, 0);

    glBlendFunc(GL_ONE_MINUS_DST_ALPHA,
                GL_ONE); // Blend with controller cutouts
    RenderDecal(g_decal_shader, frame_x + jewel.x, frame_y + jewel.y, jewel.w,
                jewel.h, 0, 0, 1, 1, 0, 0, jewel_color);
>>>>>>> 191bc40f

    // The controller has alpha cutouts where the buttons are. Draw a surface
    // behind the buttons if they are activated
    for (int i = 0; i < 12; i++) {
        if (state->buttons & (1 << i)) {
            RenderDecal(g_decal_shader, frame_x + buttons[i].x,
                        frame_y + buttons[i].y, buttons[i].w, buttons[i].h, 0,
                        0, 1, 1, 0, 0, primary_color + 0xff);
        }
    }

<<<<<<< HEAD
    // Render trigger bars
    float ltrig = state->axis[CONTROLLER_AXIS_LTRIG] / 32767.0;
    float rtrig = state->axis[CONTROLLER_AXIS_RTRIG] / 32767.0;
    if (ltrig > 0.5) {
        RenderDecal(g_decal_shader, frame_x + triggers[0].x,
                    frame_y + triggers[0].y, triggers[0].w, triggers[0].h, 0, 0,
                    1, 1, 0, 0, primary_color + 0xff);
    }
    if (rtrig > 0.5) {
        RenderDecal(g_decal_shader, frame_x + triggers[1].x,
                    frame_y + triggers[1].y, triggers[1].w, triggers[1].h, 0, 0,
                    1, 1, 0, 0, primary_color + 0xff);
    }

    glBlendFunc(GL_SRC_ALPHA, GL_ONE_MINUS_SRC_ALPHA); // Blend with controller

    // Render left thumbstick
    float w = arcade_stick_tex_items[obj_lstick].w;
    float h = arcade_stick_tex_items[obj_lstick].h;
    float c_x = frame_x + stick_ctr.x;
    float c_y = frame_y + stick_ctr.y;
    float stick_x = (float)state->axis[CONTROLLER_AXIS_LSTICK_X] / 32768.0;
    float stick_y = (float)state->axis[CONTROLLER_AXIS_LSTICK_Y] / 32768.0;
    RenderDecal(
        g_decal_shader, (int)(c_x - w / 2.0f + 10.0f * stick_x),
        (int)(c_y - h / 2.0f + 10.0f * stick_y), w, h,
        arcade_stick_tex_items[obj_lstick].x,
        arcade_stick_tex_items[obj_lstick].y, w, h,
=======
    glBlendFunc(GL_SRC_ALPHA, GL_ONE_MINUS_SRC_ALPHA); // Blend with controller

    // Render left thumbstick
    float w = tex_items[obj_lstick].w;
    float h = tex_items[obj_lstick].h;
    float c_x = frame_x + lstick_ctr.x;
    float c_y = frame_y + lstick_ctr.y;
    float lstick_x = (float)state->axis[CONTROLLER_AXIS_LSTICK_X] / 32768.0;
    float lstick_y = (float)state->axis[CONTROLLER_AXIS_LSTICK_Y] / 32768.0;
    RenderDecal(
        g_decal_shader, (int)(c_x - w / 2.0f + 10.0f * lstick_x),
        (int)(c_y - h / 2.0f + 10.0f * lstick_y), w, h, tex_items[obj_lstick].x,
        tex_items[obj_lstick].y, w, h,
>>>>>>> 191bc40f
        (state->buttons & CONTROLLER_BUTTON_LSTICK) ? secondary_color :
                                                         primary_color,
        (state->buttons & CONTROLLER_BUTTON_LSTICK) ? primary_color :
                                                         secondary_color,
        0);

<<<<<<< HEAD
=======
    // Render right thumbstick
    w = tex_items[obj_rstick].w;
    h = tex_items[obj_rstick].h;
    c_x = frame_x + rstick_ctr.x;
    c_y = frame_y + rstick_ctr.y;
    float rstick_x = (float)state->axis[CONTROLLER_AXIS_RSTICK_X] / 32768.0;
    float rstick_y = (float)state->axis[CONTROLLER_AXIS_RSTICK_Y] / 32768.0;
    RenderDecal(
        g_decal_shader, (int)(c_x - w / 2.0f + 10.0f * rstick_x),
        (int)(c_y - h / 2.0f + 10.0f * rstick_y), w, h, tex_items[obj_rstick].x,
        tex_items[obj_rstick].y, w, h,
        (state->buttons & CONTROLLER_BUTTON_RSTICK) ? secondary_color :
                                                         primary_color,
        (state->buttons & CONTROLLER_BUTTON_RSTICK) ? primary_color :
                                                         secondary_color,
        0);

    glBlendFunc(GL_ONE,
                GL_ZERO); // Don't blend, just overwrite values in buffer

    // Render trigger bars
    float ltrig = state->axis[CONTROLLER_AXIS_LTRIG] / 32767.0;
    float rtrig = state->axis[CONTROLLER_AXIS_RTRIG] / 32767.0;
    const uint32_t animate_trigger_duration = 1000;
    if ((ltrig > 0) || (rtrig > 0)) {
        state->animate_trigger_end = now + animate_trigger_duration;
        rumble_l = fmax(rumble_l, ltrig);
        rumble_r = fmax(rumble_r, rtrig);
    }

    // Animate trigger alpha down after a period of inactivity
    alpha = 0x80;
    if (state->animate_trigger_end > now) {
        t = 1.0f - (float)(state->animate_trigger_end - now) /
                       (float)animate_trigger_duration;
        float sin_wav = (1 - sin(M_PI * t / 2.0f));
        alpha += fmin(sin_wav * 0x40, 0x80);
    }

    RenderMeter(g_decal_shader, original_frame_x + 10,
                original_frame_y + tex_items[obj_controller].h + 20, 150, 5,
                ltrig, primary_color + alpha, primary_color + 0xff);
    RenderMeter(g_decal_shader,
                original_frame_x + tex_items[obj_controller].w - 160,
                original_frame_y + tex_items[obj_controller].h + 20, 150, 5,
                rtrig, primary_color + alpha, primary_color + 0xff);

    // Apply rumble updates
    state->rumble_l = (int)(rumble_l * (float)0xffff);
    state->rumble_r = (int)(rumble_r * (float)0xffff);

>>>>>>> 191bc40f
    glBindVertexArray(0);
    glUseProgram(0);
}

void RenderController(float frame_x, float frame_y, uint32_t primary_color,
                      uint32_t secondary_color, ControllerState *state)
{
<<<<<<< HEAD
    if (strcmp(bound_drivers[state->bound], DRIVER_DUKE) == 0)
        RenderDukeController(frame_x, frame_y, primary_color, secondary_color,
                              state);
    else if (strcmp(bound_drivers[state->bound], DRIVER_ARCADE_STICK) == 0)
        RenderArcadeStick(frame_x, frame_y, primary_color, secondary_color,
                         state);
=======
    if (strcmp(bound_drivers[state->bound], DRIVER_S) == 0)
        RenderControllerS(frame_x, frame_y, primary_color, secondary_color,
                          state);
    else if (strcmp(bound_drivers[state->bound], DRIVER_DUKE) == 0)
        RenderDukeController(frame_x, frame_y, primary_color, secondary_color,
                             state);
>>>>>>> 191bc40f
}

void RenderControllerPort(float frame_x, float frame_y, int i,
                          uint32_t port_color)
{
    glUseProgram(g_decal_shader->prog);
    glBindVertexArray(g_decal_shader->vao);
    glActiveTexture(GL_TEXTURE0);
    glBindTexture(GL_TEXTURE_2D, g_controller_duke_tex);
    glBlendFunc(GL_ONE, GL_ZERO);

    // Render port socket
    RenderDecal(g_decal_shader, frame_x, frame_y, tex_items[obj_port_socket].w,
                tex_items[obj_port_socket].h, tex_items[obj_port_socket].x,
                tex_items[obj_port_socket].y, tex_items[obj_port_socket].w,
                tex_items[obj_port_socket].h, port_color, port_color, 0);

    frame_x += (tex_items[obj_port_socket].w-tex_items[obj_port_lbl_1].w)/2;
    frame_y += tex_items[obj_port_socket].h + 8;

    // Render port label
    RenderDecal(
        g_decal_shader, frame_x, frame_y, tex_items[obj_port_lbl_1 + i].w,
        tex_items[obj_port_lbl_1 + i].h, tex_items[obj_port_lbl_1 + i].x,
        tex_items[obj_port_lbl_1 + i].y, tex_items[obj_port_lbl_1 + i].w,
        tex_items[obj_port_lbl_1 + i].h, port_color, port_color, 0);

    glBindVertexArray(0);
    glUseProgram(0);
}

void RenderXmu(float frame_x, float frame_y, uint32_t primary_color,
               uint32_t secondary_color)
{
    glUseProgram(g_decal_shader->prog);
    glBindVertexArray(g_decal_shader->vao);
    glActiveTexture(GL_TEXTURE0);
    glBindTexture(GL_TEXTURE_2D, g_xmu_tex);
    glBlendEquation(GL_FUNC_ADD);
    glBlendFunc(GL_ONE, GL_ZERO);

    // Render xmu
    RenderDecal(g_decal_shader, frame_x, frame_y, 256, 256,
                tex_items[obj_xmu].x, tex_items[obj_xmu].y,
                tex_items[obj_xmu].w, tex_items[obj_xmu].h, primary_color,
                secondary_color, 0);

    glBindVertexArray(0);
    glUseProgram(0);
}

void RenderLogo(uint32_t time)
{
    uint32_t color = 0x62ca13ff;

    g_logo_shader->time = time;
    glUseProgram(g_logo_shader->prog);
    glBindVertexArray(g_decal_shader->vao);
    glBlendFunc(GL_ONE, GL_ZERO);
    glActiveTexture(GL_TEXTURE0);
    glBindTexture(GL_TEXTURE_2D, g_logo_tex);
    RenderDecal(g_logo_shader, 0, 0, 512, 512, 0, 0, 128, 128, color,
        color, 0x00000000);
    glBindVertexArray(0);
    glUseProgram(0);
}

// Scale <src> proportionally to fit in <max>
void ScaleDimensions(int src_width, int src_height, int max_width, int max_height, int *out_width, int *out_height)
{
    float w_ratio = (float)max_width/(float)max_height;
    float t_ratio = (float)src_width/(float)src_height;

    if (w_ratio >= t_ratio) {
        *out_width = (float)max_width * t_ratio/w_ratio;
        *out_height = max_height;
    } else {
        *out_width = max_width;
        *out_height = (float)max_height * w_ratio/t_ratio;
    }
}

void RenderFramebuffer(GLint tex, int width, int height, bool flip, float scale[2])
{
    glActiveTexture(GL_TEXTURE0);
    glBindTexture(GL_TEXTURE_2D, tex);

    DecalShader *s = g_framebuffer_shader;
    s->flip = flip;
    glViewport(0, 0, width, height);
    glUseProgram(s->prog);
    glBindVertexArray(s->vao);
    glUniform1i(s->flipy_loc, s->flip);
    glUniform4f(s->scale_offset_loc, scale[0], scale[1], 0, 0);
    glUniform4f(s->tex_scale_offset_loc, 1.0, 1.0, 0, 0);
    glUniform1i(s->tex_loc, 0);

    const uint8_t *palette = nv2a_get_dac_palette();
    for (int i = 0; i < 256; i++) {
        uint32_t e = (palette[i * 3 + 2] << 16) | (palette[i * 3 + 1] << 8) |
                     palette[i * 3];
        glUniform1ui(s->palette_loc[i], e);
    }

    glClearColor(0, 0, 0, 0);
    glClear(GL_COLOR_BUFFER_BIT);

    if (!nv2a_get_screen_off()) {
        glDrawElements(GL_TRIANGLE_FAN, 4, GL_UNSIGNED_INT, NULL);
    }
}

float GetDisplayAspectRatio(int width, int height)
{
    switch (g_config.display.ui.aspect_ratio) {
    case CONFIG_DISPLAY_UI_ASPECT_RATIO_NATIVE:
        return (float)width/(float)height;
    case CONFIG_DISPLAY_UI_ASPECT_RATIO_16X9:
        return 16.0f/9.0f;
    case CONFIG_DISPLAY_UI_ASPECT_RATIO_4X3:
        return 4.0f/3.0f;
    case CONFIG_DISPLAY_UI_ASPECT_RATIO_AUTO:
    default:
        return xemu_get_widescreen() ? 16.0f/9.0f : 4.0f/3.0f;
    }
}

void RenderFramebuffer(GLint tex, int width, int height, bool flip)
{
    int tw, th;
    float scale[2];

    glActiveTexture(GL_TEXTURE0);
    glBindTexture(GL_TEXTURE_2D, tex);
    glGetTexLevelParameteriv(GL_TEXTURE_2D, 0, GL_TEXTURE_WIDTH, &tw);
    glGetTexLevelParameteriv(GL_TEXTURE_2D, 0, GL_TEXTURE_HEIGHT, &th);

    // Calculate scaling factors
    if (g_config.display.ui.fit == CONFIG_DISPLAY_UI_FIT_STRETCH) {
        // Stretch to fit
        scale[0] = 1.0;
        scale[1] = 1.0;
    } else if (g_config.display.ui.fit == CONFIG_DISPLAY_UI_FIT_CENTER) {
        // Centered
        float t_ratio = GetDisplayAspectRatio(tw, th);
        scale[0] = t_ratio*(float)th/(float)width;
        scale[1] = (float)th/(float)height;
    } else {
        float t_ratio = GetDisplayAspectRatio(tw, th);
        float w_ratio = (float)width/(float)height;
        if (w_ratio >= t_ratio) {
            scale[0] = t_ratio/w_ratio;
            scale[1] = 1.0;
        } else {
            scale[0] = 1.0;
            scale[1] = w_ratio/t_ratio;
        }
    }

    RenderFramebuffer(tex, width, height, flip, scale);
}

bool RenderFramebufferToPng(GLuint tex, bool flip, std::vector<uint8_t> &png, int max_width, int max_height)
{
    int width, height;

    glActiveTexture(GL_TEXTURE0);
    glBindTexture(GL_TEXTURE_2D, tex);
    glGetTexLevelParameteriv(GL_TEXTURE_2D, 0, GL_TEXTURE_WIDTH, &width);
    glGetTexLevelParameteriv(GL_TEXTURE_2D, 0, GL_TEXTURE_HEIGHT, &height);

    width = height * GetDisplayAspectRatio(width, height);

    if (!max_width) max_width = width;
    if (!max_height) max_height = height;
    ScaleDimensions(width, height, max_width, max_height, &width, &height);

    std::vector<uint8_t> pixels;
    pixels.resize(width * height * 3);

    Fbo fbo(width, height);
    fbo.Target();
    bool blend = glIsEnabled(GL_BLEND);
    if (blend) glDisable(GL_BLEND);
    float scale[2] = {1.0, 1.0};
    RenderFramebuffer(tex, width, height, !flip, scale);
    if (blend) glEnable(GL_BLEND);
    glPixelStorei(GL_PACK_ROW_LENGTH, width);
    glPixelStorei(GL_PACK_IMAGE_HEIGHT, height);
    glPixelStorei(GL_PACK_ALIGNMENT, 1);
    glReadPixels(0, 0, width, height, GL_RGB, GL_UNSIGNED_BYTE, pixels.data());
    fbo.Restore();

    return fpng::fpng_encode_image_to_memory(pixels.data(), width, height, 3, png);
}

void SaveScreenshot(GLuint tex, bool flip)
{
    Error *err = NULL;
    char fname[128];
    std::vector<uint8_t> png;

    if (RenderFramebufferToPng(tex, flip, png)) {
        time_t t = time(NULL);
        struct tm *tmp = localtime(&t);
        if (tmp) {
            strftime(fname, sizeof(fname), "xemu-%Y-%m-%d-%H-%M-%S.png", tmp);
        } else {
            strcpy(fname, "xemu.png");
        }

        const char *output_dir = g_config.general.screenshot_dir;
        if (!strlen(output_dir)) {
            output_dir = ".";
        }
        // FIXME: Check for existing path
        char *path = g_strdup_printf("%s/%s", output_dir, fname);
        FILE *fd = qemu_fopen(path, "wb");
        if (fd) {
            int s = fwrite(png.data(), png.size(), 1, fd);
            if (s != 1) {
                error_setg(&err, "Failed to write %s", path);
            }
            fclose(fd);
        } else {
            error_setg(&err, "Failed to open %s for writing", path);
        }
        g_free(path);
    } else {
        error_setg(&err, "Failed to encode PNG image");
    }

    if (err) {
        xemu_queue_error_message(error_get_pretty(err));
        error_report_err(err);
    } else {
        char *msg = g_strdup_printf("Screenshot Saved: %s", fname);
        xemu_queue_notification(msg);
        free(msg);
    }
}<|MERGE_RESOLUTION|>--- conflicted
+++ resolved
@@ -20,11 +20,8 @@
 #include "gl-helpers.hh"
 #include "common.hh"
 #include "data/controller_mask.png.h"
-<<<<<<< HEAD
+#include "data/controller_mask_s.png.h"
 #include "data/arcade_stick_mask.png.h"
-=======
-#include "data/controller_mask_s.png.h"
->>>>>>> 191bc40f
 #include "data/logo_sdf.png.h"
 #include "data/xemu_64x64.png.h"
 #include "data/xmu_mask.png.h"
@@ -38,12 +35,8 @@
 #include "ui/shader/xemu-logo-frag.h"
 
 Fbo *controller_fbo, *xmu_fbo, *logo_fbo;
-<<<<<<< HEAD
-GLuint g_controller_duke_tex, g_arcade_stick_tex, g_logo_tex, 
-       g_icon_tex, g_xmu_tex;
-=======
-GLuint g_controller_duke_tex, g_controller_s_tex, g_logo_tex, g_icon_tex, g_xmu_tex;
->>>>>>> 191bc40f
+GLuint g_controller_duke_tex, g_controller_s_tex, g_arcade_stick_tex, 
+       g_logo_tex, g_icon_tex, g_xmu_tex;
 
 enum class ShaderType {
     Blit,
@@ -456,13 +449,10 @@
     glActiveTexture(GL_TEXTURE0);
     g_controller_duke_tex =
         LoadTextureFromMemory(controller_mask_data, controller_mask_size);
-<<<<<<< HEAD
+    g_controller_s_tex =
+        LoadTextureFromMemory(controller_mask_s_data, controller_mask_s_size);
     g_arcade_stick_tex =
         LoadTextureFromMemory(arcade_stick_mask_data, arcade_stick_mask_size);
-=======
-    g_controller_s_tex =
-        LoadTextureFromMemory(controller_mask_s_data, controller_mask_s_size);
->>>>>>> 191bc40f
     g_decal_shader = NewDecalShader(ShaderType::Mask);
     controller_fbo = new Fbo(512, 512);
 
@@ -486,11 +476,7 @@
     RenderDecal(s, x, y, width * p, height, 0, 0, 1, 1, 0, 0, color_fg);
 }
 
-<<<<<<< HEAD
-void RenderDukeController(float frame_x, float frame_y, uint32_t primary_color,
-=======
 static void RenderDukeController(float frame_x, float frame_y, uint32_t primary_color,
->>>>>>> 191bc40f
                       uint32_t secondary_color, ControllerState *state)
 {
     // Location within the controller texture of masked button locations,
@@ -649,35 +635,6 @@
     glUseProgram(0);
 }
 
-<<<<<<< HEAD
-void RenderArcadeStick(float frame_x, float frame_y, uint32_t primary_color,
-                      uint32_t secondary_color, ControllerState *state)
-{
-    // Location within the controller texture of masked button locations,
-    // relative to the origin of the controller
-    const struct rect stick_ctr = { 116, 161, 0, 0 };
-    const struct rect buttons[12] = {
-        { 216, 126, 37, 39 }, // A
-        { 224, 182, 37, 39 }, // B
-        { 271, 206, 37, 39 }, // X
-        { 322, 200, 37, 39 }, // Y
-        { 0, 0, 0, 0 }, // D-Left
-        { 0, 0, 0, 0 }, // D-Up
-        { 0, 0, 0, 0 }, // D-Right
-        { 0, 0, 0, 0 }, // D-Down
-        { 378, 280, 21, 23 }, // Back
-        { 402, 280, 21, 23 }, // Start
-        { 118, 225, 21, 23 }, // White
-        { 141, 225, 21, 23 }, // Black
-    };
-
-    const struct rect triggers[2] = {
-        { 70, 225, 21, 23 }, // L
-        { 93, 225, 21, 23 } // R
-    };
-
-    frame_x += 5;
-=======
 static void RenderControllerS(float frame_x, float frame_y, uint32_t primary_color,
                         uint32_t secondary_color, ControllerState *state)
 {
@@ -704,14 +661,10 @@
     uint8_t alpha = 0;
     uint32_t now = SDL_GetTicks();
     float t;
->>>>>>> 191bc40f
 
     glUseProgram(g_decal_shader->prog);
     glBindVertexArray(g_decal_shader->vao);
     glActiveTexture(GL_TEXTURE0);
-<<<<<<< HEAD
-    glBindTexture(GL_TEXTURE_2D, g_arcade_stick_tex);
-=======
     glBindTexture(GL_TEXTURE_2D, g_controller_s_tex);
 
     // Add a 5 pixel space around the controller so we can wiggle the controller
@@ -724,25 +677,10 @@
     // Floating point versions that will get scaled
     float rumble_l = 0;
     float rumble_r = 0;
->>>>>>> 191bc40f
 
     glBlendEquation(GL_FUNC_ADD);
     glBlendFunc(GL_ONE, GL_ZERO);
 
-<<<<<<< HEAD
-    // Render controller texture
-    RenderDecal(g_decal_shader, frame_x + 0, frame_y + 0,
-                arcade_stick_tex_items[obj_controller].w,
-                arcade_stick_tex_items[obj_controller].h,
-                arcade_stick_tex_items[obj_controller].x,
-                arcade_stick_tex_items[obj_controller].y,
-                arcade_stick_tex_items[obj_controller].w,
-                arcade_stick_tex_items[obj_controller].h, primary_color,
-                secondary_color, 0);
-
-    glBlendFunc(GL_ONE_MINUS_DST_ALPHA,
-                GL_ONE); // Blend with controller cutouts
-=======
     uint32_t jewel_color = secondary_color;
 
     // Check to see if the guide button is pressed
@@ -779,7 +717,6 @@
                 GL_ONE); // Blend with controller cutouts
     RenderDecal(g_decal_shader, frame_x + jewel.x, frame_y + jewel.y, jewel.w,
                 jewel.h, 0, 0, 1, 1, 0, 0, jewel_color);
->>>>>>> 191bc40f
 
     // The controller has alpha cutouts where the buttons are. Draw a surface
     // behind the buttons if they are activated
@@ -791,36 +728,6 @@
         }
     }
 
-<<<<<<< HEAD
-    // Render trigger bars
-    float ltrig = state->axis[CONTROLLER_AXIS_LTRIG] / 32767.0;
-    float rtrig = state->axis[CONTROLLER_AXIS_RTRIG] / 32767.0;
-    if (ltrig > 0.5) {
-        RenderDecal(g_decal_shader, frame_x + triggers[0].x,
-                    frame_y + triggers[0].y, triggers[0].w, triggers[0].h, 0, 0,
-                    1, 1, 0, 0, primary_color + 0xff);
-    }
-    if (rtrig > 0.5) {
-        RenderDecal(g_decal_shader, frame_x + triggers[1].x,
-                    frame_y + triggers[1].y, triggers[1].w, triggers[1].h, 0, 0,
-                    1, 1, 0, 0, primary_color + 0xff);
-    }
-
-    glBlendFunc(GL_SRC_ALPHA, GL_ONE_MINUS_SRC_ALPHA); // Blend with controller
-
-    // Render left thumbstick
-    float w = arcade_stick_tex_items[obj_lstick].w;
-    float h = arcade_stick_tex_items[obj_lstick].h;
-    float c_x = frame_x + stick_ctr.x;
-    float c_y = frame_y + stick_ctr.y;
-    float stick_x = (float)state->axis[CONTROLLER_AXIS_LSTICK_X] / 32768.0;
-    float stick_y = (float)state->axis[CONTROLLER_AXIS_LSTICK_Y] / 32768.0;
-    RenderDecal(
-        g_decal_shader, (int)(c_x - w / 2.0f + 10.0f * stick_x),
-        (int)(c_y - h / 2.0f + 10.0f * stick_y), w, h,
-        arcade_stick_tex_items[obj_lstick].x,
-        arcade_stick_tex_items[obj_lstick].y, w, h,
-=======
     glBlendFunc(GL_SRC_ALPHA, GL_ONE_MINUS_SRC_ALPHA); // Blend with controller
 
     // Render left thumbstick
@@ -834,15 +741,12 @@
         g_decal_shader, (int)(c_x - w / 2.0f + 10.0f * lstick_x),
         (int)(c_y - h / 2.0f + 10.0f * lstick_y), w, h, tex_items[obj_lstick].x,
         tex_items[obj_lstick].y, w, h,
->>>>>>> 191bc40f
         (state->buttons & CONTROLLER_BUTTON_LSTICK) ? secondary_color :
                                                          primary_color,
         (state->buttons & CONTROLLER_BUTTON_LSTICK) ? primary_color :
                                                          secondary_color,
         0);
 
-<<<<<<< HEAD
-=======
     // Render right thumbstick
     w = tex_items[obj_rstick].w;
     h = tex_items[obj_rstick].h;
@@ -894,29 +798,119 @@
     state->rumble_l = (int)(rumble_l * (float)0xffff);
     state->rumble_r = (int)(rumble_r * (float)0xffff);
 
->>>>>>> 191bc40f
     glBindVertexArray(0);
     glUseProgram(0);
 }
 
+void RenderArcadeStick(float frame_x, float frame_y, uint32_t primary_color,
+                      uint32_t secondary_color, ControllerState *state)
+{
+    // Location within the controller texture of masked button locations,
+    // relative to the origin of the controller
+    const struct rect stick_ctr = { 116, 161, 0, 0 };
+    const struct rect buttons[12] = {
+        { 216, 126, 37, 39 }, // A
+        { 224, 182, 37, 39 }, // B
+        { 271, 206, 37, 39 }, // X
+        { 322, 200, 37, 39 }, // Y
+        { 0, 0, 0, 0 }, // D-Left
+        { 0, 0, 0, 0 }, // D-Up
+        { 0, 0, 0, 0 }, // D-Right
+        { 0, 0, 0, 0 }, // D-Down
+        { 378, 280, 21, 23 }, // Back
+        { 402, 280, 21, 23 }, // Start
+        { 118, 225, 21, 23 }, // White
+        { 141, 225, 21, 23 }, // Black
+    };
+
+    const struct rect triggers[2] = {
+        { 70, 225, 21, 23 }, // L
+        { 93, 225, 21, 23 } // R
+    };
+
+    frame_x += 5;
+
+    glUseProgram(g_decal_shader->prog);
+    glBindVertexArray(g_decal_shader->vao);
+    glActiveTexture(GL_TEXTURE0);
+    glBindTexture(GL_TEXTURE_2D, g_arcade_stick_tex);
+
+    glBlendEquation(GL_FUNC_ADD);
+    glBlendFunc(GL_ONE, GL_ZERO);
+
+    // Render controller texture
+    RenderDecal(g_decal_shader, frame_x + 0, frame_y + 0,
+                arcade_stick_tex_items[obj_controller].w,
+                arcade_stick_tex_items[obj_controller].h,
+                arcade_stick_tex_items[obj_controller].x,
+                arcade_stick_tex_items[obj_controller].y,
+                arcade_stick_tex_items[obj_controller].w,
+                arcade_stick_tex_items[obj_controller].h, primary_color,
+                secondary_color, 0);
+
+    glBlendFunc(GL_ONE_MINUS_DST_ALPHA,
+                GL_ONE); // Blend with controller cutouts
+
+    // The controller has alpha cutouts where the buttons are. Draw a surface
+    // behind the buttons if they are activated
+    for (int i = 0; i < 12; i++) {
+        if (state->buttons & (1 << i)) {
+            RenderDecal(g_decal_shader, frame_x + buttons[i].x,
+                        frame_y + buttons[i].y, buttons[i].w, buttons[i].h, 0,
+                        0, 1, 1, 0, 0, primary_color + 0xff);
+        }
+    }
+
+    // Render trigger bars
+    float ltrig = state->axis[CONTROLLER_AXIS_LTRIG] / 32767.0;
+    float rtrig = state->axis[CONTROLLER_AXIS_RTRIG] / 32767.0;
+    if (ltrig > 0.5) {
+        RenderDecal(g_decal_shader, frame_x + triggers[0].x,
+                    frame_y + triggers[0].y, triggers[0].w, triggers[0].h, 0, 0,
+                    1, 1, 0, 0, primary_color + 0xff);
+    }
+    if (rtrig > 0.5) {
+        RenderDecal(g_decal_shader, frame_x + triggers[1].x,
+                    frame_y + triggers[1].y, triggers[1].w, triggers[1].h, 0, 0,
+                    1, 1, 0, 0, primary_color + 0xff);
+    }
+
+    glBlendFunc(GL_SRC_ALPHA, GL_ONE_MINUS_SRC_ALPHA); // Blend with controller
+
+    // Render left thumbstick
+    float w = arcade_stick_tex_items[obj_lstick].w;
+    float h = arcade_stick_tex_items[obj_lstick].h;
+    float c_x = frame_x + stick_ctr.x;
+    float c_y = frame_y + stick_ctr.y;
+    float stick_x = (float)state->axis[CONTROLLER_AXIS_LSTICK_X] / 32768.0;
+    float stick_y = (float)state->axis[CONTROLLER_AXIS_LSTICK_Y] / 32768.0;
+    RenderDecal(
+        g_decal_shader, (int)(c_x - w / 2.0f + 10.0f * stick_x),
+        (int)(c_y - h / 2.0f + 10.0f * stick_y), w, h,
+        arcade_stick_tex_items[obj_lstick].x,
+        arcade_stick_tex_items[obj_lstick].y, w, h,
+        (state->buttons & CONTROLLER_BUTTON_LSTICK) ? secondary_color :
+                                                         primary_color,
+        (state->buttons & CONTROLLER_BUTTON_LSTICK) ? primary_color :
+                                                         secondary_color,
+        0);
+
+    glBindVertexArray(0);
+    glUseProgram(0);
+}
+
 void RenderController(float frame_x, float frame_y, uint32_t primary_color,
                       uint32_t secondary_color, ControllerState *state)
 {
-<<<<<<< HEAD
-    if (strcmp(bound_drivers[state->bound], DRIVER_DUKE) == 0)
-        RenderDukeController(frame_x, frame_y, primary_color, secondary_color,
-                              state);
+    if (strcmp(bound_drivers[state->bound], DRIVER_S) == 0)
+        RenderControllerS(frame_x, frame_y, primary_color, secondary_color,
+                          state);
     else if (strcmp(bound_drivers[state->bound], DRIVER_ARCADE_STICK) == 0)
         RenderArcadeStick(frame_x, frame_y, primary_color, secondary_color,
                          state);
-=======
-    if (strcmp(bound_drivers[state->bound], DRIVER_S) == 0)
-        RenderControllerS(frame_x, frame_y, primary_color, secondary_color,
-                          state);
     else if (strcmp(bound_drivers[state->bound], DRIVER_DUKE) == 0)
         RenderDukeController(frame_x, frame_y, primary_color, secondary_color,
                              state);
->>>>>>> 191bc40f
 }
 
 void RenderControllerPort(float frame_x, float frame_y, int i,
