--- conflicted
+++ resolved
@@ -32,22 +32,18 @@
 #include <math.h>
 #include <stdio.h>
 #include <vector>
-
-<<<<<<< HEAD
-Fbo *controller_fbo,
+#include "ui/shader/xemu-logo-frag.h"
+
+Fbo *controller_fbo, 
+    *xmu_fbo,
     *logo_fbo;
 GLuint g_controller_tex,
        g_controller_s_tex,
        g_sb_controller_tex,
        g_fight_stick_tex,
        g_logo_tex,
-       g_icon_tex;
-=======
-#include "ui/shader/xemu-logo-frag.h"
-
-Fbo *controller_fbo, *xmu_fbo, *logo_fbo;
-GLuint g_controller_tex, g_logo_tex, g_icon_tex, g_xmu_tex;
->>>>>>> 03f40b1d
+       g_icon_tex, 
+       g_xmu_tex;
 
 enum class ShaderType {
     Blit,
@@ -654,7 +650,7 @@
 
     // Animate trigger alpha down after a period of inactivity
     alpha = 0x80;
-    if (state->animate_trigger_end > now) {
+    if (state->gp.animate_trigger_end > now) {
         t = 1.0f - (float)(state->gp.animate_trigger_end-now)/(float)animate_trigger_duration;
         float sin_wav = (1-sin(M_PI * t / 2.0f));
         alpha += fmin(sin_wav * 0x40, 0x80);
