--- conflicted
+++ resolved
@@ -25,29 +25,19 @@
 #include "stb_image.h"
 #include "data/controller_mask.png.h"
 #include "data/xmu_mask.png.h"
-<<<<<<< HEAD
-=======
 #include "data/controller_mask_s.png.h"
 #include "data/sb_controller_mask.png.h"
->>>>>>> 34ee18e5
 #include "data/logo_sdf.png.h"
 #include "ui/shader/xemu-logo-frag.h"
 #include "notifications.hh"
 
 Fbo *controller_fbo,
-<<<<<<< HEAD
-    *xmu_fbo,
-    *logo_fbo;
-GLuint g_controller_tex,
-       g_xmu_tex,
-=======
     *logo_fbo,
     *xmu_fbo;
 GLuint g_controller_tex,
        g_xmu_tex,
        g_controller_s_tex,
        g_sb_controller_tex,
->>>>>>> 34ee18e5
        g_logo_tex;
 
 enum class ShaderType {
@@ -435,8 +425,6 @@
     {  67,  20,  28,  28 }, // obj_port_lbl_3
     {  95,  76,  28,  28 }, // obj_port_lbl_4
     {   0,   0, 512, 512 }  // obj_xmu
-<<<<<<< HEAD
-=======
 };
 
 static const struct rect sb_tex_items[] = {
@@ -450,7 +438,6 @@
     {   0,   0,  34,  55 },  // Left Stick
     {  34,   0,  33,  55 },  // Right Stick
     {  21,   2,   3,   3 },  // Toggle
->>>>>>> 34ee18e5
 };
 
 enum tex_item_names {
@@ -463,8 +450,6 @@
     obj_port_lbl_3,
     obj_port_lbl_4,
     obj_xmu
-<<<<<<< HEAD
-=======
 };
 
 enum sb_tex_item_names {
@@ -477,7 +462,6 @@
     obj_left_stick,
     obj_right_stick,
     obj_toggle
->>>>>>> 34ee18e5
 };
 
 void InitCustomRendering(void)
