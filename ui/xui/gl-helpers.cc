//
// xemu User Interface
//
// Copyright (C) 2020-2022 Matt Borgerson
//
// This program is free software; you can redistribute it and/or modify
// it under the terms of the GNU General Public License as published by
// the Free Software Foundation; either version 2 of the License, or
// (at your option) any later version.
//
// This program is distributed in the hope that it will be useful,
// but WITHOUT ANY WARRANTY; without even the implied warranty of
// MERCHANTABILITY or FITNESS FOR A PARTICULAR PURPOSE.  See the
// GNU General Public License for more details.
//
// You should have received a copy of the GNU General Public License
// along with this program.  If not, see <http://www.gnu.org/licenses/>.
//
#include "common.hh"
#include <stdio.h>
#include <math.h>
#include <vector>
#include <fpng.h>
#include "gl-helpers.hh"
#include "stb_image.h"
#include "data/controller_mask.png.h"
<<<<<<< HEAD
#include "data/xmu_mask.png.h"
=======
#include "data/controller_mask_s.png.h"
#include "data/sb_controller_mask.png.h"
>>>>>>> a51684bd
#include "data/logo_sdf.png.h"
#include "ui/shader/xemu-logo-frag.h"
#include "notifications.hh"

Fbo *controller_fbo,
    *logo_fbo,
    *xmu_fbo;
GLuint g_controller_tex,
<<<<<<< HEAD
       g_logo_tex,
       g_xmu_tex;
=======
       g_controller_s_tex,
       g_sb_controller_tex,
       g_logo_tex;
>>>>>>> a51684bd

enum class ShaderType {
    Blit,
    BlitGamma, // FIMXE: Move to nv2a_get_framebuffer_surface
    Mask,
    Logo,
};

typedef struct DecalShader_
{
    int flip;
    float scale;
    uint32_t time;
    GLuint prog, vao, vbo, ebo;
    GLint flipy_loc;
    GLint tex_loc;
    GLint scale_offset_loc;
    GLint tex_scale_offset_loc;
    GLint color_primary_loc;
    GLint color_secondary_loc;
    GLint color_fill_loc;
    GLint time_loc;
    GLint scale_loc;
    GLint palette_loc[256];
} DecalShader;

static DecalShader *g_decal_shader,
                   *g_logo_shader,
                   *g_framebuffer_shader;

GLint Fbo::vp[4];
GLint Fbo::original_fbo;
bool Fbo::blend;

DecalShader *NewDecalShader(enum ShaderType type);
void DeleteDecalShader(DecalShader *s);

static GLint GetCurrentFbo()
{
    GLint fbo;
    glGetIntegerv(GL_DRAW_FRAMEBUFFER_BINDING, (GLint*)&fbo);
    return fbo;
}

Fbo::Fbo(int width, int height)
{
    w = width;
    h = height;

    // Allocate the texture
    glGenTextures(1, &tex);
    glBindTexture(GL_TEXTURE_2D, tex);
    glTexParameteri(GL_TEXTURE_2D, GL_TEXTURE_MAX_LEVEL, 0);
    glTexParameteri(GL_TEXTURE_2D, GL_TEXTURE_WRAP_S, GL_CLAMP_TO_BORDER);
    glTexParameteri(GL_TEXTURE_2D, GL_TEXTURE_WRAP_T, GL_CLAMP_TO_BORDER);
    glTexParameteri(GL_TEXTURE_2D, GL_TEXTURE_MIN_FILTER, GL_LINEAR);
    glTexParameteri(GL_TEXTURE_2D, GL_TEXTURE_MAG_FILTER, GL_LINEAR);
    glTexImage2D(GL_TEXTURE_2D, 0, GL_RGBA, w, h, 0, GL_RGBA,
                 GL_UNSIGNED_BYTE, NULL);

    GLint original = GetCurrentFbo();

    // Allocate the framebuffer object
    glGenFramebuffers(1, &fbo);
    glBindFramebuffer(GL_FRAMEBUFFER, fbo);
    glFramebufferTexture2D(GL_FRAMEBUFFER, GL_COLOR_ATTACHMENT0, GL_TEXTURE_2D,
                           tex, 0);
    GLenum DrawBuffers[1] = { GL_COLOR_ATTACHMENT0 };
    glDrawBuffers(1, DrawBuffers);

    glBindFramebuffer(GL_FRAMEBUFFER, original);
}

Fbo::~Fbo()
{
    glDeleteTextures(1, &tex);
    glDeleteFramebuffers(1, &fbo);
}

void Fbo::Target()
{
    GLint vp[4];
    glGetIntegerv(GL_VIEWPORT, vp);

    original_fbo = GetCurrentFbo();
    blend = glIsEnabled(GL_BLEND);
    if (!blend) {
        glEnable(GL_BLEND);
    }
    glBindFramebuffer(GL_FRAMEBUFFER, fbo);
    glViewport(0, 0, w, h);
    glClearColor(0, 0, 0, 0);
    glClear(GL_COLOR_BUFFER_BIT);
}

void Fbo::Restore()
{
    if (!blend) {
        glDisable(GL_BLEND);
    }

    // Restore default framebuffer, viewport, blending function
    glBindFramebuffer(GL_FRAMEBUFFER, original_fbo);
    glViewport(vp[0], vp[1], vp[2], vp[3]);
    glBlendFunc(GL_SRC_ALPHA, GL_ONE_MINUS_SRC_ALPHA);
}

static GLuint InitTexture(unsigned char *data, int width, int height,
                          int channels)
{
    GLuint tex;
    glGenTextures(1, &tex);
    assert(tex != 0);
    glBindTexture(GL_TEXTURE_2D, tex);
    glTexParameteri(GL_TEXTURE_2D, GL_TEXTURE_MAX_LEVEL,  0);
    glTexParameteri(GL_TEXTURE_2D, GL_TEXTURE_WRAP_S,     GL_CLAMP_TO_BORDER);
    glTexParameteri(GL_TEXTURE_2D, GL_TEXTURE_WRAP_T,     GL_CLAMP_TO_BORDER);
    glTexParameteri(GL_TEXTURE_2D, GL_TEXTURE_MIN_FILTER, GL_LINEAR_MIPMAP_LINEAR);
    glTexParameteri(GL_TEXTURE_2D, GL_TEXTURE_MAG_FILTER, GL_LINEAR);
    glTexImage2D(GL_TEXTURE_2D, 0, GL_RGBA, width, height, 0, GL_RGBA, GL_UNSIGNED_BYTE, data);
    return tex;
}

static GLuint LoadTextureFromMemory(const unsigned char *buf, unsigned int size)
{
    // Flip vertically so textures are loaded according to GL convention.
    stbi_set_flip_vertically_on_load(1);

    int width, height, channels = 0;
    unsigned char *data = stbi_load_from_memory(buf, size, &width, &height, &channels, 4);
    assert(data != NULL);

    GLuint tex = InitTexture(data, width, height, channels);
    stbi_image_free(data);

    return tex;
}

static GLuint Shader(GLenum type, const char *src)
{
    char err_buf[512];
    GLuint shader = glCreateShader(type);
    assert(shader && "Failed to create shader");

    glShaderSource(shader, 1, &src, NULL);
    glCompileShader(shader);

    GLint status;
    glGetShaderiv(shader, GL_COMPILE_STATUS, &status);
    if (status != GL_TRUE) {
        glGetShaderInfoLog(shader, sizeof(err_buf), NULL, err_buf);
        fprintf(stderr, "Shader compilation failed: %s\n\n"
                        "[Shader Source]\n"
                        "%s\n", err_buf, src);
        assert(0);
    }

    return shader;
}

DecalShader *NewDecalShader(enum ShaderType type)
{
    // Allocate shader wrapper object
    DecalShader *s = new DecalShader;
    assert(s != NULL);
    s->flip = 0;
    s->scale = 1.4;
    s->time = 0;

    const char *vert_src = R"(
#version 150 core
uniform bool in_FlipY;
uniform vec4 in_ScaleOffset;
uniform vec4 in_TexScaleOffset;
in vec2 in_Position;
in vec2 in_Texcoord;
out vec2 Texcoord;
void main() {
    vec2 t = in_Texcoord;
    if (in_FlipY) t.y = 1-t.y;
    Texcoord = t*in_TexScaleOffset.xy + in_TexScaleOffset.zw;
    gl_Position = vec4(in_Position*in_ScaleOffset.xy+in_ScaleOffset.zw, 0.0, 1.0);
}
)";
    GLuint vert = Shader(GL_VERTEX_SHADER, vert_src);
    assert(vert != 0);

//     const char *image_frag_src = R"(
// #version 150 core
// uniform sampler2D tex;
// in  vec2 Texcoord;
// out vec4 out_Color;
// void main() {
//     out_Color.rgba = texture(tex, Texcoord);
// }
// )";

    const char *image_gamma_frag_src = R"(
#version 400 core
uniform sampler2D tex;
uniform uint palette[256];
float gamma_ch(int ch, float col)
{
    return float(bitfieldExtract(palette[uint(col * 255.0)], ch*8, 8)) / 255.0;
}

vec4 gamma(vec4 col)
{
    return vec4(gamma_ch(0, col.r), gamma_ch(1, col.g), gamma_ch(2, col.b), col.a);
}
in  vec2 Texcoord;
out vec4 out_Color;
void main() {
    out_Color.rgba = gamma(texture(tex, Texcoord));
}
)";

    // Simple 2-color decal shader
    // - in_ColorFill is first pass
    // - Red channel of the texture is used as primary color, mixed with 1-Red for
    //   secondary color.
    // - Blue is a lazy alpha removal for now
    // - Alpha channel passed through
    const char *mask_frag_src = R"(
#version 150 core
uniform sampler2D tex;
uniform vec4 in_ColorPrimary;
uniform vec4 in_ColorSecondary;
uniform vec4 in_ColorFill;
in  vec2 Texcoord;
out vec4 out_Color;
void main() {
    vec4 t = texture(tex, Texcoord);
    out_Color.rgba = in_ColorFill.rgba;
    out_Color.rgb += mix(in_ColorSecondary.rgb, in_ColorPrimary.rgb, t.r);
    out_Color.a += t.a - t.b;
}
)";

    const char *frag_src = NULL;
    switch (type) {
    case ShaderType::Mask: frag_src = mask_frag_src; break;
    // case ShaderType::Blit: frag_src = image_frag_src; break;
    case ShaderType::BlitGamma: frag_src = image_gamma_frag_src; break;
    case ShaderType::Logo: frag_src = xemu_logo_frag_src; break;
    default: assert(0);
    }
    GLuint frag = Shader(GL_FRAGMENT_SHADER, frag_src);
    assert(frag != 0);

    // Link vertex and fragment shaders
    s->prog = glCreateProgram();
    glAttachShader(s->prog, vert);
    glAttachShader(s->prog, frag);
    glBindFragDataLocation(s->prog, 0, "out_Color");
    glLinkProgram(s->prog);
    glUseProgram(s->prog);

    // Flag shaders for deletion when program is deleted
    glDeleteShader(vert);
    glDeleteShader(frag);

    s->flipy_loc = glGetUniformLocation(s->prog, "in_FlipY");
    s->scale_offset_loc = glGetUniformLocation(s->prog, "in_ScaleOffset");
    s->tex_scale_offset_loc =
        glGetUniformLocation(s->prog, "in_TexScaleOffset");
    s->tex_loc = glGetUniformLocation(s->prog, "tex");
    s->color_primary_loc = glGetUniformLocation(s->prog, "in_ColorPrimary");
    s->color_secondary_loc = glGetUniformLocation(s->prog, "in_ColorSecondary");
    s->color_fill_loc = glGetUniformLocation(s->prog, "in_ColorFill");
    s->time_loc = glGetUniformLocation(s->prog, "iTime");
    s->scale_loc = glGetUniformLocation(s->prog, "scale");
    for (int i = 0; i < 256; i++) {
        char name[64];
        snprintf(name, sizeof(name), "palette[%d]", i);
        s->palette_loc[i] = glGetUniformLocation(s->prog, name);
    }

    const GLfloat verts[6][4] = {
        //  x      y      s      t
        { -1.0f, -1.0f,  0.0f,  0.0f }, // BL
        { -1.0f,  1.0f,  0.0f,  1.0f }, // TL
        {  1.0f,  1.0f,  1.0f,  1.0f }, // TR
        {  1.0f, -1.0f,  1.0f,  0.0f }, // BR
    };
    const GLint indicies[] = { 0, 1, 2, 3 };

    glGenVertexArrays(1, &s->vao);
    glBindVertexArray(s->vao);

    glGenBuffers(1, &s->vbo);
    glBindBuffer(GL_ARRAY_BUFFER, s->vbo);
    glBufferData(GL_ARRAY_BUFFER, sizeof(verts), verts,  GL_STATIC_COPY);

    glGenBuffers(1, &s->ebo);
    glBindBuffer(GL_ELEMENT_ARRAY_BUFFER, s->ebo);
    glBufferData(GL_ELEMENT_ARRAY_BUFFER, sizeof(indicies), indicies, GL_STATIC_DRAW);

    GLint loc = glGetAttribLocation(s->prog, "in_Position");
    if (loc >= 0) {
        glVertexAttribPointer(loc, 2, GL_FLOAT, GL_FALSE, 4*sizeof(GLfloat), (void*)0);
        glEnableVertexAttribArray(loc);
    }

    loc = glGetAttribLocation(s->prog, "in_Texcoord");
    if (loc >= 0) {
        glVertexAttribPointer(loc, 2, GL_FLOAT, GL_FALSE, 4*sizeof(GLfloat), (void*)(2*sizeof(GLfloat)));
        glEnableVertexAttribArray(loc);
    }

    return s;
}

void RenderDecal(DecalShader *s, float x, float y, float w, float h,
                 float tex_x, float tex_y, float tex_w, float tex_h,
                 uint32_t primary, uint32_t secondary, uint32_t fill)
{
    GLint vp[4];
    glGetIntegerv(GL_VIEWPORT, vp);
    float ww = vp[2], wh = vp[3];

    x = (int)x;
    y = (int)y;
    w = (int)w;
    h = (int)h;
    tex_x = (int)tex_x;
    tex_y = (int)tex_y;
    tex_w = (int)tex_w;
    tex_h = (int)tex_h;

    int tw_i, th_i;
    glGetTexLevelParameteriv(GL_TEXTURE_2D, 0, GL_TEXTURE_WIDTH,  &tw_i);
    glGetTexLevelParameteriv(GL_TEXTURE_2D, 0, GL_TEXTURE_HEIGHT, &th_i);
    float tw = tw_i, th = th_i;

    #define COL(color, c) (float)(((color)>>((c)*8)) & 0xff)/255.0
    if (s->flipy_loc >= 0) {
        glUniform1i(s->flipy_loc, s->flip);
    }
    if (s->scale_offset_loc >= 0) {
        glUniform4f(s->scale_offset_loc, w / ww, h / wh, -1 + ((2 * x + w) / ww),
                    -1 + ((2 * y + h) / wh));
    }
    if (s->tex_scale_offset_loc >= 0) {
        glUniform4f(s->tex_scale_offset_loc, tex_w / tw, tex_h / th, tex_x / tw,
                    tex_y / th);
    }
    if (s->tex_loc >= 0) {
        glUniform1i(s->tex_loc, 0);
    }
    if (s->color_primary_loc >= 0) {
        glUniform4f(s->color_primary_loc, COL(primary, 3), COL(primary, 2),
                    COL(primary, 1), COL(primary, 0));
    }
    if (s->color_secondary_loc >= 0) {
        glUniform4f(s->color_secondary_loc, COL(secondary, 3), COL(secondary, 2),
                    COL(secondary, 1), COL(secondary, 0));
    }
    if (s->color_fill_loc >= 0) {
        glUniform4f(s->color_fill_loc, COL(fill, 3), COL(fill, 2), COL(fill, 1),
                    COL(fill, 0));
    }
    if (s->time_loc >= 0) {
        glUniform1f(s->time_loc, s->time/1000.0f);
    }
    if (s->scale_loc >= 0) {
        glUniform1f(s->scale_loc, s->scale);
    }
    #undef COL
    glDrawElements(GL_TRIANGLE_FAN, 4, GL_UNSIGNED_INT, NULL);
}

struct rect {
    int x, y, w, h;
};

static const struct rect tex_items[] = {
    {   0, 148, 467, 364 }, // obj_controller
    {   0,  81,  67,  67 }, // obj_lstick
    {   0,  14,  67,  67 }, // obj_rstick
    {  67, 104,  68,  44 }, // obj_port_socket
    {  67,  76,  28,  28 }, // obj_port_lbl_1
    {  67,  48,  28,  28 }, // obj_port_lbl_2
    {  67,  20,  28,  28 }, // obj_port_lbl_3
    {  95,  76,  28,  28 }, // obj_port_lbl_4
    {   0,   0, 512, 512 }  // obj_xmu
};

static const struct rect sb_tex_items[] = {
    {  18, 170, 430, 337 },  // obj_controller
    {   2,  79,   7,   7 },  // radio_dial
    {  21,  55,  48,  29 },  // transmission lever
    {  70,   0,  50,  79 },  // Slide Step Pedal
    { 121,   4,  39,  63 },  // Brake Pedal
    { 160,   2,  40,  74 },  // Accel Pedal
    {   1,  55,  20,  22 },  // Sight Change Stick
    {   0,   0,  34,  55 },  // Left Stick
    {  34,   0,  33,  55 },  // Right Stick
    {  21,   2,   3,   3 },  // Toggle
};

enum tex_item_names {
    obj_controller,
    obj_lstick,
    obj_rstick,
    obj_port_socket,
    obj_port_lbl_1,
    obj_port_lbl_2,
    obj_port_lbl_3,
    obj_port_lbl_4,
    obj_xmu
};

enum sb_tex_item_names {
    obj_radio_dial = 1,
    obj_transmission_lever,
    obj_slide_step_pedal,
    obj_brake_pedal,
    obj_accel_pedal,
    obj_sight_change_stick,
    obj_left_stick,
    obj_right_stick,
    obj_toggle
};

void InitCustomRendering(void)
{
    glActiveTexture(GL_TEXTURE0);
    
    g_controller_tex = LoadTextureFromMemory(controller_mask_data, controller_mask_size);
    g_controller_s_tex = LoadTextureFromMemory(controller_mask_s_data, controller_mask_s_size);
    g_sb_controller_tex = LoadTextureFromMemory(sb_controller_mask_data, sb_controller_mask_size);

    g_decal_shader = NewDecalShader(ShaderType::Mask);
    controller_fbo = new Fbo(512, 512);

    g_logo_tex = LoadTextureFromMemory(logo_sdf_data, logo_sdf_size);
    g_logo_shader = NewDecalShader(ShaderType::Logo);
    logo_fbo = new Fbo(512, 512);

    g_xmu_tex = LoadTextureFromMemory(xmu_mask_data, xmu_mask_size);
    xmu_fbo = new Fbo(512, 256);

    g_framebuffer_shader = NewDecalShader(ShaderType::BlitGamma);
}

static void RenderMeter(DecalShader *s, float x, float y, float width,
                        float height, float p, uint32_t color_bg,
                        uint32_t color_fg)
{
    RenderDecal(s, x, y, width, height, 0, 0, 1, 1, 0, 0, color_bg);
    RenderDecal(s, x, y, width * p, height, 0, 0, 1, 1, 0, 0, color_fg);
}

void RenderController_Duke(float frame_x, float frame_y, uint32_t primary_color,
                      uint32_t secondary_color, ControllerState *state)
{
    // Location within the controller texture of masked button locations,
    // relative to the origin of the controller
    const struct rect jewel      = { 177, 172, 113, 118 };
    const struct rect lstick_ctr = {  93, 246,   0,   0 };
    const struct rect rstick_ctr = { 342, 148,   0,   0 };
    const struct rect buttons[12] = {
        { 367, 187, 30, 38 }, // A
        { 368, 229, 30, 38 }, // B
        { 330, 204, 30, 38 }, // X
        { 331, 247, 30, 38 }, // Y
        {  82, 121, 31, 47 }, // D-Left
        { 104, 160, 44, 25 }, // D-Up
        { 141, 121, 31, 47 }, // D-Right
        { 104, 105, 44, 25 }, // D-Down
        { 187,  94, 34, 24 }, // Back
        { 246,  94, 36, 26 }, // Start
        { 348, 288, 30, 38 }, // White
        { 386, 268, 30, 38 }, // Black
    };

    uint8_t alpha = 0;
    uint32_t now = SDL_GetTicks();
    float t;

    glUseProgram(g_decal_shader->prog);
    glBindVertexArray(g_decal_shader->vao);
    glActiveTexture(GL_TEXTURE0);
    glBindTexture(GL_TEXTURE_2D, g_controller_tex);

    // Add a 5 pixel space around the controller so we can wiggle the controller
    // around to visualize rumble in action
    frame_x += 5;
    frame_y += 5;
    float original_frame_x = frame_x;
    float original_frame_y = frame_y;

    // Floating point versions that will get scaled
    float rumble_l = 0;
    float rumble_r = 0;

    glBlendEquation(GL_FUNC_ADD);
    glBlendFunc(GL_ONE, GL_ZERO);

    uint32_t jewel_color = secondary_color;

    // Check to see if the guide button is pressed
    const uint32_t animate_guide_button_duration = 2000;
    if (state->gp.buttons & CONTROLLER_BUTTON_GUIDE) {
        state->gp.animate_guide_button_end = now + animate_guide_button_duration;
    }

    if (now < state->gp.animate_guide_button_end) {
        t = 1.0f - (float)(state->gp.animate_guide_button_end-now)/(float)animate_guide_button_duration;
        float sin_wav = (1-sin(M_PI * t / 2.0f));

        // Animate guide button by highlighting logo jewel and fading out over time
        alpha = sin_wav * 255.0f;
        jewel_color = primary_color + alpha;

        // Add a little extra flare: wiggle the frame around while we rumble
        frame_x += ((float)(rand() % 5)-2.5) * (1-t);
        frame_y += ((float)(rand() % 5)-2.5) * (1-t);
        rumble_l = rumble_r = sin_wav;
    }

    // Render controller texture
    RenderDecal(g_decal_shader, frame_x + 0, frame_y + 0,
                tex_items[obj_controller].w, tex_items[obj_controller].h,
                tex_items[obj_controller].x, tex_items[obj_controller].y,
                tex_items[obj_controller].w, tex_items[obj_controller].h,
                primary_color, secondary_color, 0);

    glBlendFunc(GL_ONE_MINUS_DST_ALPHA, GL_ONE); // Blend with controller cutouts
    RenderDecal(g_decal_shader, frame_x + jewel.x, frame_y + jewel.y, jewel.w,
                jewel.h, 0, 0, 1, 1, 0, 0, jewel_color);

    // The controller has alpha cutouts where the buttons are. Draw a surface
    // behind the buttons if they are activated
    for (int i = 0; i < 12; i++) {
        if (state->gp.buttons & (1 << i)) {
            RenderDecal(g_decal_shader, frame_x + buttons[i].x,
                        frame_y + buttons[i].y, buttons[i].w, buttons[i].h, 0,
                        0, 1, 1, 0, 0, primary_color + 0xff);
        }
    }

    glBlendFunc(GL_SRC_ALPHA, GL_ONE_MINUS_SRC_ALPHA); // Blend with controller

    // Render left thumbstick
    float w = tex_items[obj_lstick].w;
    float h = tex_items[obj_lstick].h;
    float c_x = frame_x+lstick_ctr.x;
    float c_y = frame_y+lstick_ctr.y;
    float lstick_x = (float)state->gp.axis[CONTROLLER_AXIS_LSTICK_X]/32768.0;
    float lstick_y = (float)state->gp.axis[CONTROLLER_AXIS_LSTICK_Y]/32768.0;
    RenderDecal(g_decal_shader, (int)(c_x - w / 2.0f + 10.0f * lstick_x),
                (int)(c_y - h / 2.0f + 10.0f * lstick_y), w, h,
                tex_items[obj_lstick].x, tex_items[obj_lstick].y, w, h,
                (state->gp.buttons & CONTROLLER_BUTTON_LSTICK) ? secondary_color :
                                                              primary_color,
                (state->gp.buttons & CONTROLLER_BUTTON_LSTICK) ? primary_color :
                                                              secondary_color,
                0);

    // Render right thumbstick
    w = tex_items[obj_rstick].w;
    h = tex_items[obj_rstick].h;
    c_x = frame_x+rstick_ctr.x;
    c_y = frame_y+rstick_ctr.y;
    float rstick_x = (float)state->gp.axis[CONTROLLER_AXIS_RSTICK_X]/32768.0;
    float rstick_y = (float)state->gp.axis[CONTROLLER_AXIS_RSTICK_Y]/32768.0;
    RenderDecal(g_decal_shader, (int)(c_x - w / 2.0f + 10.0f * rstick_x),
                (int)(c_y - h / 2.0f + 10.0f * rstick_y), w, h,
                tex_items[obj_rstick].x, tex_items[obj_rstick].y, w, h,
                (state->gp.buttons & CONTROLLER_BUTTON_RSTICK) ? secondary_color :
                                                              primary_color,
                (state->gp.buttons & CONTROLLER_BUTTON_RSTICK) ? primary_color :
                                                              secondary_color,
                0);

    glBlendFunc(GL_ONE, GL_ZERO); // Don't blend, just overwrite values in buffer

    // Render trigger bars
    float ltrig = state->gp.axis[CONTROLLER_AXIS_LTRIG] / 32767.0;
    float rtrig = state->gp.axis[CONTROLLER_AXIS_RTRIG] / 32767.0;
    const uint32_t animate_trigger_duration = 1000;
    if ((ltrig > 0) || (rtrig > 0)) {
        state->gp.animate_trigger_end = now + animate_trigger_duration;
        rumble_l = fmax(rumble_l, ltrig);
        rumble_r = fmax(rumble_r, rtrig);
    }

    // Animate trigger alpha down after a period of inactivity
    alpha = 0x80;
    if (state->animate_trigger_end > now) {
        t = 1.0f - (float)(state->gp.animate_trigger_end-now)/(float)animate_trigger_duration;
        float sin_wav = (1-sin(M_PI * t / 2.0f));
        alpha += fmin(sin_wav * 0x40, 0x80);
    }

    RenderMeter(g_decal_shader, original_frame_x + 10,
                original_frame_y + tex_items[obj_controller].h + 20, 150, 5,
                ltrig, primary_color + alpha, primary_color + 0xff);
    RenderMeter(g_decal_shader,
                original_frame_x + tex_items[obj_controller].w - 160,
                original_frame_y + tex_items[obj_controller].h + 20, 150, 5,
                rtrig, primary_color + alpha, primary_color + 0xff);

    // Apply rumble updates
    state->gp.rumble_l = (int)(rumble_l * (float)0xffff);
    state->gp.rumble_r = (int)(rumble_r * (float)0xffff);

    glBindVertexArray(0);
    glUseProgram(0);
}

void RenderController_S(float frame_x, float frame_y, uint32_t primary_color,
                      uint32_t secondary_color, ControllerState *state)
{
    // Location within the controller texture of masked button locations,
    // relative to the origin of the controller
    const struct rect jewel = { 194, 213, 84, 84 };
    const struct rect lstick_ctr = { 103, 254, 0, 0 };
    const struct rect rstick_ctr = { 295, 176,   0,   0 };
    const struct rect buttons[12] = {
        { 347, 200, 34, 34 }, // A
        { 381, 235, 34, 34 }, // B
        { 313, 235, 34, 34 }, // X
        { 347, 270, 34, 34 }, // Y
        { 123, 165, 31, 26 }, // D-Left
        { 150, 187, 26, 31 }, // D-Up
        { 173, 165, 31, 26 }, // D-Right
        { 150, 135, 26, 31 }, // D-Down
        {  45, 195, 20, 24 }, // Back
        {  70, 163, 26, 26 }, // Start
        { 352, 145, 30, 30 }, // White
        { 388, 172, 30, 30 }, // Black
    };

    uint8_t alpha = 0;
    uint32_t now = SDL_GetTicks();
    float t;

    glUseProgram(g_decal_shader->prog);
    glBindVertexArray(g_decal_shader->vao);
    glActiveTexture(GL_TEXTURE0);
    glBindTexture(GL_TEXTURE_2D, g_controller_s_tex);

    // Add a 5 pixel space around the controller so we can wiggle the controller
    // around to visualize rumble in action
    frame_x += 5;
    frame_y += 5;
    float original_frame_x = frame_x;
    float original_frame_y = frame_y;

    // Floating point versions that will get scaled
    float rumble_l = 0;
    float rumble_r = 0;

    glBlendEquation(GL_FUNC_ADD);
    glBlendFunc(GL_ONE, GL_ZERO);

    uint32_t jewel_color = secondary_color;

    // Check to see if the guide button is pressed
    const uint32_t animate_guide_button_duration = 2000;
    if (state->gp.buttons & CONTROLLER_BUTTON_GUIDE) {
        state->gp.animate_guide_button_end = now + animate_guide_button_duration;
    }

    if (now < state->gp.animate_guide_button_end) {
        t = 1.0f - (float)(state->gp.animate_guide_button_end-now)/(float)animate_guide_button_duration;
        float sin_wav = (1-sin(M_PI * t / 2.0f));

        // Animate guide button by highlighting logo jewel and fading out over time
        alpha = sin_wav * 255.0f;
        jewel_color = primary_color + alpha;

        // Add a little extra flare: wiggle the frame around while we rumble
        frame_x += ((float)(rand() % 5)-2.5) * (1-t);
        frame_y += ((float)(rand() % 5)-2.5) * (1-t);
        rumble_l = rumble_r = sin_wav;
    }

    // Render controller texture
    RenderDecal(g_decal_shader, frame_x + 0, frame_y + 0,
                tex_items[obj_controller].w, tex_items[obj_controller].h,
                tex_items[obj_controller].x, tex_items[obj_controller].y,
                tex_items[obj_controller].w, tex_items[obj_controller].h,
                primary_color, secondary_color, 0);

    glBlendFunc(GL_ONE_MINUS_DST_ALPHA, GL_ONE); // Blend with controller cutouts
    RenderDecal(g_decal_shader, frame_x + jewel.x, frame_y + jewel.y, jewel.w,
                jewel.h, 0, 0, 1, 1, 0, 0, jewel_color);

    // The controller has alpha cutouts where the buttons are. Draw a surface
    // behind the buttons if they are activated
    for (int i = 0; i < 12; i++) {
        if (state->gp.buttons & (1 << i)) {
            RenderDecal(g_decal_shader, frame_x + buttons[i].x,
                        frame_y + buttons[i].y, buttons[i].w, buttons[i].h, 0,
                        0, 1, 1, 0, 0, primary_color + 0xff);
        }
    }

    glBlendFunc(GL_SRC_ALPHA, GL_ONE_MINUS_SRC_ALPHA); // Blend with controller

    // Render left thumbstick
    float w = tex_items[obj_lstick].w;
    float h = tex_items[obj_lstick].h;
    float c_x = frame_x+lstick_ctr.x;
    float c_y = frame_y+lstick_ctr.y;
    float lstick_x = (float)state->gp.axis[CONTROLLER_AXIS_LSTICK_X]/32768.0;
    float lstick_y = (float)state->gp.axis[CONTROLLER_AXIS_LSTICK_Y]/32768.0;
    RenderDecal(g_decal_shader, (int)(c_x - w / 2.0f + 10.0f * lstick_x),
                (int)(c_y - h / 2.0f + 10.0f * lstick_y), w, h,
                tex_items[obj_lstick].x, tex_items[obj_lstick].y, w, h,
                (state->gp.buttons & CONTROLLER_BUTTON_LSTICK) ? secondary_color :
                                                              primary_color,
                (state->gp.buttons & CONTROLLER_BUTTON_LSTICK) ? primary_color :
                                                              secondary_color,
                0);

    // Render right thumbstick
    w = tex_items[obj_rstick].w;
    h = tex_items[obj_rstick].h;
    c_x = frame_x+rstick_ctr.x;
    c_y = frame_y+rstick_ctr.y;
    float rstick_x = (float)state->gp.axis[CONTROLLER_AXIS_RSTICK_X]/32768.0;
    float rstick_y = (float)state->gp.axis[CONTROLLER_AXIS_RSTICK_Y]/32768.0;
    RenderDecal(g_decal_shader, (int)(c_x - w / 2.0f + 10.0f * rstick_x),
                (int)(c_y - h / 2.0f + 10.0f * rstick_y), w, h,
                tex_items[obj_rstick].x, tex_items[obj_rstick].y, w, h,
                (state->gp.buttons & CONTROLLER_BUTTON_RSTICK) ? secondary_color :
                                                              primary_color,
                (state->gp.buttons & CONTROLLER_BUTTON_RSTICK) ? primary_color :
                                                              secondary_color,
                0);

    glBlendFunc(GL_ONE, GL_ZERO); // Don't blend, just overwrite values in buffer

    // Render trigger bars
    float ltrig = state->gp.axis[CONTROLLER_AXIS_LTRIG] / 32767.0;
    float rtrig = state->gp.axis[CONTROLLER_AXIS_RTRIG] / 32767.0;
    const uint32_t animate_trigger_duration = 1000;
    if ((ltrig > 0) || (rtrig > 0)) {
        state->gp.animate_trigger_end = now + animate_trigger_duration;
        rumble_l = fmax(rumble_l, ltrig);
        rumble_r = fmax(rumble_r, rtrig);
    }

    // Animate trigger alpha down after a period of inactivity
    alpha = 0x80;
    if (state->gp.animate_trigger_end > now) {
        t = 1.0f - (float)(state->gp.animate_trigger_end-now)/(float)animate_trigger_duration;
        float sin_wav = (1-sin(M_PI * t / 2.0f));
        alpha += fmin(sin_wav * 0x40, 0x80);
    }

    RenderMeter(g_decal_shader, original_frame_x + 10,
                original_frame_y + tex_items[obj_controller].h + 20, 150, 5,
                ltrig, primary_color + alpha, primary_color + 0xff);
    RenderMeter(g_decal_shader,
                original_frame_x + tex_items[obj_controller].w - 160,
                original_frame_y + tex_items[obj_controller].h + 20, 150, 5,
                rtrig, primary_color + alpha, primary_color + 0xff);

    // Apply rumble updates
    state->gp.rumble_l = (int)(rumble_l * (float)0xffff);
    state->gp.rumble_r = (int)(rumble_r * (float)0xffff);

    glBindVertexArray(0);
    glUseProgram(0);
}

void RenderController_SB(float frame_x, float frame_y, uint32_t primary_color,
                      uint32_t secondary_color, ControllerState *state)
{
    // Location within the controller texture of masked button locations,
    // relative to the origin of the controller
    const struct rect lstick_ctr = { 104, 241, 0, 0 };
    const struct rect rstick_ctr = { 331, 242, 0, 0 };
    const struct rect accel_pedal = { 263, 70, 0, 0 };
    const struct rect brake_pedal = { 198, 74, 0, 0 };
    const struct rect slide_step_pedal = { 115, 70, 0, 0 };
    const struct rect radio_dial_ctr = { 187, 221, 0, 0 };
    const struct rect sight_change_ctr = { 105, 307, 0, 0 };
    const struct rect transmission_lever_ctr_R = { 26, 188, 0, 0 };
    const struct rect transmission_lever_ctr_N = { 26, 197, 0, 0 };
    const struct rect transmission_lever_ctr_1 = { 26, 206, 0, 0 };
    const struct rect transmission_lever_ctr_2 = { 26, 216, 0, 0 };
    const struct rect transmission_lever_ctr_3 = { 26, 226, 0, 0 };
    const struct rect transmission_lever_ctr_4 = { 26, 236, 0, 0 };
    const struct rect transmission_lever_ctr_5 = { 26, 246, 0, 0 };
    const struct rect filt_ctrl_sys_ctr           = {  85, 172,   0,   0 };
    const struct rect oxygen_supply_system_ctr    = {  94, 183,   0,   0 };
    const struct rect fuel_flow_rate_ctr          = { 108, 166,   0,   0 };
    const struct rect buffer_material_ctr         = { 117, 178,   0,   0 };
    const struct rect vt_location_measurement_ctr = { 127, 188,   0,   0 };
    const struct rect buttons[33] = {
        { 332, 287,  11,  29 }, //SBC_BUTTON_MAIN_WEAPON
        { 362, 286,   9,  35 }, //SBC_BUTTON_SUB_WEAPON
        { 318, 294,  12,  12 }, //SBC_BUTTON_LOCK_ON
        { 400, 241,  16,  15 }, //SBC_BUTTON_EJECT
        { 400, 206,  16,  15 }, //SBC_BUTTON_COCKPIT_HATCH
        { 400, 184,  16,  15 }, //SBC_BUTTON_IGNITION
        { 400, 162,  16,  15 }, //SBC_BUTTON_START
        { 321, 187,  22,   6 }, //SBC_BUTTON_OPEN_CLOSE
        { 357, 187,  22,   6 }, //SBC_BUTTON_MAP_ZOOM_IN_OUT
        { 321, 176,  22,   6 }, //SBC_BUTTON_MODE_SELECT
        { 357, 176,  22,   6 }, //SBC_BUTTON_SUB_MONITOR_MODE_SELECT
        { 321, 164,  22,   6 }, //SBC_BUTTON_ZOOM_IN
        { 357, 164,  22,   6 }, //SBC_BUTTON_ZOOM_OUT
        { 261, 252,   7,  13 }, //SBC_BUTTON_FSS
        { 261, 230,   7,  13 }, //SBC_BUTTON_MANIPULATOR
        { 261, 208,   7,  13 }, //SBC_BUTTON_LINE_COLOR_CHANGE
        { 172, 182,  22,   6 }, //SBC_BUTTON_WASHING
        { 205, 182,  22,   6 }, //SBC_BUTTON_EXTINGUISHER
        { 238, 182,  22,   6 }, //SBC_BUTTON_CHAFF
        { 250, 252,   7,  13 }, //SBC_BUTTON_TANK_DETACH
        { 250, 230,   7,  13 }, //SBC_BUTTON_OVERRIDE
        { 250, 208,   7,  13 }, //SBC_BUTTON_NIGHT_SCOPE
        { 239, 252,   7,  13 }, //SBC_BUTTON_FUNC1
        { 239, 230,   7,  13 }, //SBC_BUTTON_FUNC2
        { 239, 208,   7,  13 }, //SBC_BUTTON_FUNC3
        { 172, 167,  22,   6 }, //SBC_BUTTON_MAIN_WEAPON_CONTROL
        { 205, 167,  22,   6 }, //SBC_BUTTON_SUB_WEAPON_CONTROL
        { 238, 167,  22,   6 }, //SBC_BUTTON_MAGAZINE_CHANGE
        { 163, 250,   7,  13 }, //SBC_BUTTON_COM1
        { 174, 250,   7,  13 }, //SBC_BUTTON_COM2
        { 184, 250,   7,  13 }, //SBC_BUTTON_COM3
        { 195, 250,   7,  13 }, //SBC_BUTTON_COM4
        { 205, 250,   7,  13 }  //SBC_BUTTON_COM5
    };

    uint8_t alpha = 0;
    uint32_t now = SDL_GetTicks();
    float t;

    glUseProgram(g_decal_shader->prog);
    glBindVertexArray(g_decal_shader->vao);
    glActiveTexture(GL_TEXTURE0);
    glBindTexture(GL_TEXTURE_2D, g_sb_controller_tex);

    // Add a 5 pixel space around the controller so we can wiggle the controller
    // around to visualize rumble in action
    frame_x += 5;
    frame_y += 5;
    float original_frame_x = frame_x;
    float original_frame_y = frame_y;

    // Floating point versions that will get scaled
    float rumble_l = 0;
    float rumble_r = 0;

    glBlendEquation(GL_FUNC_ADD);
    glBlendFunc(GL_ONE, GL_ZERO);

    uint32_t jewel_color = secondary_color;

    // Render controller texture
    RenderDecal(g_decal_shader, frame_x + 0, frame_y + 0,
                sb_tex_items[obj_controller].w, sb_tex_items[obj_controller].h,
                sb_tex_items[obj_controller].x, sb_tex_items[obj_controller].y,
                sb_tex_items[obj_controller].w, sb_tex_items[obj_controller].h,
                primary_color, secondary_color, 0);

    glBlendFunc(GL_ONE_MINUS_DST_ALPHA, GL_ONE); // Blend with controller cutouts

    //The controller has alpha cutouts where the buttons are. Draw a surface
    //behind the buttons if they are activated
    for (int i = 0; i < 33; i++) {
        if (state->sbc.buttons & (1ULL << i)) {
            RenderDecal(g_decal_shader, 
                frame_x + buttons[i].x,
                frame_y + buttons[i].y, 
                buttons[i].w, 
                buttons[i].h, 
                0, 0, 1, 1, 0, 0, 
                primary_color + 0xff);
        }
    }

    glBlendFunc(GL_SRC_ALPHA, GL_ONE_MINUS_SRC_ALPHA); // Blend with controller

    // Render sight change joystick
    float w = sb_tex_items[obj_sight_change_stick].w;
    float h = sb_tex_items[obj_sight_change_stick].h;
    float c_x = frame_x+sight_change_ctr.x;
    float c_y = frame_y+sight_change_ctr.y;
    float scstick_x = (float)state->sbc.axis[SBC_AXIS_SIGHT_CHANGE_X]/32768.0;
    float scstick_y = (float)state->sbc.axis[SBC_AXIS_SIGHT_CHANGE_Y]/32768.0;    
    RenderDecal(g_decal_shader, 
                (int)(c_x - w / 2.0f + 5.0f * scstick_x),
                (int)(c_y - h / 2.0f - 5.0f * scstick_y), w, h,
                sb_tex_items[obj_sight_change_stick].x, sb_tex_items[obj_sight_change_stick].y, w, h,
                (state->sbc.buttons & SBC_BUTTON_SIGHT_CHANGE) ? secondary_color :
                                                              primary_color,
                (state->sbc.buttons & SBC_BUTTON_SIGHT_CHANGE) ? primary_color :
                                                              secondary_color,
                0);

    // Render left joystick
    w = sb_tex_items[obj_left_stick].w;
    h = sb_tex_items[obj_left_stick].h;
    c_x = frame_x+lstick_ctr.x;
    c_y = frame_y+lstick_ctr.y;
    float lstick_x = (float)state->sbc.axis[SBC_AXIS_ROTATION_LEVER]/32768.0;
    RenderDecal(g_decal_shader, (int)(c_x - w / 2.0f + 23.0f * lstick_x),
                (int)(c_y - h / 2.0f), w, h,
                sb_tex_items[obj_left_stick].x, sb_tex_items[obj_left_stick].y, w, h,
                primary_color,
                secondary_color,
                0);

    // Render right joystick
    w = sb_tex_items[obj_right_stick].w;
    h = sb_tex_items[obj_right_stick].h;
    c_x = frame_x+rstick_ctr.x;
    c_y = frame_y+rstick_ctr.y;
    float rstick_x = (float)state->sbc.axis[SBC_AXIS_AIMING_X]/32768.0;
    float rstick_y = (float)state->sbc.axis[SBC_AXIS_AIMING_Y]/32768.0;
    RenderDecal(g_decal_shader, 
                (int)(c_x - w / 2.0f + 23.0f * rstick_x),
                (int)(c_y - h / 2.0f - 20.0f * rstick_y), w, h,
                sb_tex_items[obj_right_stick].x, sb_tex_items[obj_right_stick].y, w, h,
                primary_color,
                secondary_color,
                0);

    // Render accel pedal
    w = sb_tex_items[obj_accel_pedal].w;
    h = sb_tex_items[obj_accel_pedal].h;
    c_x = frame_x+accel_pedal.x;
    c_y = frame_y+accel_pedal.y;
    RenderDecal(g_decal_shader, 
                c_x, c_y + 10.0f * state->sbc.axis[SBC_AXIS_RIGHT_PEDAL] / 32768.0f, w, h,
                sb_tex_items[obj_accel_pedal].x, sb_tex_items[obj_accel_pedal].y, w, h,
                primary_color,
                secondary_color,
                0);

    // Brake accel pedal
    w = sb_tex_items[obj_brake_pedal].w;
    h = sb_tex_items[obj_brake_pedal].h;
    c_x = frame_x+brake_pedal.x;
    c_y = frame_y+brake_pedal.y;
    RenderDecal(g_decal_shader, 
                c_x, c_y + 10.0f * state->sbc.axis[SBC_AXIS_MIDDLE_PEDAL] / 32768.0f, w, h,
                sb_tex_items[obj_brake_pedal].x, sb_tex_items[obj_brake_pedal].y, w, h,
                primary_color,
                secondary_color,
                0);

    // Slide step pedal
    w = sb_tex_items[obj_slide_step_pedal].w;
    h = sb_tex_items[obj_slide_step_pedal].h;
    c_x = frame_x+slide_step_pedal.x;
    c_y = frame_y+slide_step_pedal.y;
    RenderDecal(g_decal_shader, 
                c_x, c_y + 10.0f * state->sbc.axis[SBC_AXIS_LEFT_PEDAL] / 32768.0f, w, h,
                sb_tex_items[obj_slide_step_pedal].x, sb_tex_items[obj_slide_step_pedal].y, w, h,
                primary_color,
                secondary_color,
                0);

    // Render the radio dial
    w = sb_tex_items[obj_radio_dial].w;
    h = sb_tex_items[obj_radio_dial].h;
    c_x = frame_x + radio_dial_ctr.x;
    c_y = frame_x + radio_dial_ctr.y;
    float tunerStep = 0.125f * 3.14159f;    
    // TODO: Figure out a way to either rotate the decal or remove the dot and move the dot based on current radio channel
    RenderDecal(g_decal_shader,
                (int)(c_x - w / 2.0f - 9 * cosf(tunerStep * state->sbc.tunerDial)), 
                (int)(c_y - h / 2.0f + 11 * sinf(tunerStep * state->sbc.tunerDial)), w, h,
                sb_tex_items[obj_radio_dial].x, sb_tex_items[obj_radio_dial].y, w, h,
                primary_color,
                secondary_color,
                0);

    // Render the transmission lever
    w = sb_tex_items[obj_transmission_lever].w;
    h = sb_tex_items[obj_transmission_lever].h;
    c_x = frame_x + transmission_lever_ctr_1.x;
    c_y = frame_x + transmission_lever_ctr_1.y;
    switch(state->sbc.gearLever)
    {
        case 254:
            c_y = frame_y + transmission_lever_ctr_R.y;
            break;
        case 255:
            c_y = frame_y + transmission_lever_ctr_N.y;
            break;
        case 1:
            c_y = frame_y + transmission_lever_ctr_1.y;
            break;
        case 2:
            c_y = frame_y + transmission_lever_ctr_2.y;
            break;
        case 3:
            c_y = frame_y + transmission_lever_ctr_3.y;
            break;
        case 4:
            c_y = frame_y + transmission_lever_ctr_4.y;
            break;
        case 5:
            c_y = frame_y + transmission_lever_ctr_5.y;
            break;
    }
    // Determine the correct value for c_y based on the currently selected gear
    RenderDecal(g_decal_shader,
                (int)(c_x - w / 2.0f), (int)(c_y - h / 2.0f), w, h,
                sb_tex_items[obj_transmission_lever].x, sb_tex_items[obj_transmission_lever].y, w, h,
                primary_color,
                secondary_color,
                0);

    // Filter Control System
    w = sb_tex_items[obj_toggle].w;
    h = sb_tex_items[obj_toggle].h;
    c_x = frame_x + filt_ctrl_sys_ctr.x;
    c_y = frame_y + filt_ctrl_sys_ctr.y;
    if(state->sbc.toggleSwitches & (SBC_BUTTON_FILT_CONTROL_SYSTEM >> 32)) {
        c_x -= 3;
        c_y += 4;
    }
    RenderDecal(g_decal_shader,
                (int)(c_x - w / 2.0f), (int)(c_y - h / 2.0f), w, h,
                sb_tex_items[obj_toggle].x, sb_tex_items[obj_toggle].y, w, h,
                primary_color, secondary_color, 0);

    // Oxygen Supply System
    w = sb_tex_items[obj_toggle].w;
    h = sb_tex_items[obj_toggle].h;
    c_x = frame_x + oxygen_supply_system_ctr.x;
    c_y = frame_y + oxygen_supply_system_ctr.y;
    if(state->sbc.toggleSwitches & (SBC_BUTTON_OXYGEN_SUPPLY_SYSTEM >> 32)) {
        c_x -= 3;
        c_y += 4;
    }
    RenderDecal(g_decal_shader,
                (int)(c_x - w / 2.0f), (int)(c_y - h / 2.0f), w, h,
                sb_tex_items[obj_toggle].x, sb_tex_items[obj_toggle].y, w, h,
                primary_color, secondary_color, 0);

    // Fuel Flow Rate
    w = sb_tex_items[obj_toggle].w;
    h = sb_tex_items[obj_toggle].h;
    c_x = frame_x + fuel_flow_rate_ctr.x;
    c_y = frame_y + fuel_flow_rate_ctr.y;
    if(state->sbc.toggleSwitches & (SBC_BUTTON_FUEL_FLOW_RATE >> 32)) {
        c_x -= 3;
        c_y += 4;
    }
    RenderDecal(g_decal_shader,
                (int)(c_x - w / 2.0f), (int)(c_y - h / 2.0f), w, h,
                sb_tex_items[obj_toggle].x, sb_tex_items[obj_toggle].y, w, h,
                primary_color, secondary_color, 0);
    
    // Buffer Material
    w = sb_tex_items[obj_toggle].w;
    h = sb_tex_items[obj_toggle].h;
    c_x = frame_x + buffer_material_ctr.x;
    c_y = frame_y + buffer_material_ctr.y;
    if(state->sbc.toggleSwitches & (SBC_BUTTON_BUFFER_MATERIAL >> 32)) {
        c_x -= 3;
        c_y += 4;
    }
    RenderDecal(g_decal_shader,
                (int)(c_x - w / 2.0f), (int)(c_y - h / 2.0f), w, h,
                sb_tex_items[obj_toggle].x, sb_tex_items[obj_toggle].y, w, h,
                primary_color, secondary_color, 0);

    // VT Location Measurement
    w = sb_tex_items[obj_toggle].w;
    h = sb_tex_items[obj_toggle].h;
    c_x = frame_x + vt_location_measurement_ctr.x;
    c_y = frame_y + vt_location_measurement_ctr.y;
    if(state->sbc.toggleSwitches & (SBC_BUTTON_VT_LOCATION_MEASUREMENT >> 32)) {
        c_x -= 3;
        c_y += 4;
    }
    RenderDecal(g_decal_shader,
                (int)(c_x - w / 2.0f), (int)(c_y - h / 2.0f), w, h,
                sb_tex_items[obj_toggle].x, sb_tex_items[obj_toggle].y, w, h,
                primary_color, secondary_color, 0);

    glBlendFunc(GL_ONE, GL_ZERO); // Don't blend, just overwrite values in buffer
    
    glBindVertexArray(0);
    glUseProgram(0);
}

void RenderController(float frame_x, float frame_y, uint32_t primary_color,
                      uint32_t secondary_color, ControllerState *state)
{
    if(strcmp(bound_drivers[state->bound], DRIVER_S) == 0)
        RenderController_S(frame_x, frame_y, primary_color, secondary_color, state);
    else if(strcmp(bound_drivers[state->bound], DRIVER_DUKE) == 0)
        RenderController_Duke(frame_x, frame_y, primary_color, secondary_color, state);
    else if(strcmp(bound_drivers[state->bound], DRIVER_SB) == 0)
        RenderController_SB(frame_x, frame_y, primary_color, secondary_color, state);
}

void RenderControllerPort(float frame_x, float frame_y, int i,
                          uint32_t port_color)
{
    glUseProgram(g_decal_shader->prog);
    glBindVertexArray(g_decal_shader->vao);
    glActiveTexture(GL_TEXTURE0);
    glBindTexture(GL_TEXTURE_2D, g_controller_tex);
    glBlendFunc(GL_ONE, GL_ZERO);

    // Render port socket
    RenderDecal(g_decal_shader, frame_x, frame_y, tex_items[obj_port_socket].w,
                tex_items[obj_port_socket].h, tex_items[obj_port_socket].x,
                tex_items[obj_port_socket].y, tex_items[obj_port_socket].w,
                tex_items[obj_port_socket].h, port_color, port_color, 0);

    frame_x += (tex_items[obj_port_socket].w-tex_items[obj_port_lbl_1].w)/2;
    frame_y += tex_items[obj_port_socket].h + 8;

    // Render port label
    RenderDecal(
        g_decal_shader, frame_x, frame_y, tex_items[obj_port_lbl_1 + i].w,
        tex_items[obj_port_lbl_1 + i].h, tex_items[obj_port_lbl_1 + i].x,
        tex_items[obj_port_lbl_1 + i].y, tex_items[obj_port_lbl_1 + i].w,
        tex_items[obj_port_lbl_1 + i].h, port_color, port_color, 0);

    glBindVertexArray(0);
    glUseProgram(0);
}

void RenderXmu(float frame_x, float frame_y, uint32_t primary_color, uint32_t secondary_color) {
    glUseProgram(g_decal_shader->prog);
    glBindVertexArray(g_decal_shader->vao);
    glActiveTexture(GL_TEXTURE0);
    glBindTexture(GL_TEXTURE_2D, g_xmu_tex);
    glBlendEquation(GL_FUNC_ADD);
    glBlendFunc(GL_ONE, GL_ZERO);

    // Render xmu
    RenderDecal(g_decal_shader, frame_x, frame_y, 
                256, 256, 
                tex_items[obj_xmu].x, tex_items[obj_xmu].y, 
                tex_items[obj_xmu].w, tex_items[obj_xmu].h, 
                primary_color, secondary_color, 0);

    glBindVertexArray(0);
    glUseProgram(0);
}

void RenderLogo(uint32_t time)
{
    uint32_t color = 0x62ca13ff;

    g_logo_shader->time = time;
    glUseProgram(g_logo_shader->prog);
    glBindVertexArray(g_decal_shader->vao);
    glBlendFunc(GL_ONE, GL_ZERO);
    glActiveTexture(GL_TEXTURE0);
    glBindTexture(GL_TEXTURE_2D, g_logo_tex);
    RenderDecal(g_logo_shader, 0, 0, 512, 512, 0, 0, 128, 128, color,
        color, 0x00000000);
    glBindVertexArray(0);
    glUseProgram(0);
}

void RenderFramebuffer(GLint tex, int width, int height, bool flip)
{
    glActiveTexture(GL_TEXTURE0);
    glBindTexture(GL_TEXTURE_2D, tex);

    int tw, th;
    glGetTexLevelParameteriv(GL_TEXTURE_2D, 0, GL_TEXTURE_WIDTH, &tw);
    glGetTexLevelParameteriv(GL_TEXTURE_2D, 0, GL_TEXTURE_HEIGHT, &th);

    // Calculate scaling factors
    float scale[2];
    if (g_config.display.ui.fit == CONFIG_DISPLAY_UI_FIT_STRETCH) {
        // Stretch to fit
        scale[0] = 1.0;
        scale[1] = 1.0;
    } else if (g_config.display.ui.fit == CONFIG_DISPLAY_UI_FIT_CENTER) {
        // Centered
        scale[0] = (float)tw/(float)width;
        scale[1] = (float)th/(float)height;
    } else {
        float t_ratio;
        if (g_config.display.ui.fit == CONFIG_DISPLAY_UI_FIT_SCALE_16_9) {
            // Scale to fit window using a fixed 16:9 aspect ratio
            t_ratio = 16.0f/9.0f;
        } else if (g_config.display.ui.fit == CONFIG_DISPLAY_UI_FIT_SCALE_4_3) {
            t_ratio = 4.0f/3.0f;
        } else {
            // Scale to fit, preserving framebuffer aspect ratio
            t_ratio = (float)tw/(float)th;
        }

        float w_ratio = (float)width/(float)height;
        if (w_ratio >= t_ratio) {
            scale[0] = t_ratio/w_ratio;
            scale[1] = 1.0;
        } else {
            scale[0] = 1.0;
            scale[1] = w_ratio/t_ratio;
        }
    }

    DecalShader *s = g_framebuffer_shader;
    s->flip = flip;
    glViewport(0, 0, width, height);
    glUseProgram(s->prog);
    glBindVertexArray(s->vao);
    glUniform1i(s->flipy_loc, s->flip);
    glUniform4f(s->scale_offset_loc, scale[0], scale[1], 0, 0);
    glUniform4f(s->tex_scale_offset_loc, 1.0, 1.0, 0, 0);
    glUniform1i(s->tex_loc, 0);

    const uint8_t *palette = nv2a_get_dac_palette();
    for (int i = 0; i < 256; i++) {
        uint32_t e = (palette[i * 3 + 2] << 16) | (palette[i * 3 + 1] << 8) |
                     palette[i * 3];
        glUniform1ui(s->palette_loc[i], e);
    }

    glClearColor(0, 0, 0, 0);
    glClear(GL_COLOR_BUFFER_BIT);
    glDrawElements(GL_TRIANGLE_FAN, 4, GL_UNSIGNED_INT, NULL);
}

void SaveScreenshot(GLuint tex, bool flip)
{
    int width, height;
    glActiveTexture(GL_TEXTURE0);
    glBindTexture(GL_TEXTURE_2D, tex);
    glGetTexLevelParameteriv(GL_TEXTURE_2D, 0, GL_TEXTURE_WIDTH, &width);
    glGetTexLevelParameteriv(GL_TEXTURE_2D, 0, GL_TEXTURE_HEIGHT, &height);
    glBindTexture(GL_TEXTURE_2D, 0);

    if (g_config.display.ui.fit == CONFIG_DISPLAY_UI_FIT_SCALE_16_9) {
        width = height * (16.0f / 9.0f);
    } else if (g_config.display.ui.fit == CONFIG_DISPLAY_UI_FIT_SCALE_4_3) {
        width = height * (4.0f / 3.0f);
    }

    std::vector<uint8_t> pixels;
    pixels.resize(width * height * 3);

    Fbo fbo(width, height);
    fbo.Target();
    bool blend = glIsEnabled(GL_BLEND);
    if (blend) glDisable(GL_BLEND);
    RenderFramebuffer(tex, width, height, !flip);
    if (blend) glEnable(GL_BLEND);
    glPixelStorei(GL_PACK_ROW_LENGTH, width);
    glPixelStorei(GL_PACK_IMAGE_HEIGHT, height);
    glPixelStorei(GL_PACK_ALIGNMENT, 1);
    glReadPixels(0, 0, width, height, GL_RGB, GL_UNSIGNED_BYTE, pixels.data());
    fbo.Restore();

    char fname[128];
    Error *err = NULL;
    std::vector<uint8_t> png;
    if (fpng::fpng_encode_image_to_memory(pixels.data(), width, height, 3, png)) {
        time_t t = time(NULL);
        struct tm *tmp = localtime(&t);
        if (tmp) {
            strftime(fname, sizeof(fname), "xemu-%Y-%m-%d-%H-%M-%S.png",
                     tmp);
        } else {
            strcpy(fname, "xemu.png");
        }

        const char *output_dir = g_config.general.screenshot_dir;
        if (!strlen(output_dir)) {
            output_dir = ".";
        }
        // FIXME: Check for existing path
        char *path = g_strdup_printf("%s/%s", output_dir, fname);
        FILE *fd = qemu_fopen(path, "wb");
        if (fd) {
            int s = fwrite(png.data(), png.size(), 1, fd);
            if (s != 1) {
                error_setg(&err, "Failed to write %s", path);
            }
            fclose(fd);
        } else {
            error_setg(&err, "Failed to open %s for writing", path);
        }
        g_free(path);
    } else {
        error_setg(&err, "Failed to encode PNG image");
    }

    if (err) {
        xemu_queue_error_message(error_get_pretty(err));
        error_report_err(err);
    } else {
        char *msg = g_strdup_printf("Screenshot Saved: %s", fname);
        xemu_queue_notification(msg);
        free(msg);
    }
}<|MERGE_RESOLUTION|>--- conflicted
+++ resolved
@@ -24,12 +24,9 @@
 #include "gl-helpers.hh"
 #include "stb_image.h"
 #include "data/controller_mask.png.h"
-<<<<<<< HEAD
 #include "data/xmu_mask.png.h"
-=======
 #include "data/controller_mask_s.png.h"
 #include "data/sb_controller_mask.png.h"
->>>>>>> a51684bd
 #include "data/logo_sdf.png.h"
 #include "ui/shader/xemu-logo-frag.h"
 #include "notifications.hh"
@@ -38,14 +35,11 @@
     *logo_fbo,
     *xmu_fbo;
 GLuint g_controller_tex,
-<<<<<<< HEAD
        g_logo_tex,
-       g_xmu_tex;
-=======
+       g_xmu_tex,
        g_controller_s_tex,
        g_sb_controller_tex,
        g_logo_tex;
->>>>>>> a51684bd
 
 enum class ShaderType {
     Blit,
