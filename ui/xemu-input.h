/*
 * xemu Input Management
 *
 * This is the main input abstraction layer for xemu, which is basically just a
 * wrapper around SDL2 GameController/Keyboard API to map specifically to an
 * Xbox gamepad and support automatic binding, hotplugging, and removal at
 * runtime.
 *
 * Copyright (C) 2020-2021 Matt Borgerson
 *
 * This program is free software; you can redistribute it and/or modify
 * it under the terms of the GNU General Public License as published by
 * the Free Software Foundation; either version 2 of the License, or
 * (at your option) any later version.
 *
 * This program is distributed in the hope that it will be useful,
 * but WITHOUT ANY WARRANTY; without even the implied warranty of
 * MERCHANTABILITY or FITNESS FOR A PARTICULAR PURPOSE.  See the
 * GNU General Public License for more details.
 *
 * You should have received a copy of the GNU General Public License
 * along with this program.  If not, see <http://www.gnu.org/licenses/>.
 */

#ifndef XEMU_INPUT_H
#define XEMU_INPUT_H

#include <SDL2/SDL.h>
#include <stdbool.h>

#include "qemu/queue.h"

#define DRIVER_DUKE "usb-xbox-gamepad"
<<<<<<< HEAD
#define DRIVER_ARCADE_STICK "usb-xbox-arcade-stick"

#define DRIVER_DUKE_DISPLAY_NAME "Xbox Controller"
#define DRIVER_ARCADE_STICK_DISPLAY_NAME "Arcade Stick"
=======
#define DRIVER_S "usb-xbox-gamepad-s"

#define DRIVER_DUKE_DISPLAY_NAME "Xbox Controller"
#define DRIVER_S_DISPLAY_NAME "Xbox Controller S"
>>>>>>> 191bc40f

enum controller_state_buttons_mask {
    CONTROLLER_BUTTON_A          = (1 << 0),
    CONTROLLER_BUTTON_B          = (1 << 1),
    CONTROLLER_BUTTON_X          = (1 << 2),
    CONTROLLER_BUTTON_Y          = (1 << 3),
    CONTROLLER_BUTTON_DPAD_LEFT  = (1 << 4),
    CONTROLLER_BUTTON_DPAD_UP    = (1 << 5),
    CONTROLLER_BUTTON_DPAD_RIGHT = (1 << 6),
    CONTROLLER_BUTTON_DPAD_DOWN  = (1 << 7),
    CONTROLLER_BUTTON_BACK       = (1 << 8),
    CONTROLLER_BUTTON_START      = (1 << 9),
    CONTROLLER_BUTTON_WHITE      = (1 << 10),
    CONTROLLER_BUTTON_BLACK      = (1 << 11),
    CONTROLLER_BUTTON_LSTICK     = (1 << 12),
    CONTROLLER_BUTTON_RSTICK     = (1 << 13),
    CONTROLLER_BUTTON_GUIDE      = (1 << 14), // Extension
};

#define CONTROLLER_STATE_BUTTON_ID_TO_MASK(x) (1<<x)

enum controller_state_axis_index {
    CONTROLLER_AXIS_LTRIG,
    CONTROLLER_AXIS_RTRIG,
    CONTROLLER_AXIS_LSTICK_X,
    CONTROLLER_AXIS_LSTICK_Y,
    CONTROLLER_AXIS_RSTICK_X,
    CONTROLLER_AXIS_RSTICK_Y,
    CONTROLLER_AXIS__COUNT,
};

enum controller_input_device_type {
    INPUT_DEVICE_SDL_KEYBOARD,
    INPUT_DEVICE_SDL_GAMECONTROLLER,
};

enum peripheral_type { PERIPHERAL_NONE, PERIPHERAL_XMU, PERIPHERAL_TYPE_COUNT };

typedef struct XmuState {
    const char *filename;
    void *dev;
} XmuState;

typedef struct ControllerState {
    QTAILQ_ENTRY(ControllerState) entry;

    int64_t last_input_updated_ts;
    int64_t last_rumble_updated_ts;

    // Input state
    uint16_t buttons;
    int16_t  axis[CONTROLLER_AXIS__COUNT];

    // Rendering state hacked on here for convenience but needs to be moved (FIXME)
    uint32_t animate_guide_button_end;
    uint32_t animate_trigger_end;

    // Rumble state
    bool rumble_enabled;
    uint16_t rumble_l, rumble_r;

    enum controller_input_device_type type;
    const char         *name;
    SDL_GameController *sdl_gamecontroller; // if type == INPUT_DEVICE_SDL_GAMECONTROLLER
    SDL_Joystick       *sdl_joystick;
    SDL_JoystickID      sdl_joystick_id;
    SDL_JoystickGUID    sdl_joystick_guid;

    enum peripheral_type peripheral_types[2];
    void *peripherals[2];

    int   bound;  // Which port this input device is bound to
    void *device; // DeviceState opaque
} ControllerState;

typedef QTAILQ_HEAD(, ControllerState) ControllerStateList;
extern ControllerStateList available_controllers;
extern ControllerState *bound_controllers[4];
extern const char *bound_drivers[4];

#ifdef __cplusplus
extern "C" {
#endif

void xemu_input_init(void);
void xemu_input_process_sdl_events(const SDL_Event *event); // SDL_CONTROLLERDEVICEADDED, SDL_CONTROLLERDEVICEREMOVED
void xemu_input_update_controllers(void);
void xemu_input_update_controller(ControllerState *state);
void xemu_input_update_sdl_kbd_controller_state(ControllerState *state);
void xemu_input_update_sdl_controller_state(ControllerState *state);
void xemu_input_update_rumble(ControllerState *state);
ControllerState *xemu_input_get_bound(int index);
void xemu_input_bind(int index, ControllerState *state, int save);
bool xemu_input_bind_xmu(int player_index, int peripheral_port_index,
                         const char *filename, bool is_rebind);
void xemu_input_rebind_xmu(int port);
void xemu_input_unbind_xmu(int player_index, int peripheral_port_index);
int xemu_input_get_controller_default_bind_port(ControllerState *state, int start);
void xemu_save_peripheral_settings(int player_index, int peripheral_index,
                                   int peripheral_type,
                                   const char *peripheral_parameter);

void xemu_input_set_test_mode(int enabled);
int xemu_input_get_test_mode(void);

#ifdef __cplusplus
}
#endif

#endif<|MERGE_RESOLUTION|>--- conflicted
+++ resolved
@@ -31,17 +31,12 @@
 #include "qemu/queue.h"
 
 #define DRIVER_DUKE "usb-xbox-gamepad"
-<<<<<<< HEAD
+#define DRIVER_S "usb-xbox-gamepad-s"
 #define DRIVER_ARCADE_STICK "usb-xbox-arcade-stick"
 
 #define DRIVER_DUKE_DISPLAY_NAME "Xbox Controller"
+#define DRIVER_S_DISPLAY_NAME "Xbox Controller S"
 #define DRIVER_ARCADE_STICK_DISPLAY_NAME "Arcade Stick"
-=======
-#define DRIVER_S "usb-xbox-gamepad-s"
-
-#define DRIVER_DUKE_DISPLAY_NAME "Xbox Controller"
-#define DRIVER_S_DISPLAY_NAME "Xbox Controller S"
->>>>>>> 191bc40f
 
 enum controller_state_buttons_mask {
     CONTROLLER_BUTTON_A          = (1 << 0),
