--- conflicted
+++ resolved
@@ -130,7 +130,6 @@
     INPUT_DEVICE_SDL_GAMECONTROLLER,
 };
 
-<<<<<<< HEAD
 enum peripheral_type {
     PERIPHERAL_NONE,
     PERIPHERAL_XMU
@@ -141,7 +140,7 @@
     void *dev;
     void *dinfo;
 } XmuState;
-=======
+
 typedef struct GamepadState {
     // Input state
     uint16_t buttons;
@@ -164,7 +163,6 @@
     uint8_t tunerDial;
     uint8_t toggleSwitches;
 } SteelBattalionState;
->>>>>>> a51684bd
 
 typedef struct ControllerState {
     QTAILQ_ENTRY(ControllerState) entry;
