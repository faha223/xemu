--- conflicted
+++ resolved
@@ -29,12 +29,9 @@
 #include <stdbool.h>
 
 #include "qemu/queue.h"
-<<<<<<< HEAD
 #include "hw/usb-passthrough.h"
-=======
 #include "xemu-settings.h"
 #include <SDL2/SDL.h>
->>>>>>> e8b69b67
 
 #define DRIVER_DUKE "usb-xbox-gamepad"
 #define DRIVER_S "usb-xbox-gamepad-s"
@@ -135,7 +132,6 @@
     CONTROLLER_AXIS__COUNT,
 };
 
-<<<<<<< HEAD
 enum steel_battalion_state_axis_index {
     SBC_AXIS_AIMING_X,
     SBC_AXIS_AIMING_Y,
@@ -147,13 +143,11 @@
     SBC_AXIS_SIGHT_CHANGE_Y,
     SBC_AXIS__COUNT
 };
-=======
 #ifdef __cplusplus
 using GamepadMappings = struct config::input::gamepad_mappings;
 #else
 typedef struct gamepad_mappings GamepadMappings;
 #endif
->>>>>>> e8b69b67
 
 enum controller_input_device_type {
     INPUT_DEVICE_SDL_KEYBOARD,
