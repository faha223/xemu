/*
 * xemu Input Management
 *
 * This is the main input abstraction layer for xemu, which is basically just a
 * wrapper around SDL2 GameController/Keyboard API to map specifically to an
 * Xbox gamepad and support automatic binding, hotplugging, and removal at
 * runtime.
 *
 * Copyright (C) 2020-2021 Matt Borgerson
 *
 * This program is free software; you can redistribute it and/or modify
 * it under the terms of the GNU General Public License as published by
 * the Free Software Foundation; either version 2 of the License, or
 * (at your option) any later version.
 *
 * This program is distributed in the hope that it will be useful,
 * but WITHOUT ANY WARRANTY; without even the implied warranty of
 * MERCHANTABILITY or FITNESS FOR A PARTICULAR PURPOSE.  See the
 * GNU General Public License for more details.
 *
 * You should have received a copy of the GNU General Public License
 * along with this program.  If not, see <http://www.gnu.org/licenses/>.
 */

#ifndef XEMU_INPUT_H
#define XEMU_INPUT_H

#include <SDL2/SDL.h>
#include "qemu/queue.h"

#define DRIVER_DUKE "usb-xbox-gamepad"
#define DRIVER_S "usb-xbox-gamepad-s"
#define DRIVER_SB "usb-steel-battalion"

#define DRIVER_DUKE_DISPLAY_NAME "Xbox Controller"
#define DRIVER_S_DISPLAY_NAME "Xbox Controller S"
#define DRIVER_SB_DISPLAY_NAME "Steel Battalion Controller"

enum controller_state_buttons_mask {
    CONTROLLER_BUTTON_A          = (1 << 0),
    CONTROLLER_BUTTON_B          = (1 << 1),
    CONTROLLER_BUTTON_X          = (1 << 2),
    CONTROLLER_BUTTON_Y          = (1 << 3),
    CONTROLLER_BUTTON_DPAD_LEFT  = (1 << 4),
    CONTROLLER_BUTTON_DPAD_UP    = (1 << 5),
    CONTROLLER_BUTTON_DPAD_RIGHT = (1 << 6),
    CONTROLLER_BUTTON_DPAD_DOWN  = (1 << 7),
    CONTROLLER_BUTTON_BACK       = (1 << 8),
    CONTROLLER_BUTTON_START      = (1 << 9),
    CONTROLLER_BUTTON_WHITE      = (1 << 10),
    CONTROLLER_BUTTON_BLACK      = (1 << 11),
    CONTROLLER_BUTTON_LSTICK     = (1 << 12),
    CONTROLLER_BUTTON_RSTICK     = (1 << 13),
    CONTROLLER_BUTTON_GUIDE      = (1 << 14), // Extension
};

enum steel_battalion_controller_state_buttons_mask {
    SBC_BUTTON_MAIN_WEAPON              = 0x01,
    SBC_BUTTON_SUB_WEAPON               = 0x02,
	SBC_BUTTON_LOCK_ON                  = 0x04,
	SBC_BUTTON_EJECT                    = 0x08,
	SBC_BUTTON_COCKPIT_HATCH            = 0x10,
	SBC_BUTTON_IGNITION                 = 0x20,
	SBC_BUTTON_START                    = 0x40,
	SBC_BUTTON_OPEN_CLOSE               = 0x80,
	SBC_BUTTON_MAP_ZOOM_IN_OUT          = 0x100,
	SBC_BUTTON_MODE_SELECT              = 0x200,
	SBC_BUTTON_SUB_MONITOR_MODE_SELECT  = 0x400,
	SBC_BUTTON_ZOOM_IN                  = 0x800,
	SBC_BUTTON_ZOOM_OUT                 = 0x1000,
	SBC_BUTTON_FSS                      = 0x2000,
	SBC_BUTTON_MANIPULATOR              = 0x4000,
	SBC_BUTTON_LINE_COLOR_CHANGE        = 0x8000,
	SBC_BUTTON_WASHING                  = 0x10000,
	SBC_BUTTON_EXTINGUISHER             = 0x20000,
	SBC_BUTTON_CHAFF                    = 0x40000,
	SBC_BUTTON_TANK_DETACH              = 0x80000,
	SBC_BUTTON_OVERRIDE                 = 0x100000,
	SBC_BUTTON_NIGHT_SCOPE              = 0x200000,
	SBC_BUTTON_FUNC1                    = 0x400000,
	SBC_BUTTON_FUNC2                    = 0x800000,
	SBC_BUTTON_FUNC3                    = 0x1000000,
	SBC_BUTTON_MAIN_WEAPON_CONTROL      = 0x2000000,
	SBC_BUTTON_SUB_WEAPON_CONTROL       = 0x4000000,
	SBC_BUTTON_MAGAZINE_CHANGE          = 0x8000000,
	SBC_BUTTON_COM1                     = 0x10000000,
	SBC_BUTTON_COM2                     = 0x20000000,
	SBC_BUTTON_COM3                     = 0x40000000,
	SBC_BUTTON_COM4                     = 0x80000000
};

#define SBC_BUTTON_COM5                       0x100000000ULL         // These last 7 buttons are in bMoreButtons
#define SBC_BUTTON_SIGHT_CHANGE               0x200000000ULL
#define SBC_BUTTON_FILT_CONTROL_SYSTEM        0x400000000ULL
#define SBC_BUTTON_OXYGEN_SUPPLY_SYSTEM       0x800000000ULL
#define SBC_BUTTON_FUEL_FLOW_RATE             0x1000000000ULL
#define SBC_BUTTON_BUFFER_MATERIAL            0x2000000000ULL
#define SBC_BUTTON_VT_LOCATION_MEASUREMENT    0x4000000000ULL
#define SBC_BUTTON_GEAR_UP                    0x8000000000ULL
#define SBC_BUTTON_GEAR_DOWN                  0x10000000000ULL
#define SBC_BUTTON_TUNER_LEFT                 0x20000000000ULL
#define SBC_BUTTON_TUNER_RIGHT                0x40000000000ULL

#define CONTROLLER_STATE_BUTTON_ID_TO_MASK(x) (1<<x)

enum controller_state_axis_index {
    CONTROLLER_AXIS_LTRIG,
    CONTROLLER_AXIS_RTRIG,
    CONTROLLER_AXIS_LSTICK_X,
    CONTROLLER_AXIS_LSTICK_Y,
    CONTROLLER_AXIS_RSTICK_X,
    CONTROLLER_AXIS_RSTICK_Y,
    CONTROLLER_AXIS__COUNT,
};

enum steel_battalion_state_axis_index {
    SBC_AXIS_AIMING_X,
    SBC_AXIS_AIMING_Y,
    SBC_AXIS_ROTATION_LEVER,
    SBC_AXIS_LEFT_PEDAL,
    SBC_AXIS_MIDDLE_PEDAL,
    SBC_AXIS_RIGHT_PEDAL,
    SBC_AXIS_SIGHT_CHANGE_X,
    SBC_AXIS_SIGHT_CHANGE_Y,
    SBC_AXIS__COUNT
};

enum controller_input_device_type {
    INPUT_DEVICE_SDL_KEYBOARD,
    INPUT_DEVICE_SDL_GAMECONTROLLER,
};

enum peripheral_type {
    PERIPHERAL_NONE,
    PERIPHERAL_XMU
};

typedef struct XmuState {
    const char *filename;
    void *dev;
    void *dinfo;
} XmuState;

<<<<<<< HEAD
=======
typedef struct GamepadState {
    // Input state
    uint16_t buttons;
    int16_t  axis[CONTROLLER_AXIS__COUNT];

    // Rendering state hacked on here for convenience but needs to be moved (FIXME)
    uint32_t animate_guide_button_end;
    uint32_t animate_trigger_end;

    // Rumble state
    bool rumble_enabled;
    uint16_t rumble_l, rumble_r;
} GamepadState;

typedef struct SteelBattalionState {
    uint64_t buttons;
    uint64_t previousButtons;
    int16_t axis[SBC_AXIS__COUNT];
    uint8_t gearLever;
    uint8_t tunerDial;
    uint8_t toggleSwitches;
} SteelBattalionState;

>>>>>>> 34ee18e5
typedef struct ControllerState {
    QTAILQ_ENTRY(ControllerState) entry;

    int64_t last_input_updated_ts;
    int64_t last_rumble_updated_ts;

    GamepadState gp;
    SteelBattalionState sbc;

    // Input state
    uint16_t buttons;
    int16_t  axis[CONTROLLER_AXIS__COUNT];

    // Rendering state hacked on here for convenience but needs to be moved (FIXME)
    uint32_t animate_guide_button_end;
    uint32_t animate_trigger_end;

    // Rumble state
    bool rumble_enabled;
    uint16_t rumble_l, rumble_r;

    enum controller_input_device_type type;
    const char         *name;
    SDL_GameController *sdl_gamecontroller; // if type == INPUT_DEVICE_SDL_GAMECONTROLLER
    SDL_Joystick       *sdl_joystick;
    SDL_JoystickID      sdl_joystick_id;
    SDL_JoystickGUID    sdl_joystick_guid;

    enum peripheral_type PeripheralTypes[2];
    void               *Peripherals[2];

    int   bound;  // Which port this input device is bound to
    void *device; // DeviceState opaque
} ControllerState;

typedef QTAILQ_HEAD(, ControllerState) ControllerStateList;
extern ControllerStateList available_controllers;
extern ControllerState *bound_controllers[4];
extern const char *bound_drivers[4];

#ifdef __cplusplus
extern "C" {
#endif

void xemu_input_init(void);
void xemu_input_process_sdl_events(const SDL_Event *event); // SDL_CONTROLLERDEVICEADDED, SDL_CONTROLLERDEVICEREMOVED
void xemu_input_update_controllers(void);
void xemu_input_update_controller(ControllerState *state);
void xemu_input_update_sdl_kbd_controller_state(ControllerState *state);
void xemu_input_update_sdl_controller_state(ControllerState *state);
void xemu_input_update_rumble(ControllerState *state);
ControllerState *xemu_input_get_bound(int index);
void xemu_input_bind(int index, ControllerState *state, int save);
void xemu_input_bind_xmu(int player_index, int peripheral_port_index, const char *filename);
void xemu_input_unbind_xmu(int player_index, int peripheral_port_index);
int xemu_input_get_controller_default_bind_port(ControllerState *state, int start);
void xemu_save_peripheral_settings(int player_index, int peripheral_index, int peripheral_type, const char *peripheral_parameter);

void xemu_input_set_test_mode(int enabled);
int xemu_input_get_test_mode(void);
bool xemu_new_xmu(const char *filename, unsigned int size);

#ifdef __cplusplus
}
#endif

#endif<|MERGE_RESOLUTION|>--- conflicted
+++ resolved
@@ -141,8 +141,6 @@
     void *dinfo;
 } XmuState;
 
-<<<<<<< HEAD
-=======
 typedef struct GamepadState {
     // Input state
     uint16_t buttons;
@@ -166,7 +164,6 @@
     uint8_t toggleSwitches;
 } SteelBattalionState;
 
->>>>>>> 34ee18e5
 typedef struct ControllerState {
     QTAILQ_ENTRY(ControllerState) entry;
 
@@ -175,18 +172,6 @@
 
     GamepadState gp;
     SteelBattalionState sbc;
-
-    // Input state
-    uint16_t buttons;
-    int16_t  axis[CONTROLLER_AXIS__COUNT];
-
-    // Rendering state hacked on here for convenience but needs to be moved (FIXME)
-    uint32_t animate_guide_button_end;
-    uint32_t animate_trigger_end;
-
-    // Rumble state
-    bool rumble_enabled;
-    uint16_t rumble_l, rumble_r;
 
     enum controller_input_device_type type;
     const char         *name;
