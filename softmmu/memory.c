--- conflicted
+++ resolved
@@ -2148,7 +2148,6 @@
                                         memory_region_get_dirty_log_mask(mr));
 }
 
-<<<<<<< HEAD
 void memory_region_set_client_dirty(MemoryRegion *mr, hwaddr addr,
                                     hwaddr size, unsigned client)
 {
@@ -2162,12 +2161,10 @@
                                                size, 1 << client);
 }
 
-=======
 /*
  * If memory region `mr' is NULL, do global sync.  Otherwise, sync
  * dirty bitmap for the specified memory region.
  */
->>>>>>> f9baca54
 static void memory_region_sync_dirty_bitmap(MemoryRegion *mr)
 {
     MemoryListener *listener;
