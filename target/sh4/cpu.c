/*
 * QEMU SuperH CPU
 *
 * Copyright (c) 2005 Samuel Tardieu
 * Copyright (c) 2012 SUSE LINUX Products GmbH
 *
 * This library is free software; you can redistribute it and/or
 * modify it under the terms of the GNU Lesser General Public
 * License as published by the Free Software Foundation; either
 * version 2.1 of the License, or (at your option) any later version.
 *
 * This library is distributed in the hope that it will be useful,
 * but WITHOUT ANY WARRANTY; without even the implied warranty of
 * MERCHANTABILITY or FITNESS FOR A PARTICULAR PURPOSE.  See the GNU
 * Lesser General Public License for more details.
 *
 * You should have received a copy of the GNU Lesser General Public
 * License along with this library; if not, see
 * <http://www.gnu.org/licenses/lgpl-2.1.html>
 */

#include "qemu/osdep.h"
#include "qapi/error.h"
#include "qemu/qemu-print.h"
#include "cpu.h"
#include "migration/vmstate.h"
#include "exec/exec-all.h"
#include "fpu/softfloat-helpers.h"
#include "tcg/tcg.h"

static void superh_cpu_set_pc(CPUState *cs, vaddr value)
{
    SuperHCPU *cpu = SUPERH_CPU(cs);

    cpu->env.pc = value;
}

static vaddr superh_cpu_get_pc(CPUState *cs)
{
    SuperHCPU *cpu = SUPERH_CPU(cs);

    return cpu->env.pc;
}

static void superh_cpu_synchronize_from_tb(CPUState *cs,
                                           const TranslationBlock *tb)
{
    SuperHCPU *cpu = SUPERH_CPU(cs);

<<<<<<< HEAD
    cpu->env.pc = tb_pc(tb);
=======
    tcg_debug_assert(!tcg_cflags_has(cs, CF_PCREL));
    cpu->env.pc = tb->pc;
>>>>>>> ae35f033
    cpu->env.flags = tb->flags & TB_FLAG_ENVFLAGS_MASK;
}

static void superh_restore_state_to_opc(CPUState *cs,
                                        const TranslationBlock *tb,
                                        const uint64_t *data)
{
    SuperHCPU *cpu = SUPERH_CPU(cs);

    cpu->env.pc = data[0];
    cpu->env.flags = data[1];
    /*
     * Theoretically delayed_pc should also be restored. In practice the
     * branch instruction is re-executed after exception, so the delayed
     * branch target will be recomputed.
     */
}

#ifndef CONFIG_USER_ONLY
static bool superh_io_recompile_replay_branch(CPUState *cs,
                                              const TranslationBlock *tb)
{
    CPUSH4State *env = cpu_env(cs);

    if ((env->flags & (TB_FLAG_DELAY_SLOT | TB_FLAG_DELAY_SLOT_COND))
        && !tcg_cflags_has(cs, CF_PCREL) && env->pc != tb->pc) {
        env->pc -= 2;
        env->flags &= ~(TB_FLAG_DELAY_SLOT | TB_FLAG_DELAY_SLOT_COND);
        return true;
    }
    return false;
}
#endif

static bool superh_cpu_has_work(CPUState *cs)
{
    return cs->interrupt_request & CPU_INTERRUPT_HARD;
}

static int sh4_cpu_mmu_index(CPUState *cs, bool ifetch)
{
    CPUSH4State *env = cpu_env(cs);

    /*
     * The instruction in a RTE delay slot is fetched in privileged mode,
     * but executed in user mode.
     */
    if (ifetch && (env->flags & TB_FLAG_DELAY_SLOT_RTE)) {
        return 0;
    } else {
        return (env->sr & (1u << SR_MD)) == 0 ? 1 : 0;
    }
}

static void superh_cpu_reset_hold(Object *obj, ResetType type)
{
    CPUState *cs = CPU(obj);
    SuperHCPUClass *scc = SUPERH_CPU_GET_CLASS(obj);
    CPUSH4State *env = cpu_env(cs);

    if (scc->parent_phases.hold) {
        scc->parent_phases.hold(obj, type);
    }

    memset(env, 0, offsetof(CPUSH4State, end_reset_fields));

    env->pc = 0xA0000000;
#if defined(CONFIG_USER_ONLY)
    env->fpscr = FPSCR_PR; /* value for userspace according to the kernel */
    set_float_rounding_mode(float_round_nearest_even, &env->fp_status); /* ?! */
#else
    env->sr = (1u << SR_MD) | (1u << SR_RB) | (1u << SR_BL) |
              (1u << SR_I3) | (1u << SR_I2) | (1u << SR_I1) | (1u << SR_I0);
    env->fpscr = FPSCR_DN | FPSCR_RM_ZERO; /* CPU reset value according to SH4 manual */
    set_float_rounding_mode(float_round_to_zero, &env->fp_status);
    set_flush_to_zero(1, &env->fp_status);
#endif
    set_default_nan_mode(1, &env->fp_status);
}

static void superh_cpu_disas_set_info(CPUState *cpu, disassemble_info *info)
{
    info->mach = bfd_mach_sh4;
    info->print_insn = print_insn_sh;
}

static ObjectClass *superh_cpu_class_by_name(const char *cpu_model)
{
    ObjectClass *oc;
    char *s, *typename = NULL;

    s = g_ascii_strdown(cpu_model, -1);
    if (strcmp(s, "any") == 0) {
        oc = object_class_by_name(TYPE_SH7750R_CPU);
        goto out;
    }

    typename = g_strdup_printf(SUPERH_CPU_TYPE_NAME("%s"), s);
    oc = object_class_by_name(typename);

out:
    g_free(s);
    g_free(typename);
    return oc;
}

static void sh7750r_cpu_initfn(Object *obj)
{
    CPUSH4State *env = cpu_env(CPU(obj));

    env->id = SH_CPU_SH7750R;
    env->features = SH_FEATURE_BCR3_AND_BCR4;
}

static void sh7750r_class_init(ObjectClass *oc, void *data)
{
    SuperHCPUClass *scc = SUPERH_CPU_CLASS(oc);

    scc->pvr = 0x00050000;
    scc->prr = 0x00000100;
    scc->cvr = 0x00110000;
}

static void sh7751r_cpu_initfn(Object *obj)
{
    CPUSH4State *env = cpu_env(CPU(obj));

    env->id = SH_CPU_SH7751R;
    env->features = SH_FEATURE_BCR3_AND_BCR4;
}

static void sh7751r_class_init(ObjectClass *oc, void *data)
{
    SuperHCPUClass *scc = SUPERH_CPU_CLASS(oc);

    scc->pvr = 0x04050005;
    scc->prr = 0x00000113;
    scc->cvr = 0x00110000; /* Neutered caches, should be 0x20480000 */
}

static void sh7785_cpu_initfn(Object *obj)
{
    CPUSH4State *env = cpu_env(CPU(obj));

    env->id = SH_CPU_SH7785;
    env->features = SH_FEATURE_SH4A;
}

static void sh7785_class_init(ObjectClass *oc, void *data)
{
    SuperHCPUClass *scc = SUPERH_CPU_CLASS(oc);

    scc->pvr = 0x10300700;
    scc->prr = 0x00000200;
    scc->cvr = 0x71440211;
}

static void superh_cpu_realizefn(DeviceState *dev, Error **errp)
{
    CPUState *cs = CPU(dev);
    SuperHCPUClass *scc = SUPERH_CPU_GET_CLASS(dev);
    Error *local_err = NULL;

    cpu_exec_realizefn(cs, &local_err);
    if (local_err != NULL) {
        error_propagate(errp, local_err);
        return;
    }

    cpu_reset(cs);
    qemu_init_vcpu(cs);

    scc->parent_realize(dev, errp);
}

static void superh_cpu_initfn(Object *obj)
{
    CPUSH4State *env = cpu_env(CPU(obj));

    env->movcal_backup_tail = &(env->movcal_backup);
}

#ifndef CONFIG_USER_ONLY
static const VMStateDescription vmstate_sh_cpu = {
    .name = "cpu",
    .unmigratable = 1,
};

#include "hw/core/sysemu-cpu-ops.h"

static const struct SysemuCPUOps sh4_sysemu_ops = {
    .get_phys_page_debug = superh_cpu_get_phys_page_debug,
};
#endif

#include "hw/core/tcg-cpu-ops.h"

static const TCGCPUOps superh_tcg_ops = {
    .initialize = sh4_translate_init,
    .synchronize_from_tb = superh_cpu_synchronize_from_tb,
    .restore_state_to_opc = superh_restore_state_to_opc,

#ifndef CONFIG_USER_ONLY
    .tlb_fill = superh_cpu_tlb_fill,
    .cpu_exec_interrupt = superh_cpu_exec_interrupt,
    .cpu_exec_halt = superh_cpu_has_work,
    .do_interrupt = superh_cpu_do_interrupt,
    .do_unaligned_access = superh_cpu_do_unaligned_access,
    .io_recompile_replay_branch = superh_io_recompile_replay_branch,
#endif /* !CONFIG_USER_ONLY */
};

static void superh_cpu_class_init(ObjectClass *oc, void *data)
{
    DeviceClass *dc = DEVICE_CLASS(oc);
    CPUClass *cc = CPU_CLASS(oc);
    SuperHCPUClass *scc = SUPERH_CPU_CLASS(oc);
    ResettableClass *rc = RESETTABLE_CLASS(oc);

    device_class_set_parent_realize(dc, superh_cpu_realizefn,
                                    &scc->parent_realize);

    resettable_class_set_parent_phases(rc, NULL, superh_cpu_reset_hold, NULL,
                                       &scc->parent_phases);

    cc->class_by_name = superh_cpu_class_by_name;
    cc->has_work = superh_cpu_has_work;
    cc->mmu_index = sh4_cpu_mmu_index;
    cc->dump_state = superh_cpu_dump_state;
    cc->set_pc = superh_cpu_set_pc;
    cc->get_pc = superh_cpu_get_pc;
    cc->gdb_read_register = superh_cpu_gdb_read_register;
    cc->gdb_write_register = superh_cpu_gdb_write_register;
#ifndef CONFIG_USER_ONLY
    cc->sysemu_ops = &sh4_sysemu_ops;
    dc->vmsd = &vmstate_sh_cpu;
#endif
    cc->disas_set_info = superh_cpu_disas_set_info;

    cc->gdb_num_core_regs = 59;
    cc->tcg_ops = &superh_tcg_ops;
}

#define DEFINE_SUPERH_CPU_TYPE(type_name, cinit, initfn) \
    {                                                    \
        .name = type_name,                               \
        .parent = TYPE_SUPERH_CPU,                       \
        .class_init = cinit,                             \
        .instance_init = initfn,                         \
    }
static const TypeInfo superh_cpu_type_infos[] = {
    {
        .name = TYPE_SUPERH_CPU,
        .parent = TYPE_CPU,
        .instance_size = sizeof(SuperHCPU),
        .instance_align = __alignof(SuperHCPU),
        .instance_init = superh_cpu_initfn,
        .abstract = true,
        .class_size = sizeof(SuperHCPUClass),
        .class_init = superh_cpu_class_init,
    },
    DEFINE_SUPERH_CPU_TYPE(TYPE_SH7750R_CPU, sh7750r_class_init,
                           sh7750r_cpu_initfn),
    DEFINE_SUPERH_CPU_TYPE(TYPE_SH7751R_CPU, sh7751r_class_init,
                           sh7751r_cpu_initfn),
    DEFINE_SUPERH_CPU_TYPE(TYPE_SH7785_CPU, sh7785_class_init,
                           sh7785_cpu_initfn),

};

DEFINE_TYPES(superh_cpu_type_infos)<|MERGE_RESOLUTION|>--- conflicted
+++ resolved
@@ -47,12 +47,8 @@
 {
     SuperHCPU *cpu = SUPERH_CPU(cs);
 
-<<<<<<< HEAD
-    cpu->env.pc = tb_pc(tb);
-=======
     tcg_debug_assert(!tcg_cflags_has(cs, CF_PCREL));
     cpu->env.pc = tb->pc;
->>>>>>> ae35f033
     cpu->env.flags = tb->flags & TB_FLAG_ENVFLAGS_MASK;
 }
 
