--- conflicted
+++ resolved
@@ -67,21 +67,7 @@
  && git clone ${MXE_REPO} ${MXE_PATH} \
  && cd ${MXE_PATH} \
  && git checkout ${MXE_VERSION} \
-<<<<<<< HEAD
- && make MXE_TARGETS=x86_64-w64-mingw32.static \
-         MXE_PLUGIN_DIRS=plugins/gcc13 \
-            cc \
-            glib \
-            libepoxy \
-            libusb1 \
-            pixman \
-            libsamplerate \
-            openssl \
-            cmake \
-            libslirp
-=======
  && git apply ${MXE_LLVM_MINGW_PATH}/build/patches/mxe-fixes.patch
->>>>>>> ebcacad7
 
 RUN make \
     MXE_TARGETS="${TARGETS}" \
