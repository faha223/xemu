# -*- Mode: makefile -*-
#
# TCG tests
#
# These are complicated by the fact we want to build them for guest
# systems. This requires knowing what guests we are building and which
# ones we have cross-compilers for or docker images with
# cross-compilers.
#
# The tests themselves should be as minimal as possible as
# cross-compilers don't always have a large amount of libraries
# available.
#
# We only include the host build system for SRC_PATH and we don't
# bother with the common rules.mk. We expect the following:
#
#   CC - the C compiler command
#   EXTRA_CFLAGS - any extra CFLAGS
#   BUILD_STATIC - are we building static binaries
#
# By default all tests are statically compiled but some host systems
# may not package static libraries by default. If an external
# cross-compiler can only build dynamic libraries the user might need
# to make extra efforts to ensure ld.so can link at runtime when the
# tests are run.
#
# We also accept SPEED=slow to enable slower running tests
#
# We also expect to be in the tests build dir for the FOO-(linux-user|softmmu).
#

all:
-include ../config-host.mak
-include config-target.mak

# Get semihosting definitions for user-mode emulation
ifeq ($(filter %-softmmu, $(TARGET)),)
-include $(SRC_PATH)/configs/targets/$(TARGET).mak
endif

# for including , in command strings
COMMA := ,
NULL :=
SPACE := $(NULL) #
TARGET_PREFIX=tests/tcg/$(TARGET):$(SPACE)

quiet-@ = $(if $(V),,@$(if $1,printf "  %-7s %s\n" "$(strip $1)" "$(strip $2)" && ))
quiet-command = $(call quiet-@,$2,$3)$1

cc-test = $(CC) -Werror $1 -c -o /dev/null -xc /dev/null >/dev/null 2>&1
cc-option = if $(call cc-test, $1); then \
    echo "$(TARGET_PREFIX)$1 detected" && echo "$(strip $2)=$(strip $1)" >&3; else \
    echo "$(TARGET_PREFIX)$1 not detected"; fi

# $1 = test name, $2 = cmd, $3 = desc
ifeq ($(filter %-softmmu, $(TARGET)),)
run-test = $(call quiet-command, timeout -s KILL --foreground $(TIMEOUT) $2 > $1.out, \
	TEST,$(or $3, $*, $<) on $(TARGET_NAME))
else
run-test = $(call quiet-command, timeout -s KILL --foreground $(TIMEOUT) $2, \
        TEST,$(or $3, $*, $<) on $(TARGET_NAME))
endif

# $1 = test name, $2 = reference
# to work around the pipe squashing the status we only pipe the result if
# we know it failed and then force failure at the end.
diff-out = $(call quiet-command, diff -q $1.out $2 || \
                                 (diff -u $1.out $2 | head -n 10 && false), \
                                 DIFF,$1.out with $2)

# $1 = test name, $2 = reason
skip-test = @printf "  SKIPPED %s on $(TARGET_NAME) because %s\n" $1 $2

# $1 = test name, $2 = reference
# As above but only diff if reference file exists, otherwise the test
# passes if it managed to complete with a status of zero
conditional-diff-out = 							\
	$(if $(wildcard $2), 						\
		$(call diff-out,$1,$2), 				\
		$(call skip-test,"$1 check","no reference"))


# Tests we are building
TESTS=
# additional tests which may re-use existing binaries
EXTRA_TESTS=

# Start with a blank slate, the build targets get to add stuff first
CFLAGS=
LDFLAGS=

QEMU_OPTS=
CHECK_PLUGIN_OUTPUT_COMMAND=


# If TCG debugging, or TCI is enabled things are a lot slower
# so we have to set our timeout for that. The current worst case
# offender is the system memory test running under TCI.
TIMEOUT=120

ifeq ($(filter %-softmmu, $(TARGET)),)
# The order we include is important. We include multiarch first and
# then the target. If there are common tests shared between
# sub-targets (e.g. ARM & AArch64) then it is up to
# $(TARGET_NAME)/Makefile.target to include the common parent
# architecture in its VPATH. However some targets are so minimal we
# can't even build the multiarch tests.
ifneq ($(filter $(TARGET_NAME),aarch64_be),)
-include $(SRC_PATH)/tests/tcg/$(TARGET_NAME)/Makefile.target
else
-include $(SRC_PATH)/tests/tcg/multiarch/Makefile.target
-include $(SRC_PATH)/tests/tcg/$(TARGET_NAME)/Makefile.target
endif

# Add the common build options
CFLAGS+=-Wall -Werror -O0 -g -fno-strict-aliasing
ifeq ($(BUILD_STATIC),y)
LDFLAGS+=-static
endif

%: %.c
	$(CC) $(CFLAGS) $(EXTRA_CFLAGS) $< -o $@ $(LDFLAGS)
%: %.S
<<<<<<< HEAD
	$(CC) $(CFLAGS) $(EXTRA_CFLAGS) $< -o $@ $(LDFLAGS)
=======
	$(CC) $(CFLAGS) $(EXTRA_CFLAGS) -Wa,--noexecstack $< -o $@ $(LDFLAGS)
>>>>>>> ae35f033
else
# For system targets we include a different Makefile fragment as the
# build options for bare programs are usually pretty different. They
# are expected to provide their own build recipes.
EXTRA_CFLAGS += -ffreestanding -fno-stack-protector
-include $(SRC_PATH)/tests/tcg/minilib/Makefile.target
-include $(SRC_PATH)/tests/tcg/multiarch/system/Makefile.softmmu-target
-include $(SRC_PATH)/tests/tcg/$(TARGET_NAME)/Makefile.softmmu-target

endif

all: $(TESTS) $(EXTRA_TESTS)

#
# Test Runners
#
# By default we just run the test with the appropriate QEMU for the
# target. More advanced tests may want to override the runner in their
# specific make rules. Additional runners for the same binary should
# be added to EXTRA_RUNS.
#

RUN_TESTS=$(patsubst %,run-%, $(TESTS))

# If plugins exist also include those in the tests
ifeq ($(CONFIG_PLUGIN),y)
PLUGIN_SRC=$(SRC_PATH)/tests/tcg/plugins
PLUGIN_LIB=../plugins
VPATH+=$(PLUGIN_LIB)
PLUGINS=$(patsubst %.c, lib%.so, $(notdir $(wildcard $(PLUGIN_SRC)/*.c)))

# We need to ensure expand the run-plugin-TEST-with-PLUGIN
# pre-requistes manually here as we can't use stems to handle it. We
# only expand MULTIARCH_TESTS which are common on most of our targets
# to avoid an exponential explosion as new tests are added. We also
# add some special helpers the run-plugin- rules can use below.
# In more, extra tests can be added using ADDITIONAL_PLUGINS_TESTS variable.

ifneq ($(MULTIARCH_TESTS),)
$(foreach p,$(PLUGINS), \
	$(foreach t,$(MULTIARCH_TESTS) $(ADDITIONAL_PLUGINS_TESTS),\
		$(eval run-plugin-$(t)-with-$(p): $t $p) \
		$(eval RUN_TESTS+=run-plugin-$(t)-with-$(p))))
endif # MULTIARCH_TESTS
endif # CONFIG_PLUGIN

strip-plugin = $(wordlist 1, 1, $(subst -with-, ,$1))
extract-plugin = $(wordlist 2, 2, $(subst -with-, ,$1))

RUN_TESTS+=$(EXTRA_RUNS)

# Some plugins need additional arguments above the default to fully
# exercise things. We can define them on a per-test basis here.
run-plugin-%-with-libmem.so: PLUGIN_ARGS=$(COMMA)inline=true

ifeq ($(filter %-softmmu, $(TARGET)),)
run-%: %
	$(call run-test, $<, env QEMU=$(QEMU) $(QEMU) $(QEMU_OPTS) $<)

run-plugin-%:
	$(call run-test, $@, env QEMU=$(QEMU) $(QEMU) $(QEMU_OPTS) \
		-plugin $(PLUGIN_LIB)/$(call extract-plugin,$@)$(PLUGIN_ARGS) \
		-d plugin -D $*.pout \
		 $(call strip-plugin,$<))
	$(if $(CHECK_PLUGIN_OUTPUT_COMMAND),				      \
		$(call quiet-command, $(CHECK_PLUGIN_OUTPUT_COMMAND) $*.pout, \
		       TEST, check plugin $(call extract-plugin,$@) output    \
		       with $(call strip-plugin,$<)))
else
run-%: %
	$(call run-test, $<, \
	  $(QEMU) -monitor none -display none \
		  -chardev file$(COMMA)path=$<.out$(COMMA)id=output \
		  $(QEMU_OPTS) $<)

run-plugin-%:
	$(call run-test, $@, \
	  $(QEMU) -monitor none -display none \
		  -chardev file$(COMMA)path=$@.out$(COMMA)id=output \
	   	  -plugin $(PLUGIN_LIB)/$(call extract-plugin,$@)$(PLUGIN_ARGS) \
	    	  -d plugin -D $*.pout \
		  $(QEMU_OPTS) $(call strip-plugin,$<))
	$(if $(CHECK_PLUGIN_OUTPUT_COMMAND),				      \
		$(call quiet-command, $(CHECK_PLUGIN_OUTPUT_COMMAND) $*.pout, \
		       TEST, check plugin $(call extract-plugin,$@) output    \
		       with $(call strip-plugin,$<)))
endif

gdb-%: %
	gdb --args $(QEMU) $(QEMU_OPTS) $<

.PHONY: run
run: $(RUN_TESTS)

clean:
	rm -f $(TESTS) *.o $(CLEANFILES)

distclean:
	rm -f config-cc.mak config-target.mak ../config-$(TARGET).mak

.PHONY: help
help:
	@echo "TCG tests help $(TARGET_NAME)"
	@echo "Built with $(CC)"
	@echo "Available tests:"
	@$(foreach t,$(RUN_TESTS),echo "  $t";)<|MERGE_RESOLUTION|>--- conflicted
+++ resolved
@@ -121,11 +121,7 @@
 %: %.c
 	$(CC) $(CFLAGS) $(EXTRA_CFLAGS) $< -o $@ $(LDFLAGS)
 %: %.S
-<<<<<<< HEAD
-	$(CC) $(CFLAGS) $(EXTRA_CFLAGS) $< -o $@ $(LDFLAGS)
-=======
 	$(CC) $(CFLAGS) $(EXTRA_CFLAGS) -Wa,--noexecstack $< -o $@ $(LDFLAGS)
->>>>>>> ae35f033
 else
 # For system targets we include a different Makefile fragment as the
 # build options for bare programs are usually pretty different. They
