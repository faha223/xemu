--- conflicted
+++ resolved
@@ -167,25 +167,6 @@
 #endif
 
 /**
-<<<<<<< HEAD
- * qemu_build_not_reached()
- *
- * The compiler, during optimization, is expected to prove that a call
- * to this function cannot be reached and remove it.  If the compiler
- * supports QEMU_ERROR, this will be reported at compile time; otherwise
- * this will be reported at link time due to the missing symbol.
- */
-extern void QEMU_NORETURN QEMU_ERROR("code path is reachable")
-    qemu_build_not_reached_always(void);
-#if defined(__OPTIMIZE__) && !defined(__NO_INLINE__) && !defined(XEMU_DEBUG_BUILD)
-#define qemu_build_not_reached()  qemu_build_not_reached_always()
-#else
-#define qemu_build_not_reached()  g_assert_not_reached()
-#endif
-
-/**
-=======
->>>>>>> b67b00e6
  * In most cases, normal "fallthrough" comments are good enough for
  * switch-case statements, but sometimes the compiler has problems
  * with those. In that case you can use QEMU_FALLTHROUGH instead.
