/*
 * Common code for block device models
 *
 * Copyright (C) 2012 Red Hat, Inc.
 * Copyright (c) 2003-2008 Fabrice Bellard
 *
 * This work is licensed under the terms of the GNU GPL, version 2 or
 * later.  See the COPYING file in the top-level directory.
 */

#ifndef HW_BLOCK_H
#define HW_BLOCK_H

#include "exec/hwaddr.h"
#include "qapi/qapi-types-block-core.h"

/* Configuration */

typedef struct BlockConf {
    BlockBackend *blk;
    uint16_t physical_block_size;
    uint16_t logical_block_size;
    uint16_t min_io_size;
    uint32_t opt_io_size;
    int32_t bootindex;
    uint32_t discard_granularity;
    /* geometry, not all devices use this */
    uint32_t cyls, heads, secs;
    OnOffAuto wce;
    bool share_rw;
    BlockdevOnError rerror;
    BlockdevOnError werror;
} BlockConf;

static inline unsigned int get_physical_block_exp(BlockConf *conf)
{
    unsigned int exp = 0, size;

    for (size = conf->physical_block_size;
        size > conf->logical_block_size;
        size >>= 1) {
        exp++;
    }

    return exp;
}

#define DEFINE_BLOCK_PROPERTIES(_state, _conf)                          \
    DEFINE_PROP_DRIVE("drive", _state, _conf.blk),                      \
    DEFINE_PROP_BLOCKSIZE("logical_block_size", _state,                 \
                          _conf.logical_block_size),                    \
    DEFINE_PROP_BLOCKSIZE("physical_block_size", _state,                \
                          _conf.physical_block_size),                   \
    DEFINE_PROP_UINT16("min_io_size", _state, _conf.min_io_size, 0),  \
    DEFINE_PROP_UINT32("opt_io_size", _state, _conf.opt_io_size, 0),    \
    DEFINE_PROP_UINT32("discard_granularity", _state, \
                       _conf.discard_granularity, -1), \
    DEFINE_PROP_ON_OFF_AUTO("write-cache", _state, _conf.wce, \
                            ON_OFF_AUTO_AUTO), \
    DEFINE_PROP_BOOL("share-rw", _state, _conf.share_rw, false)

#define DEFINE_BLOCK_CHS_PROPERTIES(_state, _conf)      \
    DEFINE_PROP_UINT32("cyls", _state, _conf.cyls, 0),  \
    DEFINE_PROP_UINT32("heads", _state, _conf.heads, 0), \
    DEFINE_PROP_UINT32("secs", _state, _conf.secs, 0)

#define DEFINE_BLOCK_ERROR_PROPERTIES(_state, _conf)                    \
    DEFINE_PROP_BLOCKDEV_ON_ERROR("rerror", _state, _conf.rerror,       \
                                  BLOCKDEV_ON_ERROR_AUTO),              \
    DEFINE_PROP_BLOCKDEV_ON_ERROR("werror", _state, _conf.werror,       \
                                  BLOCKDEV_ON_ERROR_AUTO)

/* Backend access helpers */

bool blk_check_size_and_read_all(BlockBackend *blk, void *buf, hwaddr size,
                                 Error **errp);

/* Configuration helpers */

<<<<<<< HEAD
void blkconf_locked(BlockConf *conf, bool *locked);
void blkconf_serial(BlockConf *conf, char **serial);
=======
>>>>>>> 131b9a05
bool blkconf_geometry(BlockConf *conf, int *trans,
                      unsigned cyls_max, unsigned heads_max, unsigned secs_max,
                      Error **errp);
void blkconf_blocksizes(BlockConf *conf);
bool blkconf_apply_backend_options(BlockConf *conf, bool readonly,
                                   bool resizable, Error **errp);

/* Hard disk geometry */

void hd_geometry_guess(BlockBackend *blk,
                       uint32_t *pcyls, uint32_t *pheads, uint32_t *psecs,
                       int *ptrans);
int hd_bios_chs_auto_trans(uint32_t cyls, uint32_t heads, uint32_t secs);

#endif<|MERGE_RESOLUTION|>--- conflicted
+++ resolved
@@ -77,11 +77,7 @@
 
 /* Configuration helpers */
 
-<<<<<<< HEAD
 void blkconf_locked(BlockConf *conf, bool *locked);
-void blkconf_serial(BlockConf *conf, char **serial);
-=======
->>>>>>> 131b9a05
 bool blkconf_geometry(BlockConf *conf, int *trans,
                       unsigned cyls_max, unsigned heads_max, unsigned secs_max,
                       Error **errp);
