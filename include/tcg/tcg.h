--- conflicted
+++ resolved
@@ -836,15 +836,11 @@
     }
 }
 
-<<<<<<< HEAD
 #ifdef XBOX
 void tcg_register_init_ctx(void);
 #endif
 
-void tcg_context_init(TCGContext *s);
-=======
 void tcg_init(size_t tb_size, int splitwx, unsigned max_cpus);
->>>>>>> f9baca54
 void tcg_register_thread(void);
 void tcg_prologue_init(TCGContext *s);
 void tcg_func_start(TCGContext *s);
