--- conflicted
+++ resolved
@@ -1,14 +1,7 @@
-<<<<<<< HEAD
-project('qemu', ['c'], meson_version: '>=0.61.3',
+project('qemu', ['c'], meson_version: '>=1.5.0',
         default_options: ['warning_level=1', 'c_std=gnu11', 'cpp_std=c++17', 'b_colorout=auto',
                           'b_staticpic=false', 'stdsplit=false', 'optimization=3', 'b_pie=true'],
         version: files('QEMU_VERSION'))
-=======
-project('qemu', ['c'], meson_version: '>=1.5.0',
-        default_options: ['warning_level=1', 'c_std=gnu11', 'cpp_std=gnu++11', 'b_colorout=auto',
-                          'b_staticpic=false', 'stdsplit=false', 'optimization=2', 'b_pie=true'],
-        version: files('VERSION'))
->>>>>>> ae35f033
 
 add_test_setup('quick', exclude_suites: ['slow', 'thorough'], is_default: true)
 add_test_setup('slow', exclude_suites: ['thorough'], env: ['G_TEST_SLOW=1', 'SPEED=slow'])
@@ -77,6 +70,8 @@
 
 sh = find_program('sh')
 python = import('python').find_installation()
+cmake = import('cmake')
+cmake_macos_arch = host_machine.cpu() == 'aarch64' ? 'arm64' : host_machine.cpu()
 
 cc = meson.get_compiler('c')
 all_languages = ['c']
@@ -159,6 +154,19 @@
     break
   endif
 endforeach
+
+###########################################
+# xemu Version
+###########################################
+
+xemu_version_cmd = [find_program('scripts/xemu-version.sh'),
+                    meson.current_source_dir()]
+xemu_version = custom_target('xemu-version-macro.h',
+                             output: 'xemu-version-macro.h',
+                             command: xemu_version_cmd,
+                             capture: true,
+                             build_by_default: true,
+                             build_always_stale: true)
 
 #####################
 # Option validation #
@@ -238,11 +246,6 @@
   .allowed()
 have_block = have_system or have_tools
 
-<<<<<<< HEAD
-python = import('python').find_installation()
-cmake = import('cmake')
-cmake_macos_arch = host_machine.cpu() == 'aarch64' ? 'arm64' : host_machine.cpu()
-=======
 enable_modules = get_option('modules') \
   .require(host_os != 'windows',
            error_message: 'Modules are not available for Windows') \
@@ -253,7 +256,6 @@
 #######################################
 # Variables for host and accelerators #
 #######################################
->>>>>>> ae35f033
 
 if cpu not in supported_cpus
   host_arch = 'unknown'
@@ -795,93 +797,9 @@
                        '-Wno-non-pointer-null'])
 endif
 
-<<<<<<< HEAD
-###########################################
-# xemu Version
-###########################################
-
-xemu_version_cmd = [find_program('scripts/xemu-version.sh'),
-                    meson.current_source_dir()]
-xemu_version = custom_target('xemu-version-macro.h',
-                             output: 'xemu-version-macro.h',
-                             command: xemu_version_cmd,
-                             capture: true,
-                             build_by_default: true,
-                             build_always_stale: true)
-
-
-###########################################
-# Target-specific checks and dependencies #
-###########################################
-
-# Fuzzing
-if get_option('fuzzing') and get_option('fuzzing_engine') == '' and \
-    not cc.links('''
-          #include <stdint.h>
-          #include <sys/types.h>
-          int LLVMFuzzerTestOneInput(const uint8_t *Data, size_t Size);
-          int LLVMFuzzerTestOneInput(const uint8_t *Data, size_t Size) { return 0; }
-        ''',
-        args: ['-Werror', '-fsanitize=fuzzer'])
-  error('Your compiler does not support -fsanitize=fuzzer')
-endif
-
-# Tracing backends
-if 'ftrace' in get_option('trace_backends') and targetos != 'linux'
-  error('ftrace is supported only on Linux')
-endif
-if 'syslog' in get_option('trace_backends') and not cc.compiles('''
-    #include <syslog.h>
-    int main(void) {
-        openlog("qemu", LOG_PID, LOG_DAEMON);
-        syslog(LOG_INFO, "configure");
-        return 0;
-    }''')
-  error('syslog is not supported on this system')
-endif
-
-# Miscellaneous Linux-only features
-get_option('mpath') \
-  .require(targetos == 'linux', error_message: 'Multipath is supported only on Linux')
-
-multiprocess_allowed = get_option('multiprocess') \
-  .require(targetos == 'linux', error_message: 'Multiprocess QEMU is supported only on Linux') \
-  .allowed()
-
-vfio_user_server_allowed = get_option('vfio_user_server') \
-  .require(targetos == 'linux', error_message: 'vfio-user server is supported only on Linux') \
-  .allowed()
-
-have_tpm = get_option('tpm') \
-  .require(targetos != 'windows', error_message: 'TPM emulation only available on POSIX systems') \
-  .allowed()
-
-# vhost
-have_vhost_user = get_option('vhost_user') \
-  .disable_auto_if(targetos != 'linux') \
-  .require(targetos != 'windows',
-           error_message: 'vhost-user is not available on Windows').allowed()
-have_vhost_vdpa = get_option('vhost_vdpa') \
-  .require(targetos == 'linux',
-           error_message: 'vhost-vdpa is only available on Linux').allowed()
-have_vhost_kernel = get_option('vhost_kernel') \
-  .require(targetos == 'linux',
-           error_message: 'vhost-kernel is only available on Linux').allowed()
-have_vhost_user_crypto = get_option('vhost_crypto') \
-  .require(have_vhost_user,
-           error_message: 'vhost-crypto requires vhost-user to be enabled').allowed()
-
-have_vhost = have_vhost_user or have_vhost_vdpa or have_vhost_kernel
-
-have_vhost_net_user = have_vhost_user and get_option('vhost_net').allowed()
-have_vhost_net_vdpa = have_vhost_vdpa and get_option('vhost_net').allowed()
-have_vhost_net_kernel = have_vhost_kernel and get_option('vhost_net').allowed()
-have_vhost_net = have_vhost_net_kernel or have_vhost_net_user or have_vhost_net_vdpa
-=======
 #####################################
 # Host-specific libraries and flags #
 #####################################
->>>>>>> ae35f033
 
 libm = cc.find_library('m', required: false)
 
@@ -1833,115 +1751,26 @@
 
 opengl = not_found
 if not get_option('opengl').auto() or have_system or have_vhost_user_gpu
-<<<<<<< HEAD
-  # FIXME: Use meson's 'gl' dep
-  if targetos == 'darwin'
-    opengl_libs=['-framework', 'OpenGL']
-  elif targetos == 'windows'
-    opengl_libs=['-lopengl32', '-lgdi32']
-  elif targetos == 'linux'
-    opengl_libs=['-lGL']
-  else
-    error('Unknown GL platform')
-=======
   epoxy = dependency('epoxy', method: 'pkg-config',
                       required: get_option('opengl'))
   if cc.has_header('epoxy/egl.h', dependencies: epoxy)
     opengl = epoxy
   elif get_option('opengl').enabled()
     error('epoxy/egl.h not found')
->>>>>>> ae35f033
-  endif
-
-  opengl = declare_dependency(compile_args: config_host['EPOXY_CFLAGS'].split(),
-                              link_args: config_host['EPOXY_LIBS'].split() + opengl_libs)
-endif
-
-vulkan = not_found
-libglslang = not_found
-
-if targetos == 'windows'
-  vulkan = declare_dependency(compile_args: ['-DVK_USE_PLATFORM_WIN32_KHR'])
-  libglslang = declare_dependency(link_args: [
-        '-lglslang',
-        '-lMachineIndependent',
-        '-lGenericCodeGen',
-        '-lSPIRV',
-        '-lSPIRV-Tools',
-        '-lSPIRV-Tools-opt'
-      ])
-elif targetos == 'linux'
-  vulkan = dependency('vulkan')
-endif
-
-if vulkan.found()
-  if not libglslang.found()
-    # FIXME: Get spirv-tools to enable opt.
-    glslang_opts = cmake.subproject_options()
-    glslang_opts.add_cmake_defines({'ENABLE_OPT': false})
-    glslang_subpro = cmake.subproject('glslang', options: glslang_opts)
-    libglslang = declare_dependency(link_with: [
-          glslang_subpro.target('glslang'),
-          glslang_subpro.target('MachineIndependent'),
-          glslang_subpro.target('GenericCodeGen'),
-          glslang_subpro.target('SPIRV'),
-        ], include_directories: glslang_subpro.include_directories('glslang')
-      )
-  endif
-
-  volk_opts = cmake.subproject_options()
-  volk_opts.add_cmake_defines({'VOLK_STATIC_DEFINES': 'VK_NO_PROTOTYPES'})
-  if targetos == 'windows'
-    volk_opts.append_compile_args('c', '-DVK_USE_PLATFORM_WIN32_KHR=1')
-  endif
-  volk_subproj = cmake.subproject('volk', options: volk_opts)
-  volk = declare_dependency(compile_args: ['-DVK_NO_PROTOTYPES'],
-                            include_directories: volk_subproj.include_directories('volk'),
-                            link_with: volk_subproj.target('volk'),
-                            dependencies: vulkan)
-
-  spirv_reflect_opts = cmake.subproject_options()
-  spirv_reflect_opts.add_cmake_defines({'SPIRV_REFLECT_STATIC_LIB': 'ON'})
-  spirv_reflect_subproj = cmake.subproject('SPIRV-Reflect', options: spirv_reflect_opts)
-  spirv_reflect = declare_dependency(include_directories: spirv_reflect_subproj.include_directories('spirv-reflect-static'),
-                                     link_with: spirv_reflect_subproj.target('spirv-reflect-static'),
-                                     dependencies: vulkan)
-endif
-
-subdir('thirdparty')
-
-
+  endif
+endif
 gbm = not_found
 if (have_system or have_tools) and (virgl.found() or opengl.found())
   gbm = dependency('gbm', method: 'pkg-config', required: false)
 endif
 have_vhost_user_gpu = have_vhost_user_gpu and virgl.found() and opengl.found() and gbm.found()
 
-<<<<<<< HEAD
-genconfig = declare_dependency(include_directories: 'genconfig')
-
-openssl = dependency('openssl', method: 'pkg-config', required: true,
-                     kwargs: static_kwargs)
-
-if targetos == 'windows'
-  libpcap = declare_dependency(include_directories: 'winpcap-loader/include',
-                               link_args: ['-lws2_32'])
-else
-  libpcap = dependency('libpcap', method: 'pkg-config', required: true,
-                       kwargs: static_kwargs)
-endif
-
-libsamplerate = dependency('samplerate', method: 'pkg-config', required: true,
-                           kwargs: static_kwargs)
-
-=======
 libcbor = not_found
 if not get_option('libcbor').auto() or have_system
   libcbor = dependency('libcbor', version: '>=0.7.0',
                        required: get_option('libcbor'))
 endif
 
->>>>>>> ae35f033
 gnutls = not_found
 gnutls_crypto = not_found
 if get_option('gnutls').enabled() or (get_option('gnutls').auto() and have_system)
@@ -2107,26 +1936,18 @@
 vte = not_found
 have_gtk_clipboard = get_option('gtk_clipboard').enabled()
 
-<<<<<<< HEAD
 # xemu: GTK is required in Linux builds for file selection interfaces. In the
 # future, this may be relaxed in the future with alternative options.
 require_gtk = targetos == 'linux'
 
-if require_gtk
-  gtk = dependency('gtk+-3.0', version: '>=3.22.0',
-                   method: 'pkg-config',
-                   required: require_gtk,
-                   kwargs: static_kwargs)
-=======
-if get_option('gtk') \
+if require_gtk or get_option('gtk') \
              .disable_auto_if(not have_system) \
              .require(pixman.found(),
                       error_message: 'cannot enable GTK if pixman is not available') \
              .allowed()
   gtk = dependency('gtk+-3.0', version: '>=3.22.0',
                    method: 'pkg-config',
-                   required: get_option('gtk'))
->>>>>>> ae35f033
+                   required: require_gtk or get_option('gtk'))
   if gtk.found()
     gtkx11 = dependency('gtk+-x11-3.0', version: '>=3.22.0',
                         method: 'pkg-config',
@@ -2696,12 +2517,8 @@
                                        dependencies: numa))
 endif
 config_host_data.set('CONFIG_OPENGL', opengl.found())
-<<<<<<< HEAD
 config_host_data.set('CONFIG_VULKAN', vulkan.found())
-config_host_data.set('CONFIG_PROFILER', get_option('profiler'))
-=======
 config_host_data.set('CONFIG_PLUGIN', get_option('plugins'))
->>>>>>> ae35f033
 config_host_data.set('CONFIG_RBD', rbd.found())
 config_host_data.set('CONFIG_RDMA', rdma.found())
 config_host_data.set('CONFIG_RELOCATABLE', get_option('relocatable'))
@@ -3918,17 +3735,14 @@
 subdir('crypto')
 subdir('ui')
 subdir('gdbstub')
-<<<<<<< HEAD
 subdir('data')
 subdir('winpcap-loader')
 
-=======
 if have_system
   subdir('hw')
 else
   subdir('hw/core')
 endif
->>>>>>> ae35f033
 
 if enable_modules
   libmodulecommon = static_library('module-common', files('module-common.c') + genh, pic: true, c_args: '-DBUILD_DSO')
@@ -3956,11 +3770,7 @@
 libqemuutil = static_library('qemuutil',
                              build_by_default: false,
                              sources: util_ss.sources() + stub_ss.sources() + genh,
-<<<<<<< HEAD
-                             dependencies: [util_ss.dependencies(), libm, threads, glib, socket, malloc, pixman, xxhash])
-=======
-                             dependencies: [util_ss.dependencies(), libm, threads, glib, socket, malloc])
->>>>>>> ae35f033
+                             dependencies: [util_ss.dependencies(), libm, threads, glib, socket, malloc, xxhash])
 qemuutil = declare_dependency(link_with: libqemuutil,
                               sources: genh + version_res,
                               dependencies: [event_loop_base])
@@ -4010,24 +3820,15 @@
   endif
 endif
 
-<<<<<<< HEAD
 specific_ss.add(files('xemu-xbe.c', 'xemu-version.c'))
-
-common_ss.add(files('cpus-common.c'))
 
 common_ss.add(tomlplusplus)
 common_ss.add(genconfig)
 
-subdir('softmmu')
-
-common_ss.add(capstone)
-specific_ss.add(files('cpu.c', 'disas.c'), capstone)
-=======
 common_ss.add(files('cpu-common.c'))
 specific_ss.add(files('cpu-target.c'))
 
 subdir('system')
->>>>>>> ae35f033
 
 # Work around a gcc bug/misfeature wherein constant propagation looks
 # through an alias:
@@ -5093,14 +4894,11 @@
 # Dummy dependency, keep .found()
 summary_info += {'FUSE lseek':        fuse_lseek.found()}
 summary_info += {'selinux':           selinux}
-<<<<<<< HEAD
 summary_info += {'vtune':             have_vtune ? vtune_path : false}
-=======
 summary_info += {'libdw':             libdw}
 if host_os == 'freebsd'
   summary_info += {'libinotify-kqueue': inotify}
 endif
->>>>>>> ae35f033
 summary(summary_info, bool_yn: true, section: 'Dependencies')
 
 if host_arch == 'unknown'
