--- conflicted
+++ resolved
@@ -2129,14 +2129,8 @@
 endif
 libusb = not_found
 if not get_option('libusb').auto() or have_system
-<<<<<<< HEAD
   libusb = dependency('libusb-1.0', required: get_option('libusb').enabled(),
-                      version: '>=1.0.13', method: 'pkg-config',
-                      kwargs: static_kwargs)
-=======
-  libusb = dependency('libusb-1.0', required: get_option('libusb'),
                       version: '>=1.0.13', method: 'pkg-config')
->>>>>>> ebcacad7
 endif
 
 libpmem = not_found
