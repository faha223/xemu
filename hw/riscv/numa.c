/*
 * QEMU RISC-V NUMA Helper
 *
 * Copyright (c) 2020 Western Digital Corporation or its affiliates.
 *
 * This program is free software; you can redistribute it and/or modify it
 * under the terms and conditions of the GNU General Public License,
 * version 2 or later, as published by the Free Software Foundation.
 *
 * This program is distributed in the hope it will be useful, but WITHOUT
 * ANY WARRANTY; without even the implied warranty of MERCHANTABILITY or
 * FITNESS FOR A PARTICULAR PURPOSE.  See the GNU General Public License for
 * more details.
 *
 * You should have received a copy of the GNU General Public License along with
 * this program.  If not, see <http://www.gnu.org/licenses/>.
 */

#include "qemu/osdep.h"
#include "qemu/units.h"
#include "qemu/error-report.h"
#include "qapi/error.h"
#include "hw/boards.h"
#include "hw/qdev-properties.h"
#include "hw/riscv/numa.h"
#include "sysemu/device_tree.h"

static bool numa_enabled(const MachineState *ms)
{
    return (ms->numa_state && ms->numa_state->num_nodes) ? true : false;
}

int riscv_socket_count(const MachineState *ms)
{
    return (numa_enabled(ms)) ? ms->numa_state->num_nodes : 1;
}

int riscv_socket_first_hartid(const MachineState *ms, int socket_id)
{
    int i, first_hartid = ms->smp.cpus;

    if (!numa_enabled(ms)) {
        return (!socket_id) ? 0 : -1;
    }

    for (i = 0; i < ms->smp.cpus; i++) {
        if (ms->possible_cpus->cpus[i].props.node_id != socket_id) {
            continue;
        }
        if (i < first_hartid) {
            first_hartid = i;
        }
    }

    return (first_hartid < ms->smp.cpus) ? first_hartid : -1;
}

int riscv_socket_last_hartid(const MachineState *ms, int socket_id)
{
    int i, last_hartid = -1;

    if (!numa_enabled(ms)) {
        return (!socket_id) ? ms->smp.cpus - 1 : -1;
    }

    for (i = 0; i < ms->smp.cpus; i++) {
        if (ms->possible_cpus->cpus[i].props.node_id != socket_id) {
            continue;
        }
        if (i > last_hartid) {
            last_hartid = i;
        }
    }

    return (last_hartid < ms->smp.cpus) ? last_hartid : -1;
}

int riscv_socket_hart_count(const MachineState *ms, int socket_id)
{
    int first_hartid, last_hartid;

    if (!numa_enabled(ms)) {
        return (!socket_id) ? ms->smp.cpus : -1;
    }

    first_hartid = riscv_socket_first_hartid(ms, socket_id);
    if (first_hartid < 0) {
        return -1;
    }

    last_hartid = riscv_socket_last_hartid(ms, socket_id);
    if (last_hartid < 0) {
        return -1;
    }

    if (first_hartid > last_hartid) {
        return -1;
    }

    return last_hartid - first_hartid + 1;
}

bool riscv_socket_check_hartids(const MachineState *ms, int socket_id)
{
    int i, first_hartid, last_hartid;

    if (!numa_enabled(ms)) {
        return (!socket_id) ? true : false;
    }

    first_hartid = riscv_socket_first_hartid(ms, socket_id);
    if (first_hartid < 0) {
        return false;
    }

    last_hartid = riscv_socket_last_hartid(ms, socket_id);
    if (last_hartid < 0) {
        return false;
    }

    for (i = first_hartid; i <= last_hartid; i++) {
        if (ms->possible_cpus->cpus[i].props.node_id != socket_id) {
            return false;
        }
    }

    return true;
}

uint64_t riscv_socket_mem_offset(const MachineState *ms, int socket_id)
{
    int i;
    uint64_t mem_offset = 0;

    if (!numa_enabled(ms)) {
        return 0;
    }

    for (i = 0; i < ms->numa_state->num_nodes; i++) {
        if (i == socket_id) {
            break;
        }
        mem_offset += ms->numa_state->nodes[i].node_mem;
    }

    return (i == socket_id) ? mem_offset : 0;
}

uint64_t riscv_socket_mem_size(const MachineState *ms, int socket_id)
{
    if (!numa_enabled(ms)) {
        return (!socket_id) ? ms->ram_size : 0;
    }

    return (socket_id < ms->numa_state->num_nodes) ?
            ms->numa_state->nodes[socket_id].node_mem : 0;
}

void riscv_socket_fdt_write_id(const MachineState *ms, const char *node_name,
                               int socket_id)
{
    if (numa_enabled(ms)) {
        qemu_fdt_setprop_cell(ms->fdt, node_name, "numa-node-id", socket_id);
    }
}

void riscv_socket_fdt_write_distance_matrix(const MachineState *ms)
{
    int i, j, idx;
    g_autofree uint32_t *dist_matrix = NULL;
    uint32_t dist_matrix_size;

    if (numa_enabled(ms) && ms->numa_state->have_numa_distance) {
        dist_matrix_size = riscv_socket_count(ms) * riscv_socket_count(ms);
        dist_matrix_size *= (3 * sizeof(uint32_t));
        dist_matrix = g_malloc0(dist_matrix_size);

        for (i = 0; i < riscv_socket_count(ms); i++) {
            for (j = 0; j < riscv_socket_count(ms); j++) {
                idx = (i * riscv_socket_count(ms) + j) * 3;
                dist_matrix[idx + 0] = cpu_to_be32(i);
                dist_matrix[idx + 1] = cpu_to_be32(j);
                dist_matrix[idx + 2] =
                    cpu_to_be32(ms->numa_state->nodes[i].distance[j]);
            }
        }

        qemu_fdt_add_subnode(ms->fdt, "/distance-map");
        qemu_fdt_setprop_string(ms->fdt, "/distance-map", "compatible",
                                "numa-distance-map-v1");
        qemu_fdt_setprop(ms->fdt, "/distance-map", "distance-matrix",
                         dist_matrix, dist_matrix_size);
    }
}

CpuInstanceProperties
riscv_numa_cpu_index_to_props(MachineState *ms, unsigned cpu_index)
{
    MachineClass *mc = MACHINE_GET_CLASS(ms);
    const CPUArchIdList *possible_cpus = mc->possible_cpu_arch_ids(ms);

    assert(cpu_index < possible_cpus->len);
    return possible_cpus->cpus[cpu_index].props;
}

int64_t riscv_numa_get_default_cpu_node_id(const MachineState *ms, int idx)
{
    int64_t nidx = 0;

    if (ms->numa_state->num_nodes > ms->smp.cpus) {
        error_report("Number of NUMA nodes (%d)"
<<<<<<< HEAD
                     " cannot exceed the number of available CPUs (%d).",
                     ms->numa_state->num_nodes, ms->smp.max_cpus);
=======
                     " cannot exceed the number of available CPUs (%u).",
                     ms->numa_state->num_nodes, ms->smp.cpus);
>>>>>>> ae35f033
        exit(EXIT_FAILURE);
    }
    if (ms->numa_state->num_nodes) {
        nidx = idx / (ms->smp.cpus / ms->numa_state->num_nodes);
        if (ms->numa_state->num_nodes <= nidx) {
            nidx = ms->numa_state->num_nodes - 1;
        }
    }

    return nidx;
}

const CPUArchIdList *riscv_numa_possible_cpu_arch_ids(MachineState *ms)
{
    int n;
    unsigned int max_cpus = ms->smp.max_cpus;

    if (ms->possible_cpus) {
        assert(ms->possible_cpus->len == max_cpus);
        return ms->possible_cpus;
    }

    ms->possible_cpus = g_malloc0(sizeof(CPUArchIdList) +
                                  sizeof(CPUArchId) * max_cpus);
    ms->possible_cpus->len = max_cpus;
    for (n = 0; n < ms->possible_cpus->len; n++) {
        ms->possible_cpus->cpus[n].type = ms->cpu_type;
        ms->possible_cpus->cpus[n].arch_id = n;
        ms->possible_cpus->cpus[n].props.has_core_id = true;
        ms->possible_cpus->cpus[n].props.core_id = n;
    }

    return ms->possible_cpus;
}<|MERGE_RESOLUTION|>--- conflicted
+++ resolved
@@ -209,13 +209,8 @@
 
     if (ms->numa_state->num_nodes > ms->smp.cpus) {
         error_report("Number of NUMA nodes (%d)"
-<<<<<<< HEAD
-                     " cannot exceed the number of available CPUs (%d).",
-                     ms->numa_state->num_nodes, ms->smp.max_cpus);
-=======
                      " cannot exceed the number of available CPUs (%u).",
                      ms->numa_state->num_nodes, ms->smp.cpus);
->>>>>>> ae35f033
         exit(EXIT_FAILURE);
     }
     if (ms->numa_state->num_nodes) {
