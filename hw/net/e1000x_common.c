/*
* QEMU e1000(e) emulation - shared code
*
* Copyright (c) 2008 Qumranet
*
* Based on work done by:
* Nir Peleg, Tutis Systems Ltd. for Qumranet Inc.
* Copyright (c) 2007 Dan Aloni
* Copyright (c) 2004 Antony T Curtis
*
* This library is free software; you can redistribute it and/or
* modify it under the terms of the GNU Lesser General Public
* License as published by the Free Software Foundation; either
* version 2.1 of the License, or (at your option) any later version.
*
* This library is distributed in the hope that it will be useful,
* but WITHOUT ANY WARRANTY; without even the implied warranty of
* MERCHANTABILITY or FITNESS FOR A PARTICULAR PURPOSE.  See the GNU
* Lesser General Public License for more details.
*
* You should have received a copy of the GNU Lesser General Public
* License along with this library; if not, see <http://www.gnu.org/licenses/>.
*/

#include "qemu/osdep.h"
#include "qemu/units.h"
#include "hw/net/mii.h"
#include "hw/pci/pci_device.h"
#include "net/eth.h"
#include "net/net.h"

#include "e1000_common.h"
#include "e1000x_common.h"

#include "trace.h"

bool e1000x_rx_ready(PCIDevice *d, uint32_t *mac)
{
    bool link_up = mac[STATUS] & E1000_STATUS_LU;
    bool rx_enabled = mac[RCTL] & E1000_RCTL_EN;
    bool pci_master = d->config[PCI_COMMAND] & PCI_COMMAND_MASTER;

    if (!link_up || !rx_enabled || !pci_master) {
        trace_e1000x_rx_can_recv_disabled(link_up, rx_enabled, pci_master);
        return false;
    }

    return true;
}

bool e1000x_is_vlan_packet(const void *buf, uint16_t vet)
{
    uint16_t eth_proto = lduw_be_p(&PKT_GET_ETH_HDR(buf)->h_proto);
    bool res = (eth_proto == vet);

    trace_e1000x_vlan_is_vlan_pkt(res, eth_proto, vet);

    return res;
}

bool e1000x_rx_vlan_filter(uint32_t *mac, const struct vlan_header *vhdr)
{
    if (e1000x_vlan_rx_filter_enabled(mac)) {
        uint16_t vid = lduw_be_p(&vhdr->h_tci);
        uint32_t vfta =
            ldl_le_p((uint32_t *)(mac + VFTA) +
                     ((vid >> E1000_VFTA_ENTRY_SHIFT) & E1000_VFTA_ENTRY_MASK));
        if ((vfta & (1 << (vid & E1000_VFTA_ENTRY_BIT_SHIFT_MASK))) == 0) {
            trace_e1000x_rx_flt_vlan_mismatch(vid);
            return false;
        }

        trace_e1000x_rx_flt_vlan_match(vid);
    }

    return true;
}

bool e1000x_rx_group_filter(uint32_t *mac, const struct eth_header *ehdr)
{
    static const int mta_shift[] = { 4, 3, 2, 0 };
    uint32_t f, ra[2], *rp, rctl = mac[RCTL];

    if (is_broadcast_ether_addr(ehdr->h_dest)) {
        if (rctl & E1000_RCTL_BAM) {
            return true;
        }
    } else if (is_multicast_ether_addr(ehdr->h_dest)) {
        if (rctl & E1000_RCTL_MPE) {
            return true;
        }
    } else {
        if (rctl & E1000_RCTL_UPE) {
            return true;
        }
    }

    for (rp = mac + RA; rp < mac + RA + 32; rp += 2) {
        if (!(rp[1] & E1000_RAH_AV)) {
            continue;
        }
        ra[0] = cpu_to_le32(rp[0]);
        ra[1] = cpu_to_le32(rp[1]);
        if (!memcmp(ehdr->h_dest, (uint8_t *)ra, ETH_ALEN)) {
            trace_e1000x_rx_flt_ucast_match((int)(rp - mac - RA) / 2,
                                            MAC_ARG(ehdr->h_dest));
            return true;
        }
    }
    trace_e1000x_rx_flt_ucast_mismatch(MAC_ARG(ehdr->h_dest));

    f = mta_shift[(rctl >> E1000_RCTL_MO_SHIFT) & 3];
    f = (((ehdr->h_dest[5] << 8) | ehdr->h_dest[4]) >> f) & 0xfff;
    if (mac[MTA + (f >> 5)] & (1 << (f & 0x1f))) {
        return true;
    }

    trace_e1000x_rx_flt_inexact_mismatch(MAC_ARG(ehdr->h_dest),
                                         (rctl >> E1000_RCTL_MO_SHIFT) & 3,
                                         f >> 5,
                                         mac[MTA + (f >> 5)]);

    return false;
}

bool e1000x_hw_rx_enabled(uint32_t *mac)
{
    if (!(mac[STATUS] & E1000_STATUS_LU)) {
        trace_e1000x_rx_link_down(mac[STATUS]);
        return false;
    }

    if (!(mac[RCTL] & E1000_RCTL_EN)) {
        trace_e1000x_rx_disabled(mac[RCTL]);
        return false;
    }

    return true;
}

bool e1000x_is_oversized(uint32_t *mac, size_t size)
{
    size_t header_size = sizeof(struct eth_header) + sizeof(struct vlan_header);
    /* this is the size past which hardware will
       drop packets when setting LPE=0 */
    size_t maximum_short_size = header_size + ETH_MTU;
    /* this is the size past which hardware will
       drop packets when setting LPE=1 */
    size_t maximum_large_size = 16 * KiB - ETH_FCS_LEN;

    if ((size > maximum_large_size ||
        (size > maximum_short_size && !(mac[RCTL] & E1000_RCTL_LPE)))
        && !(mac[RCTL] & E1000_RCTL_SBP)) {
        e1000x_inc_reg_if_not_full(mac, ROC);
        trace_e1000x_rx_oversized(size);
        return true;
    }

    return false;
}

void e1000x_restart_autoneg(uint32_t *mac, uint16_t *phy, QEMUTimer *timer)
{
    e1000x_update_regs_on_link_down(mac, phy);
    trace_e1000x_link_negotiation_start();
    timer_mod(timer, qemu_clock_get_ms(QEMU_CLOCK_VIRTUAL) + 500);
}

void e1000x_reset_mac_addr(NICState *nic, uint32_t *mac_regs,
                           uint8_t *mac_addr)
{
    int i;

    mac_regs[RA] = 0;
    mac_regs[RA + 1] = E1000_RAH_AV;
    for (i = 0; i < 4; i++) {
        mac_regs[RA] |= mac_addr[i] << (8 * i);
        mac_regs[RA + 1] |=
            (i < 2) ? mac_addr[i + 4] << (8 * i) : 0;
    }

    qemu_format_nic_info_str(qemu_get_queue(nic), mac_addr);
    trace_e1000x_mac_indicate(MAC_ARG(mac_addr));
}

void e1000x_update_regs_on_autoneg_done(uint32_t *mac, uint16_t *phy)
{
    e1000x_update_regs_on_link_up(mac, phy);
    phy[MII_ANLPAR] |= MII_ANLPAR_ACK;
    phy[MII_BMSR] |= MII_BMSR_AN_COMP;
    trace_e1000x_link_negotiation_done();
}

void
e1000x_core_prepare_eeprom(uint16_t       *eeprom,
                           const uint16_t *templ,
                           uint32_t        templ_size,
                           uint16_t        dev_id,
                           const uint8_t  *macaddr)
{
    uint16_t checksum = 0;
    int i;

    memmove(eeprom, templ, templ_size);

    for (i = 0; i < 3; i++) {
        eeprom[i] = (macaddr[2 * i + 1] << 8) | macaddr[2 * i];
    }

    eeprom[11] = eeprom[13] = dev_id;

    for (i = 0; i < EEPROM_CHECKSUM_REG; i++) {
        checksum += eeprom[i];
    }

    checksum = (uint16_t) EEPROM_SUM - checksum;

    eeprom[EEPROM_CHECKSUM_REG] = checksum;
}

uint32_t
e1000x_rxbufsize(uint32_t rctl)
{
    rctl &= E1000_RCTL_BSEX | E1000_RCTL_SZ_16384 | E1000_RCTL_SZ_8192 |
        E1000_RCTL_SZ_4096 | E1000_RCTL_SZ_2048 | E1000_RCTL_SZ_1024 |
        E1000_RCTL_SZ_512 | E1000_RCTL_SZ_256;
    switch (rctl) {
    case E1000_RCTL_BSEX | E1000_RCTL_SZ_16384:
        return 16384;
    case E1000_RCTL_BSEX | E1000_RCTL_SZ_8192:
        return 8192;
    case E1000_RCTL_BSEX | E1000_RCTL_SZ_4096:
        return 4096;
    case E1000_RCTL_SZ_1024:
        return 1024;
    case E1000_RCTL_SZ_512:
        return 512;
    case E1000_RCTL_SZ_256:
        return 256;
    }
    return 2048;
}

void
e1000x_update_rx_total_stats(uint32_t *mac,
                             eth_pkt_types_e pkt_type,
                             size_t pkt_size,
                             size_t pkt_fcs_size)
{
    static const int PRCregs[6] = { PRC64, PRC127, PRC255, PRC511,
                                    PRC1023, PRC1522 };

    e1000x_increase_size_stats(mac, PRCregs, pkt_fcs_size);
    e1000x_inc_reg_if_not_full(mac, TPR);
    e1000x_inc_reg_if_not_full(mac, GPRC);
    /* TOR - Total Octets Received:
    * This register includes bytes received in a packet from the <Destination
    * Address> field through the <CRC> field, inclusively.
    * Always include FCS length (4) in size.
    */
<<<<<<< HEAD
    e1000x_grow_8reg_if_not_full(mac, TORL, data_size + 4);
    e1000x_grow_8reg_if_not_full(mac, GORCL, data_size + 4);
=======
    e1000x_grow_8reg_if_not_full(mac, TORL, pkt_size + 4);
    e1000x_grow_8reg_if_not_full(mac, GORCL, pkt_size + 4);

    switch (pkt_type) {
    case ETH_PKT_BCAST:
        e1000x_inc_reg_if_not_full(mac, BPRC);
        break;

    case ETH_PKT_MCAST:
        e1000x_inc_reg_if_not_full(mac, MPRC);
        break;

    default:
        break;
    }
>>>>>>> ae35f033
}

void
e1000x_increase_size_stats(uint32_t *mac, const int *size_regs, int size)
{
    if (size > 1023) {
        e1000x_inc_reg_if_not_full(mac, size_regs[5]);
    } else if (size > 511) {
        e1000x_inc_reg_if_not_full(mac, size_regs[4]);
    } else if (size > 255) {
        e1000x_inc_reg_if_not_full(mac, size_regs[3]);
    } else if (size > 127) {
        e1000x_inc_reg_if_not_full(mac, size_regs[2]);
    } else if (size > 64) {
        e1000x_inc_reg_if_not_full(mac, size_regs[1]);
    } else if (size == 64) {
        e1000x_inc_reg_if_not_full(mac, size_regs[0]);
    }
}

void
e1000x_read_tx_ctx_descr(struct e1000_context_desc *d,
                         e1000x_txd_props *props)
{
    uint32_t op = le32_to_cpu(d->cmd_and_length);

    props->ipcss = d->lower_setup.ip_fields.ipcss;
    props->ipcso = d->lower_setup.ip_fields.ipcso;
    props->ipcse = le16_to_cpu(d->lower_setup.ip_fields.ipcse);
    props->tucss = d->upper_setup.tcp_fields.tucss;
    props->tucso = d->upper_setup.tcp_fields.tucso;
    props->tucse = le16_to_cpu(d->upper_setup.tcp_fields.tucse);
    props->paylen = op & 0xfffff;
    props->hdr_len = d->tcp_seg_setup.fields.hdr_len;
    props->mss = le16_to_cpu(d->tcp_seg_setup.fields.mss);
    props->ip = (op & E1000_TXD_CMD_IP) ? 1 : 0;
    props->tcp = (op & E1000_TXD_CMD_TCP) ? 1 : 0;
    props->tse = (op & E1000_TXD_CMD_TSE) ? 1 : 0;
}

void e1000x_timestamp(uint32_t *mac, int64_t timadj, size_t lo, size_t hi)
{
    int64_t ns = qemu_clock_get_ns(QEMU_CLOCK_VIRTUAL);
    uint32_t timinca = mac[TIMINCA];
    uint32_t incvalue = timinca & E1000_TIMINCA_INCVALUE_MASK;
    uint32_t incperiod = MAX(timinca >> E1000_TIMINCA_INCPERIOD_SHIFT, 1);
    int64_t timestamp = timadj + muldiv64(ns, incvalue, incperiod * 16);

    mac[lo] = timestamp & 0xffffffff;
    mac[hi] = timestamp >> 32;
}

void e1000x_set_timinca(uint32_t *mac, int64_t *timadj, uint32_t val)
{
    int64_t ns = qemu_clock_get_ns(QEMU_CLOCK_VIRTUAL);
    uint32_t old_val = mac[TIMINCA];
    uint32_t old_incvalue = old_val & E1000_TIMINCA_INCVALUE_MASK;
    uint32_t old_incperiod = MAX(old_val >> E1000_TIMINCA_INCPERIOD_SHIFT, 1);
    uint32_t incvalue = val & E1000_TIMINCA_INCVALUE_MASK;
    uint32_t incperiod = MAX(val >> E1000_TIMINCA_INCPERIOD_SHIFT, 1);

    mac[TIMINCA] = val;
    *timadj += (muldiv64(ns, incvalue, incperiod) - muldiv64(ns, old_incvalue, old_incperiod)) / 16;
}<|MERGE_RESOLUTION|>--- conflicted
+++ resolved
@@ -258,10 +258,6 @@
     * Address> field through the <CRC> field, inclusively.
     * Always include FCS length (4) in size.
     */
-<<<<<<< HEAD
-    e1000x_grow_8reg_if_not_full(mac, TORL, data_size + 4);
-    e1000x_grow_8reg_if_not_full(mac, GORCL, data_size + 4);
-=======
     e1000x_grow_8reg_if_not_full(mac, TORL, pkt_size + 4);
     e1000x_grow_8reg_if_not_full(mac, GORCL, pkt_size + 4);
 
@@ -277,7 +273,6 @@
     default:
         break;
     }
->>>>>>> ae35f033
 }
 
 void
