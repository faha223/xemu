/*
 * QEMU USB XID Devices
 *
 * Copyright (c) 2013 espes
 * Copyright (c) 2017 Jannik Vogel
 * Copyright (c) 2018-2021 Matt Borgerson
 *
 * This library is free software; you can redistribute it and/or
 * modify it under the terms of the GNU Lesser General Public
 * License as published by the Free Software Foundation; either
 * version 2 of the License, or (at your option) any later version.
 *
 * This library is distributed in the hope that it will be useful,
 * but WITHOUT ANY WARRANTY; without even the implied warranty of
 * MERCHANTABILITY or FITNESS FOR A PARTICULAR PURPOSE.  See the GNU
 * Lesser General Public License for more details.
 *
 * You should have received a copy of the GNU Lesser General Public
 * License along with this library; if not, see <http://www.gnu.org/licenses/>.
 */

#include "xid.h"

/*
 * http://xbox-linux.cvs.sourceforge.net/viewvc/xbox-linux/kernel-2.6/drivers/usb/input/xpad.c
 * http://euc.jp/periphs/xbox-controller.en.html
 * http://euc.jp/periphs/xbox-pad-desc.txt
 */

typedef enum HapticEmulationMode {
    EMU_NONE,
    EMU_HAPTIC_LEFT_RIGHT
} HapticEmulationMode;

const USBDescStrings desc_strings = {
    [STR_MANUFACTURER] = "QEMU",
    [STR_PRODUCT]      = "Microsoft Xbox Controller",
    [STR_SERIALNUMBER] = "1",
};

void update_output(USBXIDGamepadState *s)
{
    if (xemu_input_get_test_mode()) {
        // Don't report changes if we are testing the controller while running
        return;
    }

    ControllerState *state = xemu_input_get_bound(s->device_index);
    assert(state);
    state->rumble_l = s->out_state.left_actuator_strength;
    state->rumble_r = s->out_state.right_actuator_strength;
    xemu_input_update_rumble(state);
}

void update_input(USBXIDGamepadState *s)
{
    if (xemu_input_get_test_mode()) {
        // Don't report changes if we are testing the controller while running
        return;
    }

    ControllerState *state = xemu_input_get_bound(s->device_index);
    assert(state);
    xemu_input_update_controller(state);

    const int button_map_analog[6][2] = {
        { GAMEPAD_A,     CONTROLLER_BUTTON_A     },
        { GAMEPAD_B,     CONTROLLER_BUTTON_B     },
        { GAMEPAD_X,     CONTROLLER_BUTTON_X     },
        { GAMEPAD_Y,     CONTROLLER_BUTTON_Y     },
        { GAMEPAD_BLACK, CONTROLLER_BUTTON_BLACK },
        { GAMEPAD_WHITE, CONTROLLER_BUTTON_WHITE },
    };

    const int button_map_binary[8][2] = {
        { GAMEPAD_BACK,        CONTROLLER_BUTTON_BACK       },
        { GAMEPAD_START,       CONTROLLER_BUTTON_START      },
        { GAMEPAD_LEFT_THUMB,  CONTROLLER_BUTTON_LSTICK     },
        { GAMEPAD_RIGHT_THUMB, CONTROLLER_BUTTON_RSTICK     },
        { GAMEPAD_DPAD_UP,     CONTROLLER_BUTTON_DPAD_UP    },
        { GAMEPAD_DPAD_DOWN,   CONTROLLER_BUTTON_DPAD_DOWN  },
        { GAMEPAD_DPAD_LEFT,   CONTROLLER_BUTTON_DPAD_LEFT  },
        { GAMEPAD_DPAD_RIGHT,  CONTROLLER_BUTTON_DPAD_RIGHT },
    };

    for (int i = 0; i < 6; i++) {
        int pressed = state->buttons & button_map_analog[i][1];
        s->in_state.bAnalogButtons[button_map_analog[i][0]] = 
            pressed ? 0xff : 0;
    }

    s->in_state.wButtons = 0;
    for (int i = 0; i < 8; i++) {
        if (state->buttons & button_map_binary[i][1]) {
            s->in_state.wButtons |= BUTTON_MASK(button_map_binary[i][0]);
        }
    }

    s->in_state.bAnalogButtons[GAMEPAD_LEFT_TRIGGER] = 
        state->axis[CONTROLLER_AXIS_LTRIG] >> 7;
    s->in_state.bAnalogButtons[GAMEPAD_RIGHT_TRIGGER] = 
        state->axis[CONTROLLER_AXIS_RTRIG] >> 7;
    s->in_state.sThumbLX = state->axis[CONTROLLER_AXIS_LSTICK_X];
    s->in_state.sThumbLY = state->axis[CONTROLLER_AXIS_LSTICK_Y];
    s->in_state.sThumbRX = state->axis[CONTROLLER_AXIS_RSTICK_X];
    s->in_state.sThumbRY = state->axis[CONTROLLER_AXIS_RSTICK_Y];
}

void usb_xid_handle_reset(USBDevice *dev)
{
    DPRINTF("xid reset\n");
}

<<<<<<< HEAD
void usb_xid_handle_control(USBDevice *dev, USBPacket *p, int request,
                                   int value, int index, int length, uint8_t *data)
=======
void usb_xid_handle_control(USBDevice *dev, USBPacket *p,
               int request, int value, int index, int length, uint8_t *data)
>>>>>>> 191bc40f
{
    USBXIDGamepadState *s = (USBXIDGamepadState *)dev;

    DPRINTF("xid handle_control 0x%x 0x%x\n", request, value);

    int ret = 
        usb_desc_handle_control(dev, p, request, value, index, length, data);
    if (ret >= 0) {
        DPRINTF("xid handled by usb_desc_handle_control: %d\n", ret);
        return;
    }

    switch (request) {
    /* HID requests */
    case ClassInterfaceRequest | HID_GET_REPORT:
        DPRINTF("xid GET_REPORT 0x%x\n", value);
        update_input(s);
        if (value == 0x0100) { /* input */
            if (length <= s->in_state.bLength) {
                memcpy(data, &s->in_state, s->in_state.bLength);
                p->actual_length = length;
            } else {
                p->status = USB_RET_STALL;
            }
        } else {
            p->status = USB_RET_STALL;
            assert(false);
        }
        break;
    case ClassInterfaceOutRequest | HID_SET_REPORT:
        DPRINTF("xid SET_REPORT 0x%x\n", value);
        if (value == 0x0200) { /* output */
            /* Read length, then the entire packet */
            if (length == s->out_state.length) {
                memcpy(&s->out_state, data, sizeof(s->out_state));

                /* FIXME: This should also be a STALL */
                assert(s->out_state.length == sizeof(s->out_state));

                p->actual_length = length;
            } else {
                p->status = USB_RET_STALL;
            }
            update_output(s);
        } else {
            p->status = USB_RET_STALL;
            assert(false);
        }
        break;
    /* XID requests */
    case VendorInterfaceRequest | USB_REQ_GET_DESCRIPTOR:
        DPRINTF("xid GET_DESCRIPTOR 0x%x\n", value);
        if (value == 0x4200) {
            assert(s->xid_desc->bLength <= length);
            memcpy(data, s->xid_desc, s->xid_desc->bLength);
            p->actual_length = s->xid_desc->bLength;
        } else {
            p->status = USB_RET_STALL;
            assert(false);
        }
        break;
    case VendorInterfaceRequest | XID_GET_CAPABILITIES:
        DPRINTF("xid XID_GET_CAPABILITIES 0x%x\n", value);
        if (value == 0x0100) {
            if (length > s->in_state_capabilities.bLength) {
                length = s->in_state_capabilities.bLength;
            }
            memcpy(data, &s->in_state_capabilities, length);
            p->actual_length = length;
        } else if (value == 0x0200) {
            if (length > s->out_state_capabilities.length) {
                length = s->out_state_capabilities.length;
            }
            memcpy(data, &s->out_state_capabilities, length);
            p->actual_length = length;
        } else {
            p->status = USB_RET_STALL;
            assert(false);
        }
        break;
    case ((USB_DIR_IN|USB_TYPE_CLASS|USB_RECIP_DEVICE)<<8)
             | USB_REQ_GET_DESCRIPTOR:
        /* FIXME: ! */
        DPRINTF("xid unknown xpad request 0x%x: value = 0x%x\n",
                request, value);
        memset(data, 0x00, length);
        //FIXME: Intended for the hub: usbd_get_hub_descriptor, UT_READ_CLASS?!
        p->status = USB_RET_STALL;
        //assert(false);
        break;
    case ((USB_DIR_OUT|USB_TYPE_STANDARD|USB_RECIP_ENDPOINT)<<8)
             | USB_REQ_CLEAR_FEATURE:
        /* FIXME: ! */
        DPRINTF("xid unknown xpad request 0x%x: value = 0x%x\n",
                request, value);
        memset(data, 0x00, length);
        p->status = USB_RET_STALL;
        break;
    default:
        DPRINTF("xid USB stalled on request 0x%x value 0x%x\n", request, value);
        p->status = USB_RET_STALL;
        assert(false);
        break;
    }
}

#if 0
void usb_xid_handle_destroy(USBDevice *dev)
{
    USBXIDState *s = DO_UPCAST(USBXIDState, dev, dev);
    DPRINTF("xid handle_destroy\n");
}
#endif

void usb_xbox_gamepad_unrealize(USBDevice *dev)
{
}<|MERGE_RESOLUTION|>--- conflicted
+++ resolved
@@ -111,13 +111,8 @@
     DPRINTF("xid reset\n");
 }
 
-<<<<<<< HEAD
 void usb_xid_handle_control(USBDevice *dev, USBPacket *p, int request,
-                                   int value, int index, int length, uint8_t *data)
-=======
-void usb_xid_handle_control(USBDevice *dev, USBPacket *p,
-               int request, int value, int index, int length, uint8_t *data)
->>>>>>> 191bc40f
+                            int value, int index, int length, uint8_t *data)
 {
     USBXIDGamepadState *s = (USBXIDGamepadState *)dev;
 
