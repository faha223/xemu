--- conflicted
+++ resolved
@@ -15,12 +15,9 @@
 	'xbox.c',
 	'xbox_pci.c',
 	'xid.c',
-<<<<<<< HEAD
+	'xblc.c',
 	'xid-gamepad.c',
 	'xid-arcade-stick.c',
-=======
-	'xblc.c',
->>>>>>> 5896b9dc
 	))
 subdir('nv2a')
 subdir('mcpx')