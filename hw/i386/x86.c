/*
 * Copyright (c) 2003-2004 Fabrice Bellard
 * Copyright (c) 2019 Red Hat, Inc.
 *
 * Permission is hereby granted, free of charge, to any person obtaining a copy
 * of this software and associated documentation files (the "Software"), to deal
 * in the Software without restriction, including without limitation the rights
 * to use, copy, modify, merge, publish, distribute, sublicense, and/or sell
 * copies of the Software, and to permit persons to whom the Software is
 * furnished to do so, subject to the following conditions:
 *
 * The above copyright notice and this permission notice shall be included in
 * all copies or substantial portions of the Software.
 *
 * THE SOFTWARE IS PROVIDED "AS IS", WITHOUT WARRANTY OF ANY KIND, EXPRESS OR
 * IMPLIED, INCLUDING BUT NOT LIMITED TO THE WARRANTIES OF MERCHANTABILITY,
 * FITNESS FOR A PARTICULAR PURPOSE AND NONINFRINGEMENT. IN NO EVENT SHALL
 * THE AUTHORS OR COPYRIGHT HOLDERS BE LIABLE FOR ANY CLAIM, DAMAGES OR OTHER
 * LIABILITY, WHETHER IN AN ACTION OF CONTRACT, TORT OR OTHERWISE, ARISING FROM,
 * OUT OF OR IN CONNECTION WITH THE SOFTWARE OR THE USE OR OTHER DEALINGS IN
 * THE SOFTWARE.
 */
#include "qemu/osdep.h"
#include "qemu/error-report.h"
#include "qemu/units.h"
<<<<<<< HEAD
#include "qemu/datadir.h"
=======
>>>>>>> ae35f033
#include "qapi/error.h"
#include "qapi/qapi-visit-common.h"
#include "qapi/qapi-visit-machine.h"
#include "qapi/visitor.h"
#include "sysemu/qtest.h"
#include "sysemu/numa.h"
<<<<<<< HEAD
#include "sysemu/replay.h"
#include "sysemu/sysemu.h"
#include "sysemu/cpu-timers.h"
#include "sysemu/xen.h"
=======
>>>>>>> ae35f033
#include "trace.h"

#include "hw/acpi/aml-build.h"
#include "hw/i386/x86.h"
#include "hw/i386/topology.h"

#include "hw/nmi.h"
#include "kvm/kvm_i386.h"


void init_topo_info(X86CPUTopoInfo *topo_info,
                    const X86MachineState *x86ms)
{
    MachineState *ms = MACHINE(x86ms);

    topo_info->dies_per_pkg = ms->smp.dies;
    /*
     * Though smp.modules means the number of modules in one cluster,
     * i386 doesn't support cluster level so that the smp.clusters
     * always defaults to 1, therefore using smp.modules directly is
     * fine here.
     */
    topo_info->modules_per_die = ms->smp.modules;
    topo_info->cores_per_module = ms->smp.cores;
    topo_info->threads_per_core = ms->smp.threads;
}

/*
 * Calculates initial APIC ID for a specific CPU index
 *
 * Currently we need to be able to calculate the APIC ID from the CPU index
 * alone (without requiring a CPU object), as the QEMU<->Seabios interfaces have
 * no concept of "CPU index", and the NUMA tables on fw_cfg need the APIC ID of
 * all CPUs up to max_cpus.
 */
uint32_t x86_cpu_apic_id_from_index(X86MachineState *x86ms,
                                    unsigned int cpu_index)
{
    X86CPUTopoInfo topo_info;

    init_topo_info(&topo_info, x86ms);

    return x86_apicid_from_cpu_idx(&topo_info, cpu_index);
}

static CpuInstanceProperties
x86_cpu_index_to_props(MachineState *ms, unsigned cpu_index)
{
    MachineClass *mc = MACHINE_GET_CLASS(ms);
    const CPUArchIdList *possible_cpus = mc->possible_cpu_arch_ids(ms);

    assert(cpu_index < possible_cpus->len);
    return possible_cpus->cpus[cpu_index].props;
}

static int64_t x86_get_default_cpu_node_id(const MachineState *ms, int idx)
{
   X86CPUTopoIDs topo_ids;
   X86MachineState *x86ms = X86_MACHINE(ms);
   X86CPUTopoInfo topo_info;

   init_topo_info(&topo_info, x86ms);

   assert(idx < ms->possible_cpus->len);
   x86_topo_ids_from_apicid(ms->possible_cpus->cpus[idx].arch_id,
                            &topo_info, &topo_ids);
   return topo_ids.pkg_id % ms->numa_state->num_nodes;
}

static const CPUArchIdList *x86_possible_cpu_arch_ids(MachineState *ms)
{
    X86MachineState *x86ms = X86_MACHINE(ms);
    unsigned int max_cpus = ms->smp.max_cpus;
    X86CPUTopoInfo topo_info;
    int i;

    if (ms->possible_cpus) {
        /*
         * make sure that max_cpus hasn't changed since the first use, i.e.
         * -smp hasn't been parsed after it
         */
        assert(ms->possible_cpus->len == max_cpus);
        return ms->possible_cpus;
    }

    ms->possible_cpus = g_malloc0(sizeof(CPUArchIdList) +
                                  sizeof(CPUArchId) * max_cpus);
    ms->possible_cpus->len = max_cpus;

    init_topo_info(&topo_info, x86ms);

    for (i = 0; i < ms->possible_cpus->len; i++) {
        X86CPUTopoIDs topo_ids;

        ms->possible_cpus->cpus[i].type = ms->cpu_type;
        ms->possible_cpus->cpus[i].vcpus_count = 1;
        ms->possible_cpus->cpus[i].arch_id =
            x86_cpu_apic_id_from_index(x86ms, i);
        x86_topo_ids_from_apicid(ms->possible_cpus->cpus[i].arch_id,
                                 &topo_info, &topo_ids);
        ms->possible_cpus->cpus[i].props.has_socket_id = true;
        ms->possible_cpus->cpus[i].props.socket_id = topo_ids.pkg_id;
        if (ms->smp.dies > 1) {
            ms->possible_cpus->cpus[i].props.has_die_id = true;
            ms->possible_cpus->cpus[i].props.die_id = topo_ids.die_id;
        }
        if (ms->smp.modules > 1) {
            ms->possible_cpus->cpus[i].props.has_module_id = true;
            ms->possible_cpus->cpus[i].props.module_id = topo_ids.module_id;
        }
        ms->possible_cpus->cpus[i].props.has_core_id = true;
        ms->possible_cpus->cpus[i].props.core_id = topo_ids.core_id;
        ms->possible_cpus->cpus[i].props.has_thread_id = true;
        ms->possible_cpus->cpus[i].props.thread_id = topo_ids.smt_id;
    }
    return ms->possible_cpus;
}

static void x86_nmi(NMIState *n, int cpu_index, Error **errp)
{
    /* cpu index isn't used */
    CPUState *cs;

    CPU_FOREACH(cs) {
        X86CPU *cpu = X86_CPU(cs);

        if (cpu_is_apic_enabled(cpu->apic_state)) {
            apic_deliver_nmi(cpu->apic_state);
<<<<<<< HEAD
        }
    }
}

static long get_file_size(FILE *f)
{
    long where, size;

    /* XXX: on Unix systems, using fstat() probably makes more sense */

    where = ftell(f);
    fseek(f, 0, SEEK_END);
    size = ftell(f);
    fseek(f, where, SEEK_SET);

    return size;
}

/* TSC handling */
uint64_t cpu_get_tsc(CPUX86State *env)
{
#ifdef XBOX
    return muldiv64(qemu_clock_get_ns(QEMU_CLOCK_VIRTUAL), 733333333,
                    NANOSECONDS_PER_SECOND);
#else
    return cpus_get_elapsed_ticks();
#endif
}

/* IRQ handling */
static void pic_irq_request(void *opaque, int irq, int level)
{
    CPUState *cs = first_cpu;
    X86CPU *cpu = X86_CPU(cs);

    trace_x86_pic_interrupt(irq, level);
    if (cpu->apic_state && !kvm_irqchip_in_kernel() &&
        !whpx_apic_in_platform()) {
        CPU_FOREACH(cs) {
            cpu = X86_CPU(cs);
            if (apic_accept_pic_intr(cpu->apic_state)) {
                apic_deliver_pic_intr(cpu->apic_state, level);
            }
        }
    } else {
        if (level) {
            cpu_interrupt(cs, CPU_INTERRUPT_HARD);
        } else {
            cpu_reset_interrupt(cs, CPU_INTERRUPT_HARD);
        }
    }
}

qemu_irq x86_allocate_cpu_irq(void)
{
    return qemu_allocate_irq(pic_irq_request, NULL, 0);
}

int cpu_get_pic_interrupt(CPUX86State *env)
{
    X86CPU *cpu = env_archcpu(env);
    int intno;

    if (!kvm_irqchip_in_kernel() && !whpx_apic_in_platform()) {
        intno = apic_get_interrupt(cpu->apic_state);
        if (intno >= 0) {
            return intno;
        }
        /* read the irq from the PIC */
        if (!apic_accept_pic_intr(cpu->apic_state)) {
            return -1;
        }
    }

    intno = pic_read_irq(isa_pic);
    return intno;
}

DeviceState *cpu_get_current_apic(void)
{
    if (current_cpu) {
        X86CPU *cpu = X86_CPU(current_cpu);
        return cpu->apic_state;
    } else {
        return NULL;
    }
}

void gsi_handler(void *opaque, int n, int level)
{
    GSIState *s = opaque;

    trace_x86_gsi_interrupt(n, level);
    switch (n) {
    case 0 ... ISA_NUM_IRQS - 1:
        if (s->i8259_irq[n]) {
            /* Under KVM, Kernel will forward to both PIC and IOAPIC */
            qemu_set_irq(s->i8259_irq[n], level);
        }
        /* fall through */
    case ISA_NUM_IRQS ... IOAPIC_NUM_PINS - 1:
        qemu_set_irq(s->ioapic_irq[n], level);
        break;
    case IO_APIC_SECONDARY_IRQBASE
        ... IO_APIC_SECONDARY_IRQBASE + IOAPIC_NUM_PINS - 1:
        qemu_set_irq(s->ioapic2_irq[n - IO_APIC_SECONDARY_IRQBASE], level);
        break;
    }
}

void ioapic_init_gsi(GSIState *gsi_state, const char *parent_name)
{
    DeviceState *dev;
    SysBusDevice *d;
    unsigned int i;

    assert(parent_name);
    if (kvm_ioapic_in_kernel()) {
        dev = qdev_new(TYPE_KVM_IOAPIC);
    } else {
        dev = qdev_new(TYPE_IOAPIC);
    }
    object_property_add_child(object_resolve_path(parent_name, NULL),
                              "ioapic", OBJECT(dev));
    d = SYS_BUS_DEVICE(dev);
    sysbus_realize_and_unref(d, &error_fatal);
    sysbus_mmio_map(d, 0, IO_APIC_DEFAULT_ADDRESS);

    for (i = 0; i < IOAPIC_NUM_PINS; i++) {
        gsi_state->ioapic_irq[i] = qdev_get_gpio_in(dev, i);
    }
}

DeviceState *ioapic_init_secondary(GSIState *gsi_state)
{
    DeviceState *dev;
    SysBusDevice *d;
    unsigned int i;

    dev = qdev_new(TYPE_IOAPIC);
    d = SYS_BUS_DEVICE(dev);
    sysbus_realize_and_unref(d, &error_fatal);
    sysbus_mmio_map(d, 0, IO_APIC_SECONDARY_ADDRESS);

    for (i = 0; i < IOAPIC_NUM_PINS; i++) {
        gsi_state->ioapic2_irq[i] = qdev_get_gpio_in(dev, i);
    }
    return dev;
}

struct setup_data {
    uint64_t next;
    uint32_t type;
    uint32_t len;
    uint8_t data[];
} __attribute__((packed));


/*
 * The entry point into the kernel for PVH boot is different from
 * the native entry point.  The PVH entry is defined by the x86/HVM
 * direct boot ABI and is available in an ELFNOTE in the kernel binary.
 *
 * This function is passed to load_elf() when it is called from
 * load_elfboot() which then additionally checks for an ELF Note of
 * type XEN_ELFNOTE_PHYS32_ENTRY and passes it to this function to
 * parse the PVH entry address from the ELF Note.
 *
 * Due to trickery in elf_opts.h, load_elf() is actually available as
 * load_elf32() or load_elf64() and this routine needs to be able
 * to deal with being called as 32 or 64 bit.
 *
 * The address of the PVH entry point is saved to the 'pvh_start_addr'
 * global variable.  (although the entry point is 32-bit, the kernel
 * binary can be either 32-bit or 64-bit).
 */
static uint64_t read_pvh_start_addr(void *arg1, void *arg2, bool is64)
{
    size_t *elf_note_data_addr;

    /* Check if ELF Note header passed in is valid */
    if (arg1 == NULL) {
        return 0;
    }

    if (is64) {
        struct elf64_note *nhdr64 = (struct elf64_note *)arg1;
        uint64_t nhdr_size64 = sizeof(struct elf64_note);
        uint64_t phdr_align = *(uint64_t *)arg2;
        uint64_t nhdr_namesz = nhdr64->n_namesz;

        elf_note_data_addr =
            ((void *)nhdr64) + nhdr_size64 +
            QEMU_ALIGN_UP(nhdr_namesz, phdr_align);

        pvh_start_addr = *elf_note_data_addr;
    } else {
        struct elf32_note *nhdr32 = (struct elf32_note *)arg1;
        uint32_t nhdr_size32 = sizeof(struct elf32_note);
        uint32_t phdr_align = *(uint32_t *)arg2;
        uint32_t nhdr_namesz = nhdr32->n_namesz;

        elf_note_data_addr =
            ((void *)nhdr32) + nhdr_size32 +
            QEMU_ALIGN_UP(nhdr_namesz, phdr_align);

        pvh_start_addr = *(uint32_t *)elf_note_data_addr;
    }

    return pvh_start_addr;
}

static bool load_elfboot(const char *kernel_filename,
                         int kernel_file_size,
                         uint8_t *header,
                         size_t pvh_xen_start_addr,
                         FWCfgState *fw_cfg)
{
    uint32_t flags = 0;
    uint32_t mh_load_addr = 0;
    uint32_t elf_kernel_size = 0;
    uint64_t elf_entry;
    uint64_t elf_low, elf_high;
    int kernel_size;

    if (ldl_p(header) != 0x464c457f) {
        return false; /* no elfboot */
    }

    bool elf_is64 = header[EI_CLASS] == ELFCLASS64;
    flags = elf_is64 ?
        ((Elf64_Ehdr *)header)->e_flags : ((Elf32_Ehdr *)header)->e_flags;

    if (flags & 0x00010004) { /* LOAD_ELF_HEADER_HAS_ADDR */
        error_report("elfboot unsupported flags = %x", flags);
        exit(1);
    }

    uint64_t elf_note_type = XEN_ELFNOTE_PHYS32_ENTRY;
    kernel_size = load_elf(kernel_filename, read_pvh_start_addr,
                           NULL, &elf_note_type, &elf_entry,
                           &elf_low, &elf_high, NULL, 0, I386_ELF_MACHINE,
                           0, 0);

    if (kernel_size < 0) {
        error_report("Error while loading elf kernel");
        exit(1);
    }
    mh_load_addr = elf_low;
    elf_kernel_size = elf_high - elf_low;

    if (pvh_start_addr == 0) {
        error_report("Error loading uncompressed kernel without PVH ELF Note");
        exit(1);
    }
    fw_cfg_add_i32(fw_cfg, FW_CFG_KERNEL_ENTRY, pvh_start_addr);
    fw_cfg_add_i32(fw_cfg, FW_CFG_KERNEL_ADDR, mh_load_addr);
    fw_cfg_add_i32(fw_cfg, FW_CFG_KERNEL_SIZE, elf_kernel_size);

    return true;
}

void x86_load_linux(X86MachineState *x86ms,
                    FWCfgState *fw_cfg,
                    int acpi_data_size,
                    bool pvh_enabled)
{
    bool linuxboot_dma_enabled = X86_MACHINE_GET_CLASS(x86ms)->fwcfg_dma_enabled;
    uint16_t protocol;
    int setup_size, kernel_size, cmdline_size;
    int dtb_size, setup_data_offset;
    uint32_t initrd_max;
    uint8_t header[8192], *setup, *kernel;
    hwaddr real_addr, prot_addr, cmdline_addr, initrd_addr = 0;
    FILE *f;
    char *vmode;
    MachineState *machine = MACHINE(x86ms);
    struct setup_data *setup_data;
    const char *kernel_filename = machine->kernel_filename;
    const char *initrd_filename = machine->initrd_filename;
    const char *dtb_filename = machine->dtb;
    const char *kernel_cmdline = machine->kernel_cmdline;
    SevKernelLoaderContext sev_load_ctx = {};

    /* Align to 16 bytes as a paranoia measure */
    cmdline_size = (strlen(kernel_cmdline) + 16) & ~15;

    /* load the kernel header */
    f = fopen(kernel_filename, "rb");
    if (!f) {
        fprintf(stderr, "qemu: could not open kernel file '%s': %s\n",
                kernel_filename, strerror(errno));
        exit(1);
    }

    kernel_size = get_file_size(f);
    if (!kernel_size ||
        fread(header, 1, MIN(ARRAY_SIZE(header), kernel_size), f) !=
        MIN(ARRAY_SIZE(header), kernel_size)) {
        fprintf(stderr, "qemu: could not load kernel '%s': %s\n",
                kernel_filename, strerror(errno));
        exit(1);
    }

    /* kernel protocol version */
    if (ldl_p(header + 0x202) == 0x53726448) {
        protocol = lduw_p(header + 0x206);
    } else {
        /*
         * This could be a multiboot kernel. If it is, let's stop treating it
         * like a Linux kernel.
         * Note: some multiboot images could be in the ELF format (the same of
         * PVH), so we try multiboot first since we check the multiboot magic
         * header before to load it.
         */
        if (load_multiboot(x86ms, fw_cfg, f, kernel_filename, initrd_filename,
                           kernel_cmdline, kernel_size, header)) {
            return;
        }
        /*
         * Check if the file is an uncompressed kernel file (ELF) and load it,
         * saving the PVH entry point used by the x86/HVM direct boot ABI.
         * If load_elfboot() is successful, populate the fw_cfg info.
         */
        if (pvh_enabled &&
            load_elfboot(kernel_filename, kernel_size,
                         header, pvh_start_addr, fw_cfg)) {
            fclose(f);

            fw_cfg_add_i32(fw_cfg, FW_CFG_CMDLINE_SIZE,
                strlen(kernel_cmdline) + 1);
            fw_cfg_add_string(fw_cfg, FW_CFG_CMDLINE_DATA, kernel_cmdline);

            fw_cfg_add_i32(fw_cfg, FW_CFG_SETUP_SIZE, sizeof(header));
            fw_cfg_add_bytes(fw_cfg, FW_CFG_SETUP_DATA,
                             header, sizeof(header));

            /* load initrd */
            if (initrd_filename) {
                GMappedFile *mapped_file;
                gsize initrd_size;
                gchar *initrd_data;
                GError *gerr = NULL;

                mapped_file = g_mapped_file_new(initrd_filename, false, &gerr);
                if (!mapped_file) {
                    fprintf(stderr, "qemu: error reading initrd %s: %s\n",
                            initrd_filename, gerr->message);
                    exit(1);
                }
                x86ms->initrd_mapped_file = mapped_file;

                initrd_data = g_mapped_file_get_contents(mapped_file);
                initrd_size = g_mapped_file_get_length(mapped_file);
                initrd_max = x86ms->below_4g_mem_size - acpi_data_size - 1;
                if (initrd_size >= initrd_max) {
                    fprintf(stderr, "qemu: initrd is too large, cannot support."
                            "(max: %"PRIu32", need %"PRId64")\n",
                            initrd_max, (uint64_t)initrd_size);
                    exit(1);
                }

                initrd_addr = (initrd_max - initrd_size) & ~4095;

                fw_cfg_add_i32(fw_cfg, FW_CFG_INITRD_ADDR, initrd_addr);
                fw_cfg_add_i32(fw_cfg, FW_CFG_INITRD_SIZE, initrd_size);
                fw_cfg_add_bytes(fw_cfg, FW_CFG_INITRD_DATA, initrd_data,
                                 initrd_size);
            }

            option_rom[nb_option_roms].bootindex = 0;
            option_rom[nb_option_roms].name = "pvh.bin";
            nb_option_roms++;

            return;
        }
        protocol = 0;
    }

    if (protocol < 0x200 || !(header[0x211] & 0x01)) {
        /* Low kernel */
        real_addr    = 0x90000;
        cmdline_addr = 0x9a000 - cmdline_size;
        prot_addr    = 0x10000;
    } else if (protocol < 0x202) {
        /* High but ancient kernel */
        real_addr    = 0x90000;
        cmdline_addr = 0x9a000 - cmdline_size;
        prot_addr    = 0x100000;
    } else {
        /* High and recent kernel */
        real_addr    = 0x10000;
        cmdline_addr = 0x20000;
        prot_addr    = 0x100000;
    }

    /* highest address for loading the initrd */
    if (protocol >= 0x20c &&
        lduw_p(header + 0x236) & XLF_CAN_BE_LOADED_ABOVE_4G) {
        /*
         * Linux has supported initrd up to 4 GB for a very long time (2007,
         * long before XLF_CAN_BE_LOADED_ABOVE_4G which was added in 2013),
         * though it only sets initrd_max to 2 GB to "work around bootloader
         * bugs". Luckily, QEMU firmware(which does something like bootloader)
         * has supported this.
         *
         * It's believed that if XLF_CAN_BE_LOADED_ABOVE_4G is set, initrd can
         * be loaded into any address.
         *
         * In addition, initrd_max is uint32_t simply because QEMU doesn't
         * support the 64-bit boot protocol (specifically the ext_ramdisk_image
         * field).
         *
         * Therefore here just limit initrd_max to UINT32_MAX simply as well.
         */
        initrd_max = UINT32_MAX;
    } else if (protocol >= 0x203) {
        initrd_max = ldl_p(header + 0x22c);
    } else {
        initrd_max = 0x37ffffff;
    }

    if (initrd_max >= x86ms->below_4g_mem_size - acpi_data_size) {
        initrd_max = x86ms->below_4g_mem_size - acpi_data_size - 1;
    }

    fw_cfg_add_i32(fw_cfg, FW_CFG_CMDLINE_ADDR, cmdline_addr);
    fw_cfg_add_i32(fw_cfg, FW_CFG_CMDLINE_SIZE, strlen(kernel_cmdline) + 1);
    fw_cfg_add_string(fw_cfg, FW_CFG_CMDLINE_DATA, kernel_cmdline);
    sev_load_ctx.cmdline_data = (char *)kernel_cmdline;
    sev_load_ctx.cmdline_size = strlen(kernel_cmdline) + 1;

    if (protocol >= 0x202) {
        stl_p(header + 0x228, cmdline_addr);
    } else {
        stw_p(header + 0x20, 0xA33F);
        stw_p(header + 0x22, cmdline_addr - real_addr);
    }

    /* handle vga= parameter */
    vmode = strstr(kernel_cmdline, "vga=");
    if (vmode) {
        unsigned int video_mode;
        const char *end;
        int ret;
        /* skip "vga=" */
        vmode += 4;
        if (!strncmp(vmode, "normal", 6)) {
            video_mode = 0xffff;
        } else if (!strncmp(vmode, "ext", 3)) {
            video_mode = 0xfffe;
        } else if (!strncmp(vmode, "ask", 3)) {
            video_mode = 0xfffd;
        } else {
            ret = qemu_strtoui(vmode, &end, 0, &video_mode);
            if (ret != 0 || (*end && *end != ' ')) {
                fprintf(stderr, "qemu: invalid 'vga=' kernel parameter.\n");
                exit(1);
            }
        }
        stw_p(header + 0x1fa, video_mode);
    }

    /* loader type */
    /*
     * High nybble = B reserved for QEMU; low nybble is revision number.
     * If this code is substantially changed, you may want to consider
     * incrementing the revision.
     */
    if (protocol >= 0x200) {
        header[0x210] = 0xB0;
    }
    /* heap */
    if (protocol >= 0x201) {
        header[0x211] |= 0x80; /* CAN_USE_HEAP */
        stw_p(header + 0x224, cmdline_addr - real_addr - 0x200);
    }

    /* load initrd */
    if (initrd_filename) {
        GMappedFile *mapped_file;
        gsize initrd_size;
        gchar *initrd_data;
        GError *gerr = NULL;

        if (protocol < 0x200) {
            fprintf(stderr, "qemu: linux kernel too old to load a ram disk\n");
            exit(1);
        }

        mapped_file = g_mapped_file_new(initrd_filename, false, &gerr);
        if (!mapped_file) {
            fprintf(stderr, "qemu: error reading initrd %s: %s\n",
                    initrd_filename, gerr->message);
            exit(1);
        }
        x86ms->initrd_mapped_file = mapped_file;

        initrd_data = g_mapped_file_get_contents(mapped_file);
        initrd_size = g_mapped_file_get_length(mapped_file);
        if (initrd_size >= initrd_max) {
            fprintf(stderr, "qemu: initrd is too large, cannot support."
                    "(max: %"PRIu32", need %"PRId64")\n",
                    initrd_max, (uint64_t)initrd_size);
            exit(1);
        }

        initrd_addr = (initrd_max - initrd_size) & ~4095;

        fw_cfg_add_i32(fw_cfg, FW_CFG_INITRD_ADDR, initrd_addr);
        fw_cfg_add_i32(fw_cfg, FW_CFG_INITRD_SIZE, initrd_size);
        fw_cfg_add_bytes(fw_cfg, FW_CFG_INITRD_DATA, initrd_data, initrd_size);
        sev_load_ctx.initrd_data = initrd_data;
        sev_load_ctx.initrd_size = initrd_size;

        stl_p(header + 0x218, initrd_addr);
        stl_p(header + 0x21c, initrd_size);
    }

    /* load kernel and setup */
    setup_size = header[0x1f1];
    if (setup_size == 0) {
        setup_size = 4;
    }
    setup_size = (setup_size + 1) * 512;
    if (setup_size > kernel_size) {
        fprintf(stderr, "qemu: invalid kernel header\n");
        exit(1);
    }
    kernel_size -= setup_size;

    setup  = g_malloc(setup_size);
    kernel = g_malloc(kernel_size);
    fseek(f, 0, SEEK_SET);
    if (fread(setup, 1, setup_size, f) != setup_size) {
        fprintf(stderr, "fread() failed\n");
        exit(1);
    }
    if (fread(kernel, 1, kernel_size, f) != kernel_size) {
        fprintf(stderr, "fread() failed\n");
        exit(1);
    }
    fclose(f);

    /* append dtb to kernel */
    if (dtb_filename) {
        if (protocol < 0x209) {
            fprintf(stderr, "qemu: Linux kernel too old to load a dtb\n");
            exit(1);
        }

        dtb_size = get_image_size(dtb_filename);
        if (dtb_size <= 0) {
            fprintf(stderr, "qemu: error reading dtb %s: %s\n",
                    dtb_filename, strerror(errno));
            exit(1);
        }

        setup_data_offset = QEMU_ALIGN_UP(kernel_size, 16);
        kernel_size = setup_data_offset + sizeof(struct setup_data) + dtb_size;
        kernel = g_realloc(kernel, kernel_size);

        stq_p(header + 0x250, prot_addr + setup_data_offset);

        setup_data = (struct setup_data *)(kernel + setup_data_offset);
        setup_data->next = 0;
        setup_data->type = cpu_to_le32(SETUP_DTB);
        setup_data->len = cpu_to_le32(dtb_size);

        load_image_size(dtb_filename, setup_data->data, dtb_size);
    }

    /*
     * If we're starting an encrypted VM, it will be OVMF based, which uses the
     * efi stub for booting and doesn't require any values to be placed in the
     * kernel header.  We therefore don't update the header so the hash of the
     * kernel on the other side of the fw_cfg interface matches the hash of the
     * file the user passed in.
     */
    if (!sev_enabled()) {
        memcpy(setup, header, MIN(sizeof(header), setup_size));
    }

    fw_cfg_add_i32(fw_cfg, FW_CFG_KERNEL_ADDR, prot_addr);
    fw_cfg_add_i32(fw_cfg, FW_CFG_KERNEL_SIZE, kernel_size);
    fw_cfg_add_bytes(fw_cfg, FW_CFG_KERNEL_DATA, kernel, kernel_size);
    sev_load_ctx.kernel_data = (char *)kernel;
    sev_load_ctx.kernel_size = kernel_size;

    fw_cfg_add_i32(fw_cfg, FW_CFG_SETUP_ADDR, real_addr);
    fw_cfg_add_i32(fw_cfg, FW_CFG_SETUP_SIZE, setup_size);
    fw_cfg_add_bytes(fw_cfg, FW_CFG_SETUP_DATA, setup, setup_size);
    sev_load_ctx.setup_data = (char *)setup;
    sev_load_ctx.setup_size = setup_size;

    if (sev_enabled()) {
        sev_add_kernel_loader_hashes(&sev_load_ctx, &error_fatal);
    }

    option_rom[nb_option_roms].bootindex = 0;
    option_rom[nb_option_roms].name = "linuxboot.bin";
    if (linuxboot_dma_enabled && fw_cfg_dma_enabled(fw_cfg)) {
        option_rom[nb_option_roms].name = "linuxboot_dma.bin";
    }
    nb_option_roms++;
}

void x86_bios_rom_init(MachineState *ms, const char *default_firmware,
                       MemoryRegion *rom_memory, bool isapc_ram_fw)
{
    const char *bios_name;
    char *filename;
    MemoryRegion *bios, *isa_bios;
    int bios_size, isa_bios_size;
    ssize_t ret;

    /* BIOS load */
    bios_name = ms->firmware ?: default_firmware;
    filename = qemu_find_file(QEMU_FILE_TYPE_BIOS, bios_name);
    if (filename) {
        bios_size = get_image_size(filename);
    } else {
        bios_size = -1;
    }
    if (bios_size <= 0 ||
        (bios_size % 65536) != 0) {
        goto bios_error;
    }
    bios = g_malloc(sizeof(*bios));
    memory_region_init_ram(bios, NULL, "pc.bios", bios_size, &error_fatal);
    if (sev_enabled()) {
        /*
         * The concept of a "reset" simply doesn't exist for
         * confidential computing guests, we have to destroy and
         * re-launch them instead.  So there is no need to register
         * the firmware as rom to properly re-initialize on reset.
         * Just go for a straight file load instead.
         */
        void *ptr = memory_region_get_ram_ptr(bios);
        load_image_size(filename, ptr, bios_size);
        x86_firmware_configure(ptr, bios_size);
    } else {
        if (!isapc_ram_fw) {
            memory_region_set_readonly(bios, true);
        }
        ret = rom_add_file_fixed(bios_name, (uint32_t)(-bios_size), -1);
        if (ret != 0) {
            goto bios_error;
=======
        } else {
            cpu_interrupt(cs, CPU_INTERRUPT_NMI);
>>>>>>> ae35f033
        }
    }
}

bool x86_machine_is_smm_enabled(const X86MachineState *x86ms)
{
    bool smm_available = false;

    if (x86ms->smm == ON_OFF_AUTO_OFF) {
        return false;
    }

    if (tcg_enabled() || qtest_enabled()) {
        smm_available = true;
    } else if (kvm_enabled()) {
        smm_available = kvm_has_smm();
    }

    if (smm_available) {
        return true;
    }

    if (x86ms->smm == ON_OFF_AUTO_ON) {
        error_report("System Management Mode not supported by this hypervisor.");
        exit(1);
    }
    return false;
}

static void x86_machine_get_smm(Object *obj, Visitor *v, const char *name,
                               void *opaque, Error **errp)
{
    X86MachineState *x86ms = X86_MACHINE(obj);
    OnOffAuto smm = x86ms->smm;

    visit_type_OnOffAuto(v, name, &smm, errp);
}

static void x86_machine_set_smm(Object *obj, Visitor *v, const char *name,
                               void *opaque, Error **errp)
{
    X86MachineState *x86ms = X86_MACHINE(obj);

    visit_type_OnOffAuto(v, name, &x86ms->smm, errp);
}

bool x86_machine_is_acpi_enabled(const X86MachineState *x86ms)
{
    if (x86ms->acpi == ON_OFF_AUTO_OFF) {
        return false;
    }
    return true;
}

static void x86_machine_get_acpi(Object *obj, Visitor *v, const char *name,
                                 void *opaque, Error **errp)
{
    X86MachineState *x86ms = X86_MACHINE(obj);
    OnOffAuto acpi = x86ms->acpi;

    visit_type_OnOffAuto(v, name, &acpi, errp);
}

static void x86_machine_set_acpi(Object *obj, Visitor *v, const char *name,
                                 void *opaque, Error **errp)
{
    X86MachineState *x86ms = X86_MACHINE(obj);

    visit_type_OnOffAuto(v, name, &x86ms->acpi, errp);
}

static void x86_machine_get_pit(Object *obj, Visitor *v, const char *name,
                                    void *opaque, Error **errp)
{
    X86MachineState *x86ms = X86_MACHINE(obj);
    OnOffAuto pit = x86ms->pit;

    visit_type_OnOffAuto(v, name, &pit, errp);
}

static void x86_machine_set_pit(Object *obj, Visitor *v, const char *name,
                                    void *opaque, Error **errp)
{
    X86MachineState *x86ms = X86_MACHINE(obj);

    visit_type_OnOffAuto(v, name, &x86ms->pit, errp);
}

static void x86_machine_get_pic(Object *obj, Visitor *v, const char *name,
                                void *opaque, Error **errp)
{
    X86MachineState *x86ms = X86_MACHINE(obj);
    OnOffAuto pic = x86ms->pic;

    visit_type_OnOffAuto(v, name, &pic, errp);
}

static void x86_machine_set_pic(Object *obj, Visitor *v, const char *name,
                                void *opaque, Error **errp)
{
    X86MachineState *x86ms = X86_MACHINE(obj);

    visit_type_OnOffAuto(v, name, &x86ms->pic, errp);
}

static char *x86_machine_get_oem_id(Object *obj, Error **errp)
{
    X86MachineState *x86ms = X86_MACHINE(obj);

    return g_strdup(x86ms->oem_id);
}

static void x86_machine_set_oem_id(Object *obj, const char *value, Error **errp)
{
    X86MachineState *x86ms = X86_MACHINE(obj);
    size_t len = strlen(value);

    if (len > 6) {
        error_setg(errp,
                   "User specified "X86_MACHINE_OEM_ID" value is bigger than "
                   "6 bytes in size");
        return;
    }

    strncpy(x86ms->oem_id, value, 6);
}

static char *x86_machine_get_oem_table_id(Object *obj, Error **errp)
{
    X86MachineState *x86ms = X86_MACHINE(obj);

    return g_strdup(x86ms->oem_table_id);
}

static void x86_machine_set_oem_table_id(Object *obj, const char *value,
                                         Error **errp)
{
    X86MachineState *x86ms = X86_MACHINE(obj);
    size_t len = strlen(value);

    if (len > 8) {
        error_setg(errp,
                   "User specified "X86_MACHINE_OEM_TABLE_ID
                   " value is bigger than "
                   "8 bytes in size");
        return;
    }
    strncpy(x86ms->oem_table_id, value, 8);
}

static void x86_machine_get_bus_lock_ratelimit(Object *obj, Visitor *v,
                                const char *name, void *opaque, Error **errp)
{
    X86MachineState *x86ms = X86_MACHINE(obj);
    uint64_t bus_lock_ratelimit = x86ms->bus_lock_ratelimit;

    visit_type_uint64(v, name, &bus_lock_ratelimit, errp);
}

static void x86_machine_set_bus_lock_ratelimit(Object *obj, Visitor *v,
                               const char *name, void *opaque, Error **errp)
{
    X86MachineState *x86ms = X86_MACHINE(obj);

    visit_type_uint64(v, name, &x86ms->bus_lock_ratelimit, errp);
}

static void machine_get_sgx_epc(Object *obj, Visitor *v, const char *name,
                                void *opaque, Error **errp)
{
    X86MachineState *x86ms = X86_MACHINE(obj);
    SgxEPCList *list = x86ms->sgx_epc_list;

    visit_type_SgxEPCList(v, name, &list, errp);
}

static void machine_set_sgx_epc(Object *obj, Visitor *v, const char *name,
                                void *opaque, Error **errp)
{
    X86MachineState *x86ms = X86_MACHINE(obj);
    SgxEPCList *list;

    list = x86ms->sgx_epc_list;
    visit_type_SgxEPCList(v, name, &x86ms->sgx_epc_list, errp);

    qapi_free_SgxEPCList(list);
}

static int x86_kvm_type(MachineState *ms, const char *vm_type)
{
    /*
     * No x86 machine has a kvm-type property.  If one is added that has
     * it, it should call kvm_get_vm_type() directly or not use it at all.
     */
    assert(vm_type == NULL);
    return kvm_enabled() ? kvm_get_vm_type(ms) : 0;
}

static void x86_machine_initfn(Object *obj)
{
    X86MachineState *x86ms = X86_MACHINE(obj);

    x86ms->smm = ON_OFF_AUTO_AUTO;
    x86ms->acpi = ON_OFF_AUTO_AUTO;
    x86ms->pit = ON_OFF_AUTO_AUTO;
    x86ms->pic = ON_OFF_AUTO_AUTO;
    x86ms->pci_irq_mask = ACPI_BUILD_PCI_IRQS;
    x86ms->oem_id = g_strndup(ACPI_BUILD_APPNAME6, 6);
    x86ms->oem_table_id = g_strndup(ACPI_BUILD_APPNAME8, 8);
    x86ms->bus_lock_ratelimit = 0;
    x86ms->above_4g_mem_start = 4 * GiB;
}

static void x86_machine_class_init(ObjectClass *oc, void *data)
{
    MachineClass *mc = MACHINE_CLASS(oc);
    X86MachineClass *x86mc = X86_MACHINE_CLASS(oc);
    NMIClass *nc = NMI_CLASS(oc);

    mc->cpu_index_to_instance_props = x86_cpu_index_to_props;
    mc->get_default_cpu_node_id = x86_get_default_cpu_node_id;
    mc->possible_cpu_arch_ids = x86_possible_cpu_arch_ids;
    mc->kvm_type = x86_kvm_type;
    x86mc->save_tsc_khz = true;
    x86mc->fwcfg_dma_enabled = true;
    nc->nmi_monitor_handler = x86_nmi;

    object_class_property_add(oc, X86_MACHINE_SMM, "OnOffAuto",
        x86_machine_get_smm, x86_machine_set_smm,
        NULL, NULL);
    object_class_property_set_description(oc, X86_MACHINE_SMM,
        "Enable SMM");

    object_class_property_add(oc, X86_MACHINE_ACPI, "OnOffAuto",
        x86_machine_get_acpi, x86_machine_set_acpi,
        NULL, NULL);
    object_class_property_set_description(oc, X86_MACHINE_ACPI,
        "Enable ACPI");

    object_class_property_add(oc, X86_MACHINE_PIT, "OnOffAuto",
                              x86_machine_get_pit,
                              x86_machine_set_pit,
                              NULL, NULL);
    object_class_property_set_description(oc, X86_MACHINE_PIT,
        "Enable i8254 PIT");

    object_class_property_add(oc, X86_MACHINE_PIC, "OnOffAuto",
                              x86_machine_get_pic,
                              x86_machine_set_pic,
                              NULL, NULL);
    object_class_property_set_description(oc, X86_MACHINE_PIC,
        "Enable i8259 PIC");

    object_class_property_add_str(oc, X86_MACHINE_OEM_ID,
                                  x86_machine_get_oem_id,
                                  x86_machine_set_oem_id);
    object_class_property_set_description(oc, X86_MACHINE_OEM_ID,
                                          "Override the default value of field OEMID "
                                          "in ACPI table header."
                                          "The string may be up to 6 bytes in size");


    object_class_property_add_str(oc, X86_MACHINE_OEM_TABLE_ID,
                                  x86_machine_get_oem_table_id,
                                  x86_machine_set_oem_table_id);
    object_class_property_set_description(oc, X86_MACHINE_OEM_TABLE_ID,
                                          "Override the default value of field OEM Table ID "
                                          "in ACPI table header."
                                          "The string may be up to 8 bytes in size");

    object_class_property_add(oc, X86_MACHINE_BUS_LOCK_RATELIMIT, "uint64_t",
                                x86_machine_get_bus_lock_ratelimit,
                                x86_machine_set_bus_lock_ratelimit, NULL, NULL);
    object_class_property_set_description(oc, X86_MACHINE_BUS_LOCK_RATELIMIT,
            "Set the ratelimit for the bus locks acquired in VMs");

    object_class_property_add(oc, "sgx-epc", "SgxEPC",
        machine_get_sgx_epc, machine_set_sgx_epc,
        NULL, NULL);
    object_class_property_set_description(oc, "sgx-epc",
        "SGX EPC device");
}

static const TypeInfo x86_machine_info = {
    .name = TYPE_X86_MACHINE,
    .parent = TYPE_MACHINE,
    .abstract = true,
    .instance_size = sizeof(X86MachineState),
    .instance_init = x86_machine_initfn,
    .class_size = sizeof(X86MachineClass),
    .class_init = x86_machine_class_init,
    .interfaces = (InterfaceInfo[]) {
         { TYPE_NMI },
         { }
    },
};

static void x86_machine_register_types(void)
{
    type_register_static(&x86_machine_info);
}

type_init(x86_machine_register_types)<|MERGE_RESOLUTION|>--- conflicted
+++ resolved
@@ -23,23 +23,12 @@
 #include "qemu/osdep.h"
 #include "qemu/error-report.h"
 #include "qemu/units.h"
-<<<<<<< HEAD
-#include "qemu/datadir.h"
-=======
->>>>>>> ae35f033
 #include "qapi/error.h"
 #include "qapi/qapi-visit-common.h"
 #include "qapi/qapi-visit-machine.h"
 #include "qapi/visitor.h"
 #include "sysemu/qtest.h"
 #include "sysemu/numa.h"
-<<<<<<< HEAD
-#include "sysemu/replay.h"
-#include "sysemu/sysemu.h"
-#include "sysemu/cpu-timers.h"
-#include "sysemu/xen.h"
-=======
->>>>>>> ae35f033
 #include "trace.h"
 
 #include "hw/acpi/aml-build.h"
@@ -168,659 +157,8 @@
 
         if (cpu_is_apic_enabled(cpu->apic_state)) {
             apic_deliver_nmi(cpu->apic_state);
-<<<<<<< HEAD
-        }
-    }
-}
-
-static long get_file_size(FILE *f)
-{
-    long where, size;
-
-    /* XXX: on Unix systems, using fstat() probably makes more sense */
-
-    where = ftell(f);
-    fseek(f, 0, SEEK_END);
-    size = ftell(f);
-    fseek(f, where, SEEK_SET);
-
-    return size;
-}
-
-/* TSC handling */
-uint64_t cpu_get_tsc(CPUX86State *env)
-{
-#ifdef XBOX
-    return muldiv64(qemu_clock_get_ns(QEMU_CLOCK_VIRTUAL), 733333333,
-                    NANOSECONDS_PER_SECOND);
-#else
-    return cpus_get_elapsed_ticks();
-#endif
-}
-
-/* IRQ handling */
-static void pic_irq_request(void *opaque, int irq, int level)
-{
-    CPUState *cs = first_cpu;
-    X86CPU *cpu = X86_CPU(cs);
-
-    trace_x86_pic_interrupt(irq, level);
-    if (cpu->apic_state && !kvm_irqchip_in_kernel() &&
-        !whpx_apic_in_platform()) {
-        CPU_FOREACH(cs) {
-            cpu = X86_CPU(cs);
-            if (apic_accept_pic_intr(cpu->apic_state)) {
-                apic_deliver_pic_intr(cpu->apic_state, level);
-            }
-        }
-    } else {
-        if (level) {
-            cpu_interrupt(cs, CPU_INTERRUPT_HARD);
-        } else {
-            cpu_reset_interrupt(cs, CPU_INTERRUPT_HARD);
-        }
-    }
-}
-
-qemu_irq x86_allocate_cpu_irq(void)
-{
-    return qemu_allocate_irq(pic_irq_request, NULL, 0);
-}
-
-int cpu_get_pic_interrupt(CPUX86State *env)
-{
-    X86CPU *cpu = env_archcpu(env);
-    int intno;
-
-    if (!kvm_irqchip_in_kernel() && !whpx_apic_in_platform()) {
-        intno = apic_get_interrupt(cpu->apic_state);
-        if (intno >= 0) {
-            return intno;
-        }
-        /* read the irq from the PIC */
-        if (!apic_accept_pic_intr(cpu->apic_state)) {
-            return -1;
-        }
-    }
-
-    intno = pic_read_irq(isa_pic);
-    return intno;
-}
-
-DeviceState *cpu_get_current_apic(void)
-{
-    if (current_cpu) {
-        X86CPU *cpu = X86_CPU(current_cpu);
-        return cpu->apic_state;
-    } else {
-        return NULL;
-    }
-}
-
-void gsi_handler(void *opaque, int n, int level)
-{
-    GSIState *s = opaque;
-
-    trace_x86_gsi_interrupt(n, level);
-    switch (n) {
-    case 0 ... ISA_NUM_IRQS - 1:
-        if (s->i8259_irq[n]) {
-            /* Under KVM, Kernel will forward to both PIC and IOAPIC */
-            qemu_set_irq(s->i8259_irq[n], level);
-        }
-        /* fall through */
-    case ISA_NUM_IRQS ... IOAPIC_NUM_PINS - 1:
-        qemu_set_irq(s->ioapic_irq[n], level);
-        break;
-    case IO_APIC_SECONDARY_IRQBASE
-        ... IO_APIC_SECONDARY_IRQBASE + IOAPIC_NUM_PINS - 1:
-        qemu_set_irq(s->ioapic2_irq[n - IO_APIC_SECONDARY_IRQBASE], level);
-        break;
-    }
-}
-
-void ioapic_init_gsi(GSIState *gsi_state, const char *parent_name)
-{
-    DeviceState *dev;
-    SysBusDevice *d;
-    unsigned int i;
-
-    assert(parent_name);
-    if (kvm_ioapic_in_kernel()) {
-        dev = qdev_new(TYPE_KVM_IOAPIC);
-    } else {
-        dev = qdev_new(TYPE_IOAPIC);
-    }
-    object_property_add_child(object_resolve_path(parent_name, NULL),
-                              "ioapic", OBJECT(dev));
-    d = SYS_BUS_DEVICE(dev);
-    sysbus_realize_and_unref(d, &error_fatal);
-    sysbus_mmio_map(d, 0, IO_APIC_DEFAULT_ADDRESS);
-
-    for (i = 0; i < IOAPIC_NUM_PINS; i++) {
-        gsi_state->ioapic_irq[i] = qdev_get_gpio_in(dev, i);
-    }
-}
-
-DeviceState *ioapic_init_secondary(GSIState *gsi_state)
-{
-    DeviceState *dev;
-    SysBusDevice *d;
-    unsigned int i;
-
-    dev = qdev_new(TYPE_IOAPIC);
-    d = SYS_BUS_DEVICE(dev);
-    sysbus_realize_and_unref(d, &error_fatal);
-    sysbus_mmio_map(d, 0, IO_APIC_SECONDARY_ADDRESS);
-
-    for (i = 0; i < IOAPIC_NUM_PINS; i++) {
-        gsi_state->ioapic2_irq[i] = qdev_get_gpio_in(dev, i);
-    }
-    return dev;
-}
-
-struct setup_data {
-    uint64_t next;
-    uint32_t type;
-    uint32_t len;
-    uint8_t data[];
-} __attribute__((packed));
-
-
-/*
- * The entry point into the kernel for PVH boot is different from
- * the native entry point.  The PVH entry is defined by the x86/HVM
- * direct boot ABI and is available in an ELFNOTE in the kernel binary.
- *
- * This function is passed to load_elf() when it is called from
- * load_elfboot() which then additionally checks for an ELF Note of
- * type XEN_ELFNOTE_PHYS32_ENTRY and passes it to this function to
- * parse the PVH entry address from the ELF Note.
- *
- * Due to trickery in elf_opts.h, load_elf() is actually available as
- * load_elf32() or load_elf64() and this routine needs to be able
- * to deal with being called as 32 or 64 bit.
- *
- * The address of the PVH entry point is saved to the 'pvh_start_addr'
- * global variable.  (although the entry point is 32-bit, the kernel
- * binary can be either 32-bit or 64-bit).
- */
-static uint64_t read_pvh_start_addr(void *arg1, void *arg2, bool is64)
-{
-    size_t *elf_note_data_addr;
-
-    /* Check if ELF Note header passed in is valid */
-    if (arg1 == NULL) {
-        return 0;
-    }
-
-    if (is64) {
-        struct elf64_note *nhdr64 = (struct elf64_note *)arg1;
-        uint64_t nhdr_size64 = sizeof(struct elf64_note);
-        uint64_t phdr_align = *(uint64_t *)arg2;
-        uint64_t nhdr_namesz = nhdr64->n_namesz;
-
-        elf_note_data_addr =
-            ((void *)nhdr64) + nhdr_size64 +
-            QEMU_ALIGN_UP(nhdr_namesz, phdr_align);
-
-        pvh_start_addr = *elf_note_data_addr;
-    } else {
-        struct elf32_note *nhdr32 = (struct elf32_note *)arg1;
-        uint32_t nhdr_size32 = sizeof(struct elf32_note);
-        uint32_t phdr_align = *(uint32_t *)arg2;
-        uint32_t nhdr_namesz = nhdr32->n_namesz;
-
-        elf_note_data_addr =
-            ((void *)nhdr32) + nhdr_size32 +
-            QEMU_ALIGN_UP(nhdr_namesz, phdr_align);
-
-        pvh_start_addr = *(uint32_t *)elf_note_data_addr;
-    }
-
-    return pvh_start_addr;
-}
-
-static bool load_elfboot(const char *kernel_filename,
-                         int kernel_file_size,
-                         uint8_t *header,
-                         size_t pvh_xen_start_addr,
-                         FWCfgState *fw_cfg)
-{
-    uint32_t flags = 0;
-    uint32_t mh_load_addr = 0;
-    uint32_t elf_kernel_size = 0;
-    uint64_t elf_entry;
-    uint64_t elf_low, elf_high;
-    int kernel_size;
-
-    if (ldl_p(header) != 0x464c457f) {
-        return false; /* no elfboot */
-    }
-
-    bool elf_is64 = header[EI_CLASS] == ELFCLASS64;
-    flags = elf_is64 ?
-        ((Elf64_Ehdr *)header)->e_flags : ((Elf32_Ehdr *)header)->e_flags;
-
-    if (flags & 0x00010004) { /* LOAD_ELF_HEADER_HAS_ADDR */
-        error_report("elfboot unsupported flags = %x", flags);
-        exit(1);
-    }
-
-    uint64_t elf_note_type = XEN_ELFNOTE_PHYS32_ENTRY;
-    kernel_size = load_elf(kernel_filename, read_pvh_start_addr,
-                           NULL, &elf_note_type, &elf_entry,
-                           &elf_low, &elf_high, NULL, 0, I386_ELF_MACHINE,
-                           0, 0);
-
-    if (kernel_size < 0) {
-        error_report("Error while loading elf kernel");
-        exit(1);
-    }
-    mh_load_addr = elf_low;
-    elf_kernel_size = elf_high - elf_low;
-
-    if (pvh_start_addr == 0) {
-        error_report("Error loading uncompressed kernel without PVH ELF Note");
-        exit(1);
-    }
-    fw_cfg_add_i32(fw_cfg, FW_CFG_KERNEL_ENTRY, pvh_start_addr);
-    fw_cfg_add_i32(fw_cfg, FW_CFG_KERNEL_ADDR, mh_load_addr);
-    fw_cfg_add_i32(fw_cfg, FW_CFG_KERNEL_SIZE, elf_kernel_size);
-
-    return true;
-}
-
-void x86_load_linux(X86MachineState *x86ms,
-                    FWCfgState *fw_cfg,
-                    int acpi_data_size,
-                    bool pvh_enabled)
-{
-    bool linuxboot_dma_enabled = X86_MACHINE_GET_CLASS(x86ms)->fwcfg_dma_enabled;
-    uint16_t protocol;
-    int setup_size, kernel_size, cmdline_size;
-    int dtb_size, setup_data_offset;
-    uint32_t initrd_max;
-    uint8_t header[8192], *setup, *kernel;
-    hwaddr real_addr, prot_addr, cmdline_addr, initrd_addr = 0;
-    FILE *f;
-    char *vmode;
-    MachineState *machine = MACHINE(x86ms);
-    struct setup_data *setup_data;
-    const char *kernel_filename = machine->kernel_filename;
-    const char *initrd_filename = machine->initrd_filename;
-    const char *dtb_filename = machine->dtb;
-    const char *kernel_cmdline = machine->kernel_cmdline;
-    SevKernelLoaderContext sev_load_ctx = {};
-
-    /* Align to 16 bytes as a paranoia measure */
-    cmdline_size = (strlen(kernel_cmdline) + 16) & ~15;
-
-    /* load the kernel header */
-    f = fopen(kernel_filename, "rb");
-    if (!f) {
-        fprintf(stderr, "qemu: could not open kernel file '%s': %s\n",
-                kernel_filename, strerror(errno));
-        exit(1);
-    }
-
-    kernel_size = get_file_size(f);
-    if (!kernel_size ||
-        fread(header, 1, MIN(ARRAY_SIZE(header), kernel_size), f) !=
-        MIN(ARRAY_SIZE(header), kernel_size)) {
-        fprintf(stderr, "qemu: could not load kernel '%s': %s\n",
-                kernel_filename, strerror(errno));
-        exit(1);
-    }
-
-    /* kernel protocol version */
-    if (ldl_p(header + 0x202) == 0x53726448) {
-        protocol = lduw_p(header + 0x206);
-    } else {
-        /*
-         * This could be a multiboot kernel. If it is, let's stop treating it
-         * like a Linux kernel.
-         * Note: some multiboot images could be in the ELF format (the same of
-         * PVH), so we try multiboot first since we check the multiboot magic
-         * header before to load it.
-         */
-        if (load_multiboot(x86ms, fw_cfg, f, kernel_filename, initrd_filename,
-                           kernel_cmdline, kernel_size, header)) {
-            return;
-        }
-        /*
-         * Check if the file is an uncompressed kernel file (ELF) and load it,
-         * saving the PVH entry point used by the x86/HVM direct boot ABI.
-         * If load_elfboot() is successful, populate the fw_cfg info.
-         */
-        if (pvh_enabled &&
-            load_elfboot(kernel_filename, kernel_size,
-                         header, pvh_start_addr, fw_cfg)) {
-            fclose(f);
-
-            fw_cfg_add_i32(fw_cfg, FW_CFG_CMDLINE_SIZE,
-                strlen(kernel_cmdline) + 1);
-            fw_cfg_add_string(fw_cfg, FW_CFG_CMDLINE_DATA, kernel_cmdline);
-
-            fw_cfg_add_i32(fw_cfg, FW_CFG_SETUP_SIZE, sizeof(header));
-            fw_cfg_add_bytes(fw_cfg, FW_CFG_SETUP_DATA,
-                             header, sizeof(header));
-
-            /* load initrd */
-            if (initrd_filename) {
-                GMappedFile *mapped_file;
-                gsize initrd_size;
-                gchar *initrd_data;
-                GError *gerr = NULL;
-
-                mapped_file = g_mapped_file_new(initrd_filename, false, &gerr);
-                if (!mapped_file) {
-                    fprintf(stderr, "qemu: error reading initrd %s: %s\n",
-                            initrd_filename, gerr->message);
-                    exit(1);
-                }
-                x86ms->initrd_mapped_file = mapped_file;
-
-                initrd_data = g_mapped_file_get_contents(mapped_file);
-                initrd_size = g_mapped_file_get_length(mapped_file);
-                initrd_max = x86ms->below_4g_mem_size - acpi_data_size - 1;
-                if (initrd_size >= initrd_max) {
-                    fprintf(stderr, "qemu: initrd is too large, cannot support."
-                            "(max: %"PRIu32", need %"PRId64")\n",
-                            initrd_max, (uint64_t)initrd_size);
-                    exit(1);
-                }
-
-                initrd_addr = (initrd_max - initrd_size) & ~4095;
-
-                fw_cfg_add_i32(fw_cfg, FW_CFG_INITRD_ADDR, initrd_addr);
-                fw_cfg_add_i32(fw_cfg, FW_CFG_INITRD_SIZE, initrd_size);
-                fw_cfg_add_bytes(fw_cfg, FW_CFG_INITRD_DATA, initrd_data,
-                                 initrd_size);
-            }
-
-            option_rom[nb_option_roms].bootindex = 0;
-            option_rom[nb_option_roms].name = "pvh.bin";
-            nb_option_roms++;
-
-            return;
-        }
-        protocol = 0;
-    }
-
-    if (protocol < 0x200 || !(header[0x211] & 0x01)) {
-        /* Low kernel */
-        real_addr    = 0x90000;
-        cmdline_addr = 0x9a000 - cmdline_size;
-        prot_addr    = 0x10000;
-    } else if (protocol < 0x202) {
-        /* High but ancient kernel */
-        real_addr    = 0x90000;
-        cmdline_addr = 0x9a000 - cmdline_size;
-        prot_addr    = 0x100000;
-    } else {
-        /* High and recent kernel */
-        real_addr    = 0x10000;
-        cmdline_addr = 0x20000;
-        prot_addr    = 0x100000;
-    }
-
-    /* highest address for loading the initrd */
-    if (protocol >= 0x20c &&
-        lduw_p(header + 0x236) & XLF_CAN_BE_LOADED_ABOVE_4G) {
-        /*
-         * Linux has supported initrd up to 4 GB for a very long time (2007,
-         * long before XLF_CAN_BE_LOADED_ABOVE_4G which was added in 2013),
-         * though it only sets initrd_max to 2 GB to "work around bootloader
-         * bugs". Luckily, QEMU firmware(which does something like bootloader)
-         * has supported this.
-         *
-         * It's believed that if XLF_CAN_BE_LOADED_ABOVE_4G is set, initrd can
-         * be loaded into any address.
-         *
-         * In addition, initrd_max is uint32_t simply because QEMU doesn't
-         * support the 64-bit boot protocol (specifically the ext_ramdisk_image
-         * field).
-         *
-         * Therefore here just limit initrd_max to UINT32_MAX simply as well.
-         */
-        initrd_max = UINT32_MAX;
-    } else if (protocol >= 0x203) {
-        initrd_max = ldl_p(header + 0x22c);
-    } else {
-        initrd_max = 0x37ffffff;
-    }
-
-    if (initrd_max >= x86ms->below_4g_mem_size - acpi_data_size) {
-        initrd_max = x86ms->below_4g_mem_size - acpi_data_size - 1;
-    }
-
-    fw_cfg_add_i32(fw_cfg, FW_CFG_CMDLINE_ADDR, cmdline_addr);
-    fw_cfg_add_i32(fw_cfg, FW_CFG_CMDLINE_SIZE, strlen(kernel_cmdline) + 1);
-    fw_cfg_add_string(fw_cfg, FW_CFG_CMDLINE_DATA, kernel_cmdline);
-    sev_load_ctx.cmdline_data = (char *)kernel_cmdline;
-    sev_load_ctx.cmdline_size = strlen(kernel_cmdline) + 1;
-
-    if (protocol >= 0x202) {
-        stl_p(header + 0x228, cmdline_addr);
-    } else {
-        stw_p(header + 0x20, 0xA33F);
-        stw_p(header + 0x22, cmdline_addr - real_addr);
-    }
-
-    /* handle vga= parameter */
-    vmode = strstr(kernel_cmdline, "vga=");
-    if (vmode) {
-        unsigned int video_mode;
-        const char *end;
-        int ret;
-        /* skip "vga=" */
-        vmode += 4;
-        if (!strncmp(vmode, "normal", 6)) {
-            video_mode = 0xffff;
-        } else if (!strncmp(vmode, "ext", 3)) {
-            video_mode = 0xfffe;
-        } else if (!strncmp(vmode, "ask", 3)) {
-            video_mode = 0xfffd;
-        } else {
-            ret = qemu_strtoui(vmode, &end, 0, &video_mode);
-            if (ret != 0 || (*end && *end != ' ')) {
-                fprintf(stderr, "qemu: invalid 'vga=' kernel parameter.\n");
-                exit(1);
-            }
-        }
-        stw_p(header + 0x1fa, video_mode);
-    }
-
-    /* loader type */
-    /*
-     * High nybble = B reserved for QEMU; low nybble is revision number.
-     * If this code is substantially changed, you may want to consider
-     * incrementing the revision.
-     */
-    if (protocol >= 0x200) {
-        header[0x210] = 0xB0;
-    }
-    /* heap */
-    if (protocol >= 0x201) {
-        header[0x211] |= 0x80; /* CAN_USE_HEAP */
-        stw_p(header + 0x224, cmdline_addr - real_addr - 0x200);
-    }
-
-    /* load initrd */
-    if (initrd_filename) {
-        GMappedFile *mapped_file;
-        gsize initrd_size;
-        gchar *initrd_data;
-        GError *gerr = NULL;
-
-        if (protocol < 0x200) {
-            fprintf(stderr, "qemu: linux kernel too old to load a ram disk\n");
-            exit(1);
-        }
-
-        mapped_file = g_mapped_file_new(initrd_filename, false, &gerr);
-        if (!mapped_file) {
-            fprintf(stderr, "qemu: error reading initrd %s: %s\n",
-                    initrd_filename, gerr->message);
-            exit(1);
-        }
-        x86ms->initrd_mapped_file = mapped_file;
-
-        initrd_data = g_mapped_file_get_contents(mapped_file);
-        initrd_size = g_mapped_file_get_length(mapped_file);
-        if (initrd_size >= initrd_max) {
-            fprintf(stderr, "qemu: initrd is too large, cannot support."
-                    "(max: %"PRIu32", need %"PRId64")\n",
-                    initrd_max, (uint64_t)initrd_size);
-            exit(1);
-        }
-
-        initrd_addr = (initrd_max - initrd_size) & ~4095;
-
-        fw_cfg_add_i32(fw_cfg, FW_CFG_INITRD_ADDR, initrd_addr);
-        fw_cfg_add_i32(fw_cfg, FW_CFG_INITRD_SIZE, initrd_size);
-        fw_cfg_add_bytes(fw_cfg, FW_CFG_INITRD_DATA, initrd_data, initrd_size);
-        sev_load_ctx.initrd_data = initrd_data;
-        sev_load_ctx.initrd_size = initrd_size;
-
-        stl_p(header + 0x218, initrd_addr);
-        stl_p(header + 0x21c, initrd_size);
-    }
-
-    /* load kernel and setup */
-    setup_size = header[0x1f1];
-    if (setup_size == 0) {
-        setup_size = 4;
-    }
-    setup_size = (setup_size + 1) * 512;
-    if (setup_size > kernel_size) {
-        fprintf(stderr, "qemu: invalid kernel header\n");
-        exit(1);
-    }
-    kernel_size -= setup_size;
-
-    setup  = g_malloc(setup_size);
-    kernel = g_malloc(kernel_size);
-    fseek(f, 0, SEEK_SET);
-    if (fread(setup, 1, setup_size, f) != setup_size) {
-        fprintf(stderr, "fread() failed\n");
-        exit(1);
-    }
-    if (fread(kernel, 1, kernel_size, f) != kernel_size) {
-        fprintf(stderr, "fread() failed\n");
-        exit(1);
-    }
-    fclose(f);
-
-    /* append dtb to kernel */
-    if (dtb_filename) {
-        if (protocol < 0x209) {
-            fprintf(stderr, "qemu: Linux kernel too old to load a dtb\n");
-            exit(1);
-        }
-
-        dtb_size = get_image_size(dtb_filename);
-        if (dtb_size <= 0) {
-            fprintf(stderr, "qemu: error reading dtb %s: %s\n",
-                    dtb_filename, strerror(errno));
-            exit(1);
-        }
-
-        setup_data_offset = QEMU_ALIGN_UP(kernel_size, 16);
-        kernel_size = setup_data_offset + sizeof(struct setup_data) + dtb_size;
-        kernel = g_realloc(kernel, kernel_size);
-
-        stq_p(header + 0x250, prot_addr + setup_data_offset);
-
-        setup_data = (struct setup_data *)(kernel + setup_data_offset);
-        setup_data->next = 0;
-        setup_data->type = cpu_to_le32(SETUP_DTB);
-        setup_data->len = cpu_to_le32(dtb_size);
-
-        load_image_size(dtb_filename, setup_data->data, dtb_size);
-    }
-
-    /*
-     * If we're starting an encrypted VM, it will be OVMF based, which uses the
-     * efi stub for booting and doesn't require any values to be placed in the
-     * kernel header.  We therefore don't update the header so the hash of the
-     * kernel on the other side of the fw_cfg interface matches the hash of the
-     * file the user passed in.
-     */
-    if (!sev_enabled()) {
-        memcpy(setup, header, MIN(sizeof(header), setup_size));
-    }
-
-    fw_cfg_add_i32(fw_cfg, FW_CFG_KERNEL_ADDR, prot_addr);
-    fw_cfg_add_i32(fw_cfg, FW_CFG_KERNEL_SIZE, kernel_size);
-    fw_cfg_add_bytes(fw_cfg, FW_CFG_KERNEL_DATA, kernel, kernel_size);
-    sev_load_ctx.kernel_data = (char *)kernel;
-    sev_load_ctx.kernel_size = kernel_size;
-
-    fw_cfg_add_i32(fw_cfg, FW_CFG_SETUP_ADDR, real_addr);
-    fw_cfg_add_i32(fw_cfg, FW_CFG_SETUP_SIZE, setup_size);
-    fw_cfg_add_bytes(fw_cfg, FW_CFG_SETUP_DATA, setup, setup_size);
-    sev_load_ctx.setup_data = (char *)setup;
-    sev_load_ctx.setup_size = setup_size;
-
-    if (sev_enabled()) {
-        sev_add_kernel_loader_hashes(&sev_load_ctx, &error_fatal);
-    }
-
-    option_rom[nb_option_roms].bootindex = 0;
-    option_rom[nb_option_roms].name = "linuxboot.bin";
-    if (linuxboot_dma_enabled && fw_cfg_dma_enabled(fw_cfg)) {
-        option_rom[nb_option_roms].name = "linuxboot_dma.bin";
-    }
-    nb_option_roms++;
-}
-
-void x86_bios_rom_init(MachineState *ms, const char *default_firmware,
-                       MemoryRegion *rom_memory, bool isapc_ram_fw)
-{
-    const char *bios_name;
-    char *filename;
-    MemoryRegion *bios, *isa_bios;
-    int bios_size, isa_bios_size;
-    ssize_t ret;
-
-    /* BIOS load */
-    bios_name = ms->firmware ?: default_firmware;
-    filename = qemu_find_file(QEMU_FILE_TYPE_BIOS, bios_name);
-    if (filename) {
-        bios_size = get_image_size(filename);
-    } else {
-        bios_size = -1;
-    }
-    if (bios_size <= 0 ||
-        (bios_size % 65536) != 0) {
-        goto bios_error;
-    }
-    bios = g_malloc(sizeof(*bios));
-    memory_region_init_ram(bios, NULL, "pc.bios", bios_size, &error_fatal);
-    if (sev_enabled()) {
-        /*
-         * The concept of a "reset" simply doesn't exist for
-         * confidential computing guests, we have to destroy and
-         * re-launch them instead.  So there is no need to register
-         * the firmware as rom to properly re-initialize on reset.
-         * Just go for a straight file load instead.
-         */
-        void *ptr = memory_region_get_ram_ptr(bios);
-        load_image_size(filename, ptr, bios_size);
-        x86_firmware_configure(ptr, bios_size);
-    } else {
-        if (!isapc_ram_fw) {
-            memory_region_set_readonly(bios, true);
-        }
-        ret = rom_add_file_fixed(bios_name, (uint32_t)(-bios_size), -1);
-        if (ret != 0) {
-            goto bios_error;
-=======
         } else {
             cpu_interrupt(cs, CPU_INTERRUPT_NMI);
->>>>>>> ae35f033
         }
     }
 }
