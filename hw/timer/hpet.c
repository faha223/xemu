--- conflicted
+++ resolved
@@ -364,16 +364,6 @@
     }
 };
 
-<<<<<<< HEAD
-static void hpet_arm(HPETTimer *t, uint64_t ticks)
-{
-    if (ticks < ns_to_ticks(INT64_MAX / 2)) {
-        timer_mod(t->qemu_timer,
-                  qemu_clock_get_ns(QEMU_CLOCK_VIRTUAL) + ticks_to_ns(ticks));
-    } else {
-        timer_del(t->qemu_timer);
-    }
-=======
 static void hpet_arm(HPETTimer *t, uint64_t tick)
 {
     uint64_t ns = hpet_get_ns(t->state, tick);
@@ -385,7 +375,6 @@
 
     t->last = ns;
     timer_mod(t->qemu_timer, ns);
->>>>>>> ae35f033
 }
 
 /*
@@ -404,21 +393,7 @@
         if (t->config & HPET_TN_32BIT) {
             t->cmp = (uint32_t)t->cmp64;
         } else {
-<<<<<<< HEAD
-            while (hpet_time_after64(cur_tick, t->cmp)) {
-                t->cmp += period;
-            }
-        }
-        diff = hpet_calculate_diff(t, cur_tick);
-        hpet_arm(t, diff);
-    } else if (t->config & HPET_TN_32BIT && !timer_is_periodic(t)) {
-        if (t->wrap_flag) {
-            diff = hpet_calculate_diff(t, cur_tick);
-            hpet_arm(t, diff);
-            t->wrap_flag = 0;
-=======
             t->cmp = t->cmp64;
->>>>>>> ae35f033
         }
         hpet_arm(t, t->cmp64);
     } else if (t->wrap_flag) {
@@ -445,11 +420,7 @@
             return;
         }
     }
-<<<<<<< HEAD
-    hpet_arm(t, diff);
-=======
     hpet_arm(t, t->cmp64);
->>>>>>> ae35f033
 }
 
 static void hpet_del_timer(HPETTimer *t)
