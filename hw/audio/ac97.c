/*
 * Copyright (C) 2006 InnoTek Systemberatung GmbH
 *
 * This file is part of VirtualBox Open Source Edition (OSE), as
 * available from http://www.virtualbox.org. This file is free software;
 * you can redistribute it and/or modify it under the terms of the GNU
 * General Public License as published by the Free Software Foundation,
 * in version 2 as it comes in the "COPYING" file of the VirtualBox OSE
 * distribution. VirtualBox OSE is distributed in the hope that it will
 * be useful, but WITHOUT ANY WARRANTY of any kind.
 *
 * If you received this file as part of a commercial VirtualBox
 * distribution, then only the terms of your commercial VirtualBox
 * license agreement apply instead of the previous paragraph.
 *
 * Contributions after 2012-01-13 are licensed under the terms of the
 * GNU GPL, version 2 or (at your option) any later version.
 */

#include "qemu/osdep.h"
#include "hw/audio/soundhw.h"
#include "audio/audio.h"
#include "hw/pci/pci_device.h"
#include "hw/qdev-properties.h"
#include "migration/vmstate.h"
#include "qemu/module.h"
#include "sysemu/dma.h"
#include "qom/object.h"
<<<<<<< HEAD

#include "ac97_int.h"

enum {
    AC97_Reset                     = 0x00,
    AC97_Master_Volume_Mute        = 0x02,
    AC97_Headphone_Volume_Mute     = 0x04,
    AC97_Master_Volume_Mono_Mute   = 0x06,
    AC97_Master_Tone_RL            = 0x08,
    AC97_PC_BEEP_Volume_Mute       = 0x0A,
    AC97_Phone_Volume_Mute         = 0x0C,
    AC97_Mic_Volume_Mute           = 0x0E,
    AC97_Line_In_Volume_Mute       = 0x10,
    AC97_CD_Volume_Mute            = 0x12,
    AC97_Video_Volume_Mute         = 0x14,
    AC97_Aux_Volume_Mute           = 0x16,
    AC97_PCM_Out_Volume_Mute       = 0x18,
    AC97_Record_Select             = 0x1A,
    AC97_Record_Gain_Mute          = 0x1C,
    AC97_Record_Gain_Mic_Mute      = 0x1E,
    AC97_General_Purpose           = 0x20,
    AC97_3D_Control                = 0x22,
    AC97_AC_97_RESERVED            = 0x24,
    AC97_Powerdown_Ctrl_Stat       = 0x26,
    AC97_Extended_Audio_ID         = 0x28,
    AC97_Extended_Audio_Ctrl_Stat  = 0x2A,
    AC97_PCM_Front_DAC_Rate        = 0x2C,
    AC97_PCM_Surround_DAC_Rate     = 0x2E,
    AC97_PCM_LFE_DAC_Rate          = 0x30,
    AC97_PCM_LR_ADC_Rate           = 0x32,
    AC97_MIC_ADC_Rate              = 0x34,
    AC97_6Ch_Vol_C_LFE_Mute        = 0x36,
    AC97_6Ch_Vol_L_R_Surround_Mute = 0x38,
    AC97_Vendor_Reserved           = 0x58,
    AC97_Sigmatel_Analog           = 0x6c, /* We emulate a Sigmatel codec */
    AC97_Sigmatel_Dac2Invert       = 0x6e, /* We emulate a Sigmatel codec */
    AC97_Vendor_ID1                = 0x7c,
    AC97_Vendor_ID2                = 0x7e
};
=======
#include "ac97.h"
>>>>>>> ae35f033

#define SOFT_VOLUME
#define SR_FIFOE 16             /* rwc */
#define SR_BCIS  8              /* rwc */
#define SR_LVBCI 4              /* rwc */
#define SR_CELV  2              /* ro */
#define SR_DCH   1              /* ro */
#define SR_VALID_MASK ((1 << 5) - 1)
#define SR_WCLEAR_MASK (SR_FIFOE | SR_BCIS | SR_LVBCI)
#define SR_RO_MASK (SR_DCH | SR_CELV)
#define SR_INT_MASK (SR_FIFOE | SR_BCIS | SR_LVBCI)

#define CR_IOCE  16             /* rw */
#define CR_FEIE  8              /* rw */
#define CR_LVBIE 4              /* rw */
#define CR_RR    2              /* rw */
#define CR_RPBM  1              /* rw */
#define CR_VALID_MASK ((1 << 5) - 1)
#define CR_DONT_CLEAR_MASK (CR_IOCE | CR_FEIE | CR_LVBIE)

#define GC_WR    4              /* rw */
#define GC_CR    2              /* rw */
#define GC_VALID_MASK ((1 << 6) - 1)

#define GS_MD3   (1 << 17)      /* rw */
#define GS_AD3   (1 << 16)      /* rw */
#define GS_RCS   (1 << 15)      /* rwc */
#define GS_B3S12 (1 << 14)      /* ro */
#define GS_B2S12 (1 << 13)      /* ro */
#define GS_B1S12 (1 << 12)      /* ro */
#define GS_S1R1  (1 << 11)      /* rwc */
#define GS_S0R1  (1 << 10)      /* rwc */
#define GS_S1CR  (1 << 9)       /* ro */
#define GS_S0CR  (1 << 8)       /* ro */
#define GS_MINT  (1 << 7)       /* ro */
#define GS_POINT (1 << 6)       /* ro */
#define GS_PIINT (1 << 5)       /* ro */
#define GS_SOINT (1 << 4)       /* ro */
#define GS_RSRVD (1 << 3)
#define GS_MOINT (1 << 2)       /* ro */
#define GS_MIINT (1 << 1)       /* ro */
#define GS_GSCI  1              /* rwc */
#define GS_RO_MASK (GS_B3S12 | \
                    GS_B2S12 | \
                    GS_B1S12 | \
                    GS_S1CR  | \
                    GS_S0CR  | \
                    GS_MINT  | \
                    GS_POINT | \
                    GS_PIINT | \
                    GS_SOINT | \
                    GS_RSRVD | \
                    GS_MOINT | \
                    GS_MIINT)
#define GS_VALID_MASK ((1 << 18) - 1)
#define GS_WCLEAR_MASK (GS_RCS | GS_S1R1 | GS_S0R1 | GS_GSCI)

/* Buffer Descriptor */
#define BD_IOC (1 << 31)      /* Interrupt on Completion */
#define BD_BUP (1 << 30)      /* Buffer Underrun Policy */

<<<<<<< HEAD
#define EACS_VRA 1
#define EACS_VRM 8

#define MUTE_SHIFT 15
=======
#define TYPE_AC97 "AC97"
OBJECT_DECLARE_SIMPLE_TYPE(AC97LinkState, AC97)
>>>>>>> ae35f033

#define REC_MASK 7
enum {
    REC_MIC = 0,
    REC_CD,
    REC_VIDEO,
    REC_AUX,
    REC_LINE_IN,
    REC_STEREO_MIX,
    REC_MONO_MIX,
    REC_PHONE
};

enum {
    BUP_SET = 1,
    BUP_LAST = 2
};

#ifdef DEBUG_AC97
#define dolog(...) AUD_log("ac97", __VA_ARGS__)
#else
#define dolog(...)
#endif

#define MKREGS(prefix, start)                   \
enum {                                          \
    prefix ## _BDBAR = start,                   \
    prefix ## _CIV = start + 4,                 \
    prefix ## _LVI = start + 5,                 \
    prefix ## _SR = start + 6,                  \
    prefix ## _PICB = start + 8,                \
    prefix ## _PIV = start + 10,                \
    prefix ## _CR = start + 11                  \
}

MKREGS(PI, PI_INDEX * 16);
MKREGS(PO, PO_INDEX * 16);
MKREGS(MC, MC_INDEX * 16);
MKREGS(SO, SO_INDEX * 16);

enum {
    GLOB_CNT = 0x2c,
    GLOB_STA = 0x30,
    CAS      = 0x34
};

#define GET_BM(index) (((index) >> 4) & 7)

typedef struct AC97DeviceState {
    PCIDevice dev;
    AC97LinkState state;

    MemoryRegion io_nam;
    MemoryRegion io_nabm;
} AC97DeviceState;

#define AC97_DEVICE(obj) \
    OBJECT_CHECK(AC97DeviceState, (obj), "AC97")

static void po_callback(void *opaque, int free);
static void pi_callback(void *opaque, int avail);
static void mc_callback(void *opaque, int avail);

static void fetch_bd(AC97LinkState *s, AC97BusMasterRegs *r)
{
    uint8_t b[8];

    dma_memory_read(s->as, r->bdbar + r->civ * 8, b, 8, MEMTXATTRS_UNSPECIFIED);
    r->bd_valid = 1;
    r->bd.addr = le32_to_cpu(*(uint32_t *) &b[0]) & ~3;
    r->bd.ctl_len = le32_to_cpu(*(uint32_t *) &b[4]);
    r->picb = r->bd.ctl_len & 0xffff;
    dolog("bd %2d addr=0x%x ctl=0x%06x len=0x%x(%d bytes)\n",
          r->civ, r->bd.addr, r->bd.ctl_len >> 16,
          r->bd.ctl_len & 0xffff, (r->bd.ctl_len & 0xffff) << 1);
}

/**
 * Update the BM status register
 */
static void update_sr(AC97LinkState *s, AC97BusMasterRegs *r, uint32_t new_sr)
{
    int event = 0;
    int level = 0;
    uint32_t new_mask = new_sr & SR_INT_MASK;
    uint32_t old_mask = r->sr & SR_INT_MASK;
    uint32_t masks[] = {GS_PIINT, GS_POINT, GS_MINT};

    if (new_mask ^ old_mask) {
        /** @todo is IRQ deasserted when only one of status bits is cleared? */
        if (!new_mask) {
            event = 1;
            level = 0;
        } else {
            if ((new_mask & SR_LVBCI) && (r->cr & CR_LVBIE)) {
                event = 1;
                level = 1;
            }
            if ((new_mask & SR_BCIS) && (r->cr & CR_IOCE)) {
                event = 1;
                level = 1;
            }
        }
    }

    r->sr = new_sr;

    dolog("IOC%d LVB%d sr=0x%x event=%d level=%d\n",
          r->sr & SR_BCIS, r->sr & SR_LVBCI, r->sr, event, level);

    if (!event) {
        return;
    }

    if (level) {
      s->glob_sta |= masks[r - s->bm_regs];
      dolog("set irq level=1\n");
      pci_irq_assert(s->pci_dev);
    } else {
      s->glob_sta &= ~masks[r - s->bm_regs];
      dolog("set irq level=0\n");
      pci_irq_deassert(s->pci_dev);
    }
}

static void voice_set_active(AC97LinkState *s, int bm_index, int on)
{
    switch (bm_index) {
    case PI_INDEX:
        AUD_set_active_in(s->voice_pi, on);
        break;

    case PO_INDEX:
        AUD_set_active_out(s->voice_po, on);
        break;

    case MC_INDEX:
        AUD_set_active_in(s->voice_mc, on);
        break;

    case SO_INDEX:
        break;

    default:
        AUD_log("ac97", "invalid bm_index(%d) in voice_set_active\n", bm_index);
        break;
    }
}

static void reset_bm_regs(AC97LinkState *s, AC97BusMasterRegs *r)
{
    dolog("reset_bm_regs\n");
    r->bdbar = 0;
    r->civ = 0;
    r->lvi = 0;
    /** todo do we need to do that? */
    update_sr(s, r, SR_DCH);
    r->picb = 0;
    r->piv = 0;
    r->cr = r->cr & CR_DONT_CLEAR_MASK;
    r->bd_valid = 0;

    voice_set_active(s, r - s->bm_regs, 0);
    memset(s->silence, 0, sizeof(s->silence));
}

static void mixer_store(AC97LinkState *s, uint32_t i, uint16_t v)
{
    if (i + 2 > sizeof(s->mixer_data)) {
        dolog("mixer_store: index %d out of bounds %zd\n",
              i, sizeof(s->mixer_data));
        return;
    }

    s->mixer_data[i + 0] = v & 0xff;
    s->mixer_data[i + 1] = v >> 8;
}

static uint16_t mixer_load(AC97LinkState *s, uint32_t i)
{
    uint16_t val = 0xffff;

    if (i + 2 > sizeof(s->mixer_data)) {
        dolog("mixer_load: index %d out of bounds %zd\n",
              i, sizeof(s->mixer_data));
    } else {
        val = s->mixer_data[i + 0] | (s->mixer_data[i + 1] << 8);
    }

    return val;
}

static void open_voice(AC97LinkState *s, int index, int freq)
{
    struct audsettings as;

    as.freq = freq;
    as.nchannels = 2;
    as.fmt = AUDIO_FORMAT_S16;
    as.endianness = 0;

    if (freq > 0) {
        s->invalid_freq[index] = 0;
        switch (index) {
        case PI_INDEX:
            s->voice_pi = AUD_open_in(
                &s->card,
                s->voice_pi,
                "ac97.pi",
                s,
                pi_callback,
                &as
                );
            break;

        case PO_INDEX:
            s->voice_po = AUD_open_out(
                &s->card,
                s->voice_po,
                "ac97.po",
                s,
                po_callback,
                &as
                );
            break;

        case MC_INDEX:
            s->voice_mc = AUD_open_in(
                &s->card,
                s->voice_mc,
                "ac97.mc",
                s,
                mc_callback,
                &as
                );
            break;

        case SO_INDEX:
            break;
        }
    } else {
        s->invalid_freq[index] = freq;
        switch (index) {
        case PI_INDEX:
            AUD_close_in(&s->card, s->voice_pi);
            s->voice_pi = NULL;
            break;

        case PO_INDEX:
            AUD_close_out(&s->card, s->voice_po);
            s->voice_po = NULL;
            break;

        case MC_INDEX:
            AUD_close_in(&s->card, s->voice_mc);
            s->voice_mc = NULL;
            break;

        case SO_INDEX:
            break;
        }
    }
}

static void reset_voices(AC97LinkState *s, uint8_t active[LAST_INDEX])
{
    uint16_t freq;

    freq = mixer_load(s, AC97_PCM_LR_ADC_Rate);
    open_voice(s, PI_INDEX, freq);
    AUD_set_active_in(s->voice_pi, active[PI_INDEX]);

    freq = mixer_load(s, AC97_PCM_Front_DAC_Rate);
    open_voice(s, PO_INDEX, freq);
    AUD_set_active_out(s->voice_po, active[PO_INDEX]);

    freq = mixer_load(s, AC97_MIC_ADC_Rate);
    open_voice(s, MC_INDEX, freq);
    AUD_set_active_in(s->voice_mc, active[MC_INDEX]);
}

static void get_volume(uint16_t vol, uint16_t mask, int inverse,
                       int *mute, uint8_t *lvol, uint8_t *rvol)
{
    *mute = (vol >> MUTE_SHIFT) & 1;
    *rvol = (255 * (vol & mask)) / mask;
    *lvol = (255 * ((vol >> 8) & mask)) / mask;

    if (inverse) {
        *rvol = 255 - *rvol;
        *lvol = 255 - *lvol;
    }
}

static void update_combined_volume_out(AC97LinkState *s)
{
    uint8_t lvol, rvol, plvol, prvol;
    int mute, pmute;

    get_volume(mixer_load(s, AC97_Master_Volume_Mute), 0x3f, 1,
               &mute, &lvol, &rvol);
    get_volume(mixer_load(s, AC97_PCM_Out_Volume_Mute), 0x1f, 1,
               &pmute, &plvol, &prvol);

    mute = mute | pmute;
    lvol = (lvol * plvol) / 255;
    rvol = (rvol * prvol) / 255;

    AUD_set_volume_out(s->voice_po, mute, lvol, rvol);
}

static void update_volume_in(AC97LinkState *s)
{
    uint8_t lvol, rvol;
    int mute;

    get_volume(mixer_load(s, AC97_Record_Gain_Mute), 0x0f, 0,
               &mute, &lvol, &rvol);

    AUD_set_volume_in(s->voice_pi, mute, lvol, rvol);
}

static void set_volume(AC97LinkState *s, int index, uint32_t val)
{
    switch (index) {
    case AC97_Master_Volume_Mute:
        val &= 0xbf3f;
        mixer_store(s, index, val);
        update_combined_volume_out(s);
        break;
    case AC97_PCM_Out_Volume_Mute:
        val &= 0x9f1f;
        mixer_store(s, index, val);
        update_combined_volume_out(s);
        break;
    case AC97_Record_Gain_Mute:
        val &= 0x8f0f;
        mixer_store(s, index, val);
        update_volume_in(s);
        break;
    }
}

static void record_select(AC97LinkState *s, uint32_t val)
{
    uint8_t rs = val & REC_MASK;
    uint8_t ls = (val >> 8) & REC_MASK;
    mixer_store(s, AC97_Record_Select, rs | (ls << 8));
}

static void mixer_reset(AC97LinkState *s)
{
    uint8_t active[LAST_INDEX];

    dolog("mixer_reset\n");
    memset(s->mixer_data, 0, sizeof(s->mixer_data));
    memset(active, 0, sizeof(active));
    mixer_store(s, AC97_Reset, 0x0000); /* 6940 */
    mixer_store(s, AC97_Headphone_Volume_Mute, 0x0000);
    mixer_store(s, AC97_Master_Volume_Mono_Mute, 0x0000);
    mixer_store(s, AC97_Master_Tone_RL, 0x0000);
    mixer_store(s, AC97_PC_BEEP_Volume_Mute, 0x0000);
    mixer_store(s, AC97_Phone_Volume_Mute, 0x0000);
    mixer_store(s, AC97_Mic_Volume_Mute, 0x0000);
    mixer_store(s, AC97_Line_In_Volume_Mute, 0x0000);
    mixer_store(s, AC97_CD_Volume_Mute, 0x0000);
    mixer_store(s, AC97_Video_Volume_Mute, 0x0000);
    mixer_store(s, AC97_Aux_Volume_Mute, 0x0000);
    mixer_store(s, AC97_Record_Gain_Mic_Mute, 0x0000);
    mixer_store(s, AC97_General_Purpose, 0x0000);
    mixer_store(s, AC97_3D_Control, 0x0000);
    mixer_store(s, AC97_Powerdown_Ctrl_Stat, 0x000f);

    /*
     * Sigmatel 9700 (STAC9700)
     */
    mixer_store(s, AC97_Vendor_ID1, 0x8384);
    mixer_store(s, AC97_Vendor_ID2, 0x7600); /* 7608 */

    mixer_store(s, AC97_Extended_Audio_ID, 0x0809);
    mixer_store(s, AC97_Extended_Audio_Ctrl_Stat, 0x0009);
    mixer_store(s, AC97_PCM_Front_DAC_Rate, 0xbb80);
    mixer_store(s, AC97_PCM_Surround_DAC_Rate, 0xbb80);
    mixer_store(s, AC97_PCM_LFE_DAC_Rate, 0xbb80);
    mixer_store(s, AC97_PCM_LR_ADC_Rate, 0xbb80);
    mixer_store(s, AC97_MIC_ADC_Rate, 0xbb80);

    record_select(s, 0);
    set_volume(s, AC97_Master_Volume_Mute, 0x8000);
    set_volume(s, AC97_PCM_Out_Volume_Mute, 0x8808);
    set_volume(s, AC97_Record_Gain_Mute, 0x8808);

    reset_voices(s, active);
}

/**
 * Native audio mixer
 * I/O Reads
 */
static uint32_t nam_readb(void *opaque, uint32_t addr)
{
    AC97LinkState *s = opaque;
    dolog("U nam readb 0x%x\n", addr);
    s->cas = 0;
    return ~0U;
}

static uint32_t nam_readw(void *opaque, uint32_t addr)
{
    AC97LinkState *s = opaque;
    s->cas = 0;
    return mixer_load(s, addr);
}

static uint32_t nam_readl(void *opaque, uint32_t addr)
{
    AC97LinkState *s = opaque;
    dolog("U nam readl 0x%x\n", addr);
    s->cas = 0;
    return ~0U;
}

/**
 * Native audio mixer
 * I/O Writes
 */
static void nam_writeb(void *opaque, uint32_t addr, uint32_t val)
{
    AC97LinkState *s = opaque;
    dolog("U nam writeb 0x%x <- 0x%x\n", addr, val);
    s->cas = 0;
}

static void nam_writew(void *opaque, uint32_t addr, uint32_t val)
{
    AC97LinkState *s = opaque;

    s->cas = 0;
    switch (addr) {
    case AC97_Reset:
        mixer_reset(s);
        break;
    case AC97_Powerdown_Ctrl_Stat:
        val &= ~0x800f;
        val |= mixer_load(s, addr) & 0xf;
        mixer_store(s, addr, val);
        break;
    case AC97_PCM_Out_Volume_Mute:
    case AC97_Master_Volume_Mute:
    case AC97_Record_Gain_Mute:
        set_volume(s, addr, val);
        break;
    case AC97_Record_Select:
        record_select(s, val);
        break;
    case AC97_Vendor_ID1:
    case AC97_Vendor_ID2:
        dolog("Attempt to write vendor ID to 0x%x\n", val);
        break;
    case AC97_Extended_Audio_ID:
        dolog("Attempt to write extended audio ID to 0x%x\n", val);
        break;
    case AC97_Extended_Audio_Ctrl_Stat:
        if (!(val & EACS_VRA)) {
            mixer_store(s, AC97_PCM_Front_DAC_Rate, 0xbb80);
            mixer_store(s, AC97_PCM_LR_ADC_Rate,    0xbb80);
            open_voice(s, PI_INDEX, 48000);
            open_voice(s, PO_INDEX, 48000);
        }
        if (!(val & EACS_VRM)) {
            mixer_store(s, AC97_MIC_ADC_Rate, 0xbb80);
            open_voice(s, MC_INDEX, 48000);
        }
        dolog("Setting extended audio control to 0x%x\n", val);
        mixer_store(s, AC97_Extended_Audio_Ctrl_Stat, val);
        break;
    case AC97_PCM_Front_DAC_Rate:
        if (mixer_load(s, AC97_Extended_Audio_Ctrl_Stat) & EACS_VRA) {
            mixer_store(s, addr, val);
            dolog("Set front DAC rate to %d\n", val);
            open_voice(s, PO_INDEX, val);
        } else {
            dolog("Attempt to set front DAC rate to %d, but VRA is not set\n",
                  val);
        }
        break;
    case AC97_MIC_ADC_Rate:
        if (mixer_load(s, AC97_Extended_Audio_Ctrl_Stat) & EACS_VRM) {
            mixer_store(s, addr, val);
            dolog("Set MIC ADC rate to %d\n", val);
            open_voice(s, MC_INDEX, val);
        } else {
            dolog("Attempt to set MIC ADC rate to %d, but VRM is not set\n",
                  val);
        }
        break;
    case AC97_PCM_LR_ADC_Rate:
        if (mixer_load(s, AC97_Extended_Audio_Ctrl_Stat) & EACS_VRA) {
            mixer_store(s, addr, val);
            dolog("Set front LR ADC rate to %d\n", val);
            open_voice(s, PI_INDEX, val);
        } else {
            dolog("Attempt to set LR ADC rate to %d, but VRA is not set\n",
                  val);
        }
        break;
    case AC97_Headphone_Volume_Mute:
    case AC97_Master_Volume_Mono_Mute:
    case AC97_Master_Tone_RL:
    case AC97_PC_BEEP_Volume_Mute:
    case AC97_Phone_Volume_Mute:
    case AC97_Mic_Volume_Mute:
    case AC97_Line_In_Volume_Mute:
    case AC97_CD_Volume_Mute:
    case AC97_Video_Volume_Mute:
    case AC97_Aux_Volume_Mute:
    case AC97_Record_Gain_Mic_Mute:
    case AC97_General_Purpose:
    case AC97_3D_Control:
    case AC97_Sigmatel_Analog:
    case AC97_Sigmatel_Dac2Invert:
        /* None of the features in these regs are emulated, so they are RO */
        break;
    default:
        dolog("U nam writew 0x%x <- 0x%x\n", addr, val);
        mixer_store(s, addr, val);
        assert(0);
        break;
    }
}

static void nam_writel(void *opaque, uint32_t addr, uint32_t val)
{
    AC97LinkState *s = opaque;
    dolog("U nam writel 0x%x <- 0x%x\n", addr, val);
    s->cas = 0;
}

/**
 * Native audio bus master
 * I/O Reads
 */
static uint32_t nabm_readb(void *opaque, uint32_t addr)
{
    AC97LinkState *s = opaque;
    AC97BusMasterRegs *r = NULL;
    uint32_t val = ~0U;

    switch (addr) {
    case CAS:
        dolog("CAS %d\n", s->cas);
        val = s->cas;
        s->cas = 1;
        break;
    case PI_CIV:
    case PO_CIV:
    case MC_CIV:
    case SO_CIV:
        r = &s->bm_regs[GET_BM(addr)];
        val = r->civ;
        dolog("CIV[%d] -> 0x%x\n", GET_BM(addr), val);
        break;
    case PI_LVI:
    case PO_LVI:
    case MC_LVI:
    case SO_LVI:
        r = &s->bm_regs[GET_BM(addr)];
        val = r->lvi;
        dolog("LVI[%d] -> 0x%x\n", GET_BM(addr), val);
        break;
    case PI_PIV:
    case PO_PIV:
    case MC_PIV:
    case SO_PIV:
        r = &s->bm_regs[GET_BM(addr)];
        val = r->piv;
        dolog("PIV[%d] -> 0x%x\n", GET_BM(addr), val);
        break;
    case PI_CR:
    case PO_CR:
    case MC_CR:
    case SO_CR:
        r = &s->bm_regs[GET_BM(addr)];
        val = r->cr;
        dolog("CR[%d] -> 0x%x\n", GET_BM(addr), val);
        break;
    case PI_SR:
    case PO_SR:
    case MC_SR:
    case SO_SR:
        r = &s->bm_regs[GET_BM(addr)];
        val = r->sr & 0xff;
        dolog("SRb[%d] -> 0x%x\n", GET_BM(addr), val);
        break;
    default:
        dolog("U nabm readb 0x%x -> 0x%x\n", addr, val);
        assert(0);
        break;
    }
    return val;
}

static uint32_t nabm_readw(void *opaque, uint32_t addr)
{
    AC97LinkState *s = opaque;
    AC97BusMasterRegs *r = NULL;
    uint32_t val = ~0U;

    switch (addr) {
    case PI_SR:
    case PO_SR:
    case MC_SR:
    case SO_SR:
        r = &s->bm_regs[GET_BM(addr)];
        val = r->sr;
        dolog("SR[%d] -> 0x%x\n", GET_BM(addr), val);
        break;
    case PI_PICB:
    case PO_PICB:
    case MC_PICB:
    case SO_PICB:
        r = &s->bm_regs[GET_BM(addr)];
        val = r->picb;
        dolog("PICB[%d] -> 0x%x\n", GET_BM(addr), val);
        break;
    default:
        dolog("U nabm readw 0x%x -> 0x%x\n", addr, val);
        val = nabm_readb(opaque, addr) | (nabm_readb(opaque, addr + 1) << 8);
        break;
    }
    return val;
}

static uint32_t nabm_readl(void *opaque, uint32_t addr)
{
    AC97LinkState *s = opaque;
    AC97BusMasterRegs *r = NULL;
    uint32_t val = ~0U;

    switch (addr) {
    case PI_BDBAR:
    case PO_BDBAR:
    case MC_BDBAR:
    case SO_BDBAR:
        r = &s->bm_regs[GET_BM(addr)];
        val = r->bdbar;
        dolog("BMADDR[%d] -> 0x%x\n", GET_BM(addr), val);
        break;
    case PI_CIV:
    case PO_CIV:
    case MC_CIV:
    case SO_CIV:
        r = &s->bm_regs[GET_BM(addr)];
        val = r->civ | (r->lvi << 8) | (r->sr << 16);
        dolog("CIV LVI SR[%d] -> 0x%x, 0x%x, 0x%x\n", GET_BM(addr),
               r->civ, r->lvi, r->sr);
        break;
    case PI_PICB:
    case PO_PICB:
    case MC_PICB:
    case SO_PICB:
        r = &s->bm_regs[GET_BM(addr)];
        val = r->picb | (r->piv << 16) | (r->cr << 24);
        dolog("PICB PIV CR[%d] -> 0x%x 0x%x 0x%x 0x%x\n", GET_BM(addr),
               val, r->picb, r->piv, r->cr);
        break;
    case GLOB_CNT:
        val = s->glob_cnt;
        dolog("glob_cnt -> 0x%x\n", val);
        break;
    case GLOB_STA:
        val = s->glob_sta | GS_S0CR;
        dolog("glob_sta -> 0x%x\n", val);
        break;
    default:
        dolog("U nabm readl 0x%x -> 0x%x\n", addr, val);
        val = nabm_readw(opaque, addr) | (nabm_readw(opaque, addr + 2) << 16);
        break;
    }
    return val;
}

/**
 * Native audio bus master
 * I/O Writes
 */
static void nabm_writeb(void *opaque, uint32_t addr, uint32_t val)
{
    AC97LinkState *s = opaque;
    AC97BusMasterRegs *r = NULL;

    switch (addr) {
    case PI_LVI:
    case PO_LVI:
    case MC_LVI:
    case SO_LVI:
        r = &s->bm_regs[GET_BM(addr)];
        if ((r->cr & CR_RPBM) && (r->sr & SR_DCH)) {
            r->sr &= ~(SR_DCH | SR_CELV);
            r->civ = r->piv;
            r->piv = (r->piv + 1) % 32;
            fetch_bd(s, r);
        }
        r->lvi = val % 32;
        dolog("LVI[%d] <- 0x%x\n", GET_BM(addr), val);
        break;
    case PI_CR:
    case PO_CR:
    case MC_CR:
    case SO_CR:
        r = &s->bm_regs[GET_BM(addr)];
        if (val & CR_RR) {
            reset_bm_regs(s, r);
        } else {
            r->cr = val & CR_VALID_MASK;
            if (!(r->cr & CR_RPBM)) {
                voice_set_active(s, r - s->bm_regs, 0);
                r->sr |= SR_DCH;
            } else {
                r->civ = r->piv;
                r->piv = (r->piv + 1) % 32;
                fetch_bd(s, r);
                r->sr &= ~SR_DCH;
                voice_set_active(s, r - s->bm_regs, 1);
            }
        }
        dolog("CR[%d] <- 0x%x (cr 0x%x)\n", GET_BM(addr), val, r->cr);
        break;
    case PI_SR:
    case PO_SR:
    case MC_SR:
    case SO_SR:
        r = &s->bm_regs[GET_BM(addr)];
        r->sr |= val & ~(SR_RO_MASK | SR_WCLEAR_MASK);
        update_sr(s, r, r->sr & ~(val & SR_WCLEAR_MASK));
        dolog("SR[%d] <- 0x%x (sr 0x%x)\n", GET_BM(addr), val, r->sr);
        break;
    default:
        dolog("U nabm writeb 0x%x <- 0x%x\n", addr, val);
        break;
    }
}

static void nabm_writew(void *opaque, uint32_t addr, uint32_t val)
{
    AC97LinkState *s = opaque;
    AC97BusMasterRegs *r = NULL;

    switch (addr) {
    case PI_SR:
    case PO_SR:
    case MC_SR:
    case SO_SR:
        r = &s->bm_regs[GET_BM(addr)];
        r->sr |= val & ~(SR_RO_MASK | SR_WCLEAR_MASK);
        update_sr(s, r, r->sr & ~(val & SR_WCLEAR_MASK));
        dolog("SR[%d] <- 0x%x (sr 0x%x)\n", GET_BM(addr), val, r->sr);
        break;
    default:
        dolog("U nabm writew 0x%x <- 0x%x\n", addr, val);
        nabm_writeb(opaque, addr, val & 0xff);
        nabm_writeb(opaque, addr + 1, (val >> 8) & 0xff);
        break;
    }
}

static void nabm_writel(void *opaque, uint32_t addr, uint32_t val)
{
    AC97LinkState *s = opaque;
    AC97BusMasterRegs *r = NULL;

    switch (addr) {
    case PI_BDBAR:
    case PO_BDBAR:
    case MC_BDBAR:
    case SO_BDBAR:
        r = &s->bm_regs[GET_BM(addr)];
        r->bdbar = val & ~3;
        dolog("BDBAR[%d] <- 0x%x (bdbar 0x%x)\n", GET_BM(addr), val, r->bdbar);
        break;
    case GLOB_CNT:
        /* TODO: Handle WR or CR being set (warm/cold reset requests) */
        if (!(val & (GC_WR | GC_CR))) {
            s->glob_cnt = val & GC_VALID_MASK;
        }
        dolog("glob_cnt <- 0x%x (glob_cnt 0x%x)\n", val, s->glob_cnt);
        break;
    case GLOB_STA:
        s->glob_sta &= ~(val & GS_WCLEAR_MASK);
        s->glob_sta |= (val & ~(GS_WCLEAR_MASK | GS_RO_MASK)) & GS_VALID_MASK;
        dolog("glob_sta <- 0x%x (glob_sta 0x%x)\n", val, s->glob_sta);
        break;
    default:
        dolog("U nabm writel 0x%x <- 0x%x\n", addr, val);
        nabm_writew(opaque, addr, val & 0xffff);
        nabm_writew(opaque, addr + 2, (val >> 16) & 0xffff);
        break;
    }
}

static int write_audio(AC97LinkState *s, AC97BusMasterRegs *r,
                       int max, int *stop)
{
    uint8_t tmpbuf[4096];
    uint32_t addr = r->bd.addr;
    uint32_t temp = r->picb << 1;
    uint32_t written = 0;
    int to_copy = 0;
    temp = MIN(temp, max);

    if (!temp) {
        *stop = 1;
        return 0;
    }

    while (temp) {
        int copied;
        to_copy = MIN(temp, sizeof(tmpbuf));
        dma_memory_read(s->as, addr, tmpbuf, to_copy, MEMTXATTRS_UNSPECIFIED);
        copied = AUD_write(s->voice_po, tmpbuf, to_copy);
        dolog("write_audio max=%x to_copy=%x copied=%x\n",
              max, to_copy, copied);
        if (!copied) {
            *stop = 1;
            break;
        }
        temp -= copied;
        addr += copied;
        written += copied;
    }

    if (!temp) {
        if (to_copy < 4) {
            dolog("whoops\n");
            s->last_samp = 0;
        } else {
            s->last_samp = *(uint32_t *)&tmpbuf[to_copy - 4];
        }
    }

    r->bd.addr = addr;
    return written;
}

static void write_bup(AC97LinkState *s, int elapsed)
{
    dolog("write_bup\n");
    if (!(s->bup_flag & BUP_SET)) {
        if (s->bup_flag & BUP_LAST) {
            int i;
            uint8_t *p = s->silence;
            for (i = 0; i < sizeof(s->silence) / 4; i++, p += 4) {
                *(uint32_t *) p = s->last_samp;
            }
        } else {
            memset(s->silence, 0, sizeof(s->silence));
        }
        s->bup_flag |= BUP_SET;
    }

    while (elapsed) {
        int temp = MIN(elapsed, sizeof(s->silence));
        while (temp) {
            int copied = AUD_write(s->voice_po, s->silence, temp);
            if (!copied) {
                return;
            }
            temp -= copied;
            elapsed -= copied;
        }
    }
}

static int read_audio(AC97LinkState *s, AC97BusMasterRegs *r,
                      int max, int *stop)
{
    uint8_t tmpbuf[4096];
    uint32_t addr = r->bd.addr;
    uint32_t temp = r->picb << 1;
    uint32_t nread = 0;
    int to_copy = 0;
    SWVoiceIn *voice = (r - s->bm_regs) == MC_INDEX ? s->voice_mc : s->voice_pi;

    temp = MIN(temp, max);

    if (!temp) {
        *stop = 1;
        return 0;
    }

    while (temp) {
        int acquired;
        to_copy = MIN(temp, sizeof(tmpbuf));
        acquired = AUD_read(voice, tmpbuf, to_copy);
        if (!acquired) {
            *stop = 1;
            break;
        }
        dma_memory_write(s->as, addr, tmpbuf, acquired, MEMTXATTRS_UNSPECIFIED);
        temp -= acquired;
        addr += acquired;
        nread += acquired;
    }

    r->bd.addr = addr;
    return nread;
}

static void transfer_audio(AC97LinkState *s, int index, int elapsed)
{
    AC97BusMasterRegs *r = &s->bm_regs[index];
    int stop = 0;

    if (s->invalid_freq[index]) {
        AUD_log("ac97", "attempt to use voice %d with invalid frequency %d\n",
                index, s->invalid_freq[index]);
        return;
    }

    if (r->sr & SR_DCH) {
        if (r->cr & CR_RPBM) {
            switch (index) {
            case PO_INDEX:
                write_bup(s, elapsed);
                break;
            }
        }
        return;
    }

    while ((elapsed >> 1) && !stop) {
        int temp;

        if (!r->bd_valid) {
            dolog("invalid bd\n");
            fetch_bd(s, r);
        }

        if (!r->picb) {
            dolog("fresh bd %d is empty 0x%x 0x%x\n",
                  r->civ, r->bd.addr, r->bd.ctl_len);
            if (r->civ == r->lvi) {
                r->sr |= SR_DCH; /* CELV? */
                s->bup_flag = 0;
                break;
            }
            r->sr &= ~SR_CELV;
            r->civ = r->piv;
            r->piv = (r->piv + 1) % 32;
            fetch_bd(s, r);
            return;
        }

        switch (index) {
        case PO_INDEX:
            temp = write_audio(s, r, elapsed, &stop);
            elapsed -= temp;
            r->picb -= (temp >> 1);
            break;

        case PI_INDEX:
        case MC_INDEX:
            temp = read_audio(s, r, elapsed, &stop);
            elapsed -= temp;
            r->picb -= (temp >> 1);
            break;
        }

        if (!r->picb) {
            uint32_t new_sr = r->sr & ~SR_CELV;

            if (r->bd.ctl_len & BD_IOC) {
                new_sr |= SR_BCIS;
            }

            if (r->civ == r->lvi) {
                dolog("Underrun civ (%d) == lvi (%d)\n", r->civ, r->lvi);

                new_sr |= SR_LVBCI | SR_DCH | SR_CELV;
                stop = 1;
                s->bup_flag = (r->bd.ctl_len & BD_BUP) ? BUP_LAST : 0;
            } else {
                r->civ = r->piv;
                r->piv = (r->piv + 1) % 32;
                fetch_bd(s, r);
            }

            update_sr(s, r, new_sr);
        }
    }
}

static void pi_callback(void *opaque, int avail)
{
    transfer_audio(opaque, PI_INDEX, avail);
}

static void mc_callback(void *opaque, int avail)
{
    transfer_audio(opaque, MC_INDEX, avail);
}

static void po_callback(void *opaque, int free)
{
    transfer_audio(opaque, PO_INDEX, free);
}

static const VMStateDescription vmstate_ac97_bm_regs = {
    .name = "ac97_bm_regs",
    .version_id = 1,
    .minimum_version_id = 1,
    .fields = (const VMStateField[]) {
        VMSTATE_UINT32(bdbar, AC97BusMasterRegs),
        VMSTATE_UINT8(civ, AC97BusMasterRegs),
        VMSTATE_UINT8(lvi, AC97BusMasterRegs),
        VMSTATE_UINT16(sr, AC97BusMasterRegs),
        VMSTATE_UINT16(picb, AC97BusMasterRegs),
        VMSTATE_UINT8(piv, AC97BusMasterRegs),
        VMSTATE_UINT8(cr, AC97BusMasterRegs),
        VMSTATE_UINT32(bd_valid, AC97BusMasterRegs),
        VMSTATE_UINT32(bd.addr, AC97BusMasterRegs),
        VMSTATE_UINT32(bd.ctl_len, AC97BusMasterRegs),
        VMSTATE_END_OF_LIST()
    }
};

static int ac97_post_load(void *opaque, int version_id)
{
    uint8_t active[LAST_INDEX];
    AC97LinkState *s = opaque;

    record_select(s, mixer_load(s, AC97_Record_Select));
    set_volume(s, AC97_Master_Volume_Mute,
               mixer_load(s, AC97_Master_Volume_Mute));
    set_volume(s, AC97_PCM_Out_Volume_Mute,
               mixer_load(s, AC97_PCM_Out_Volume_Mute));
    set_volume(s, AC97_Record_Gain_Mute,
               mixer_load(s, AC97_Record_Gain_Mute));

    active[PI_INDEX] = !!(s->bm_regs[PI_INDEX].cr & CR_RPBM);
    active[PO_INDEX] = !!(s->bm_regs[PO_INDEX].cr & CR_RPBM);
    active[MC_INDEX] = !!(s->bm_regs[MC_INDEX].cr & CR_RPBM);
    reset_voices(s, active);

    s->bup_flag = 0;
    s->last_samp = 0;
    return 0;
}

static bool is_version_2(void *opaque, int version_id)
{
    return version_id == 2;
}

static const VMStateDescription vmstate_ac97 = {
    .name = "ac97",
    .version_id = 3,
    .minimum_version_id = 2,
    .post_load = ac97_post_load,
<<<<<<< HEAD
    .fields = (VMStateField []) {
        VMSTATE_PCI_DEVICE(dev, AC97DeviceState),
        VMSTATE_UINT32(state.glob_cnt, AC97DeviceState),
        VMSTATE_UINT32(state.glob_sta, AC97DeviceState),
        VMSTATE_UINT32(state.cas, AC97DeviceState),
        VMSTATE_STRUCT_ARRAY(state.bm_regs, AC97DeviceState, LAST_INDEX, 1,
=======
    .fields = (const VMStateField[]) {
        VMSTATE_PCI_DEVICE(dev, AC97LinkState),
        VMSTATE_UINT32(glob_cnt, AC97LinkState),
        VMSTATE_UINT32(glob_sta, AC97LinkState),
        VMSTATE_UINT32(cas, AC97LinkState),
        VMSTATE_STRUCT_ARRAY(bm_regs, AC97LinkState, 3, 1,
>>>>>>> ae35f033
                             vmstate_ac97_bm_regs, AC97BusMasterRegs),
        VMSTATE_BUFFER(state.mixer_data, AC97DeviceState),
        VMSTATE_UNUSED_TEST(is_version_2, 3),
        VMSTATE_END_OF_LIST()
    }
};

static uint64_t nam_read(void *opaque, hwaddr addr, unsigned size)
{
    dolog("nam_read [0x%llx] (%d)\n", addr, size);

    if ((addr / size) > 256) {
        return -1;
    }

    switch (size) {
    case 1:
        return nam_readb(opaque, addr);
    case 2:
        return nam_readw(opaque, addr);
    case 4:
        return nam_readl(opaque, addr);
    default:
        return -1;
    }
}

static void nam_write(void *opaque, hwaddr addr, uint64_t val,
                      unsigned size)
{
    dolog("nam_write [0x%llx] = 0x%llx (%d)\n", addr, val, size);

    if ((addr / size) > 256) {
        return;
    }

    switch (size) {
    case 1:
        nam_writeb(opaque, addr, val);
        break;
    case 2:
        nam_writew(opaque, addr, val);
        break;
    case 4:
        nam_writel(opaque, addr, val);
        break;
    }
}

const MemoryRegionOps ac97_io_nam_ops = {
    .read = nam_read,
    .write = nam_write,
    .impl = {
        .min_access_size = 1,
        .max_access_size = 4,
    },
    .endianness = DEVICE_LITTLE_ENDIAN,
};

static uint64_t nabm_read(void *opaque, hwaddr addr, unsigned size)
{
    dolog("nabm_read [0x%llx] (%d)\n", addr, size);
    // if ((addr / size) > 64) {
    //     // assert(0);
    //     return -1;
    // }

    switch (size) {
    case 1:
        return nabm_readb(opaque, addr);
    case 2:
        return nabm_readw(opaque, addr);
    case 4:
        return nabm_readl(opaque, addr);
    default:
        return -1;
    }
}

static void nabm_write(void *opaque, hwaddr addr, uint64_t val,
                       unsigned size)
{
    dolog("nabm_write [0x%llx] = 0x%llx (%d)\n", addr, val, size);
    // if ((addr / size) > 64) {
    //     // assert(0);
    //     return;
    // }

    switch (size) {
    case 1:
        nabm_writeb(opaque, addr, val);
        break;
    case 2:
        nabm_writew(opaque, addr, val);
        break;
    case 4:
        nabm_writel(opaque, addr, val);
        break;
    }
}


const MemoryRegionOps ac97_io_nabm_ops = {
    .read = nabm_read,
    .write = nabm_write,
    .impl = {
        .min_access_size = 1,
        .max_access_size = 4,
    },
    .endianness = DEVICE_LITTLE_ENDIAN,
};

static void ac97_on_reset(AC97LinkState *s)
{
<<<<<<< HEAD
=======
    AC97LinkState *s = AC97(dev);

>>>>>>> ae35f033
    reset_bm_regs(s, &s->bm_regs[0]);
    reset_bm_regs(s, &s->bm_regs[1]);
    reset_bm_regs(s, &s->bm_regs[2]);

    /*
     * Reset the mixer too. The Windows XP driver seems to rely on
     * this. At least it wants to read the vendor id before it resets
     * the codec manually.
     */
    mixer_reset(s);
}

void ac97_common_init(AC97LinkState *s, PCIDevice *pci_dev, AddressSpace *as)
{
  s->pci_dev = pci_dev;
  s->as = as;

  AUD_register_card("ac97", &s->card);
  ac97_on_reset(s);
}

static void ac97_on_device_reset(DeviceState *dev)
{
    AC97DeviceState *s = container_of(dev, AC97DeviceState, dev.qdev);
    ac97_on_reset(&s->state);
}

static void ac97_realize (PCIDevice *dev, Error **errp)
{
    AC97DeviceState *s = AC97_DEVICE(dev);
    uint8_t *c = s->dev.config;

    if (!AUD_register_card ("ac97", &s->card, errp)) {
        return;
    }

    /* TODO: no need to override */
    c[PCI_COMMAND] = 0x00;      /* pcicmd pci command rw, ro */
    c[PCI_COMMAND + 1] = 0x00;

    /* TODO: */
    c[PCI_STATUS] = PCI_STATUS_FAST_BACK;      /* pcists pci status rwc, ro */
    c[PCI_STATUS + 1] = PCI_STATUS_DEVSEL_MEDIUM >> 8;

    c[PCI_CLASS_PROG] = 0x00;      /* pi programming interface ro */

    /* TODO set when bar is registered. no need to override. */
    /* nabmar native audio mixer base address rw */
    c[PCI_BASE_ADDRESS_0] = PCI_BASE_ADDRESS_SPACE_IO;
    c[PCI_BASE_ADDRESS_0 + 1] = 0x00;
    c[PCI_BASE_ADDRESS_0 + 2] = 0x00;
    c[PCI_BASE_ADDRESS_0 + 3] = 0x00;

    /* TODO set when bar is registered. no need to override. */
      /* nabmbar native audio bus mastering base address rw */
    c[PCI_BASE_ADDRESS_0 + 4] = PCI_BASE_ADDRESS_SPACE_IO;
    c[PCI_BASE_ADDRESS_0 + 5] = 0x00;
    c[PCI_BASE_ADDRESS_0 + 6] = 0x00;
    c[PCI_BASE_ADDRESS_0 + 7] = 0x00;

    c[PCI_INTERRUPT_LINE] = 0x00;      /* intr_ln interrupt line rw */
    c[PCI_INTERRUPT_PIN] = 0x01;      /* intr_pn interrupt pin ro */

    memory_region_init_io(&s->io_nam, OBJECT(s), &ac97_io_nam_ops, &s->state,
                          "ac97-nam", 1024);
    memory_region_init_io(&s->io_nabm, OBJECT(s), &ac97_io_nabm_ops, &s->state,
                          "ac97-nabm", 256);
    pci_register_bar(&s->dev, 0, PCI_BASE_ADDRESS_SPACE_IO, &s->io_nam);
    pci_register_bar(&s->dev, 1, PCI_BASE_ADDRESS_SPACE_IO, &s->io_nabm);
<<<<<<< HEAD
    ac97_common_init(&s->state, &s->dev, pci_get_address_space(&s->dev));
=======

    ac97_on_reset(DEVICE(s));
>>>>>>> ae35f033
}

static void ac97_exit (PCIDevice *dev)
{
    AC97DeviceState *s = AC97_DEVICE(dev);

    memory_region_destroy (&s->io_nam);
    memory_region_destroy (&s->io_nabm);
}

static Property ac97_properties[] = {
    DEFINE_AUDIO_PROPERTIES(AC97DeviceState, state.card),
    DEFINE_PROP_END_OF_LIST(),
};

static void ac97_class_init(ObjectClass *klass, void *data)
{
    DeviceClass *dc = DEVICE_CLASS(klass);
    PCIDeviceClass *k = PCI_DEVICE_CLASS(klass);

    k->realize = ac97_realize;
    k->exit = ac97_exit;
    k->vendor_id = PCI_VENDOR_ID_INTEL;
    k->device_id = PCI_DEVICE_ID_INTEL_82801AA_5;
    k->revision = 0x01;
    k->class_id = PCI_CLASS_MULTIMEDIA_AUDIO;
    set_bit(DEVICE_CATEGORY_SOUND, dc->categories);
    dc->desc = "Intel 82801AA AC97 Audio";
    dc->vmsd = &vmstate_ac97;
    device_class_set_props(dc, ac97_properties);
<<<<<<< HEAD
    dc->reset = ac97_on_device_reset;
=======
    device_class_set_legacy_reset(dc, ac97_on_reset);
>>>>>>> ae35f033
}

static const TypeInfo ac97_info = {
    .name          = TYPE_AC97,
    .parent        = TYPE_PCI_DEVICE,
    .instance_size = sizeof(AC97DeviceState),
    .class_init    = ac97_class_init,
    .interfaces = (InterfaceInfo[]) {
        { INTERFACE_CONVENTIONAL_PCI_DEVICE },
        { },
    },
};

static void ac97_register_types(void)
{
    type_register_static(&ac97_info);
    deprecated_register_soundhw("ac97", "Intel 82801AA AC97 Audio",
                                0, TYPE_AC97);
}

type_init(ac97_register_types)<|MERGE_RESOLUTION|>--- conflicted
+++ resolved
@@ -26,49 +26,9 @@
 #include "qemu/module.h"
 #include "sysemu/dma.h"
 #include "qom/object.h"
-<<<<<<< HEAD
 
 #include "ac97_int.h"
-
-enum {
-    AC97_Reset                     = 0x00,
-    AC97_Master_Volume_Mute        = 0x02,
-    AC97_Headphone_Volume_Mute     = 0x04,
-    AC97_Master_Volume_Mono_Mute   = 0x06,
-    AC97_Master_Tone_RL            = 0x08,
-    AC97_PC_BEEP_Volume_Mute       = 0x0A,
-    AC97_Phone_Volume_Mute         = 0x0C,
-    AC97_Mic_Volume_Mute           = 0x0E,
-    AC97_Line_In_Volume_Mute       = 0x10,
-    AC97_CD_Volume_Mute            = 0x12,
-    AC97_Video_Volume_Mute         = 0x14,
-    AC97_Aux_Volume_Mute           = 0x16,
-    AC97_PCM_Out_Volume_Mute       = 0x18,
-    AC97_Record_Select             = 0x1A,
-    AC97_Record_Gain_Mute          = 0x1C,
-    AC97_Record_Gain_Mic_Mute      = 0x1E,
-    AC97_General_Purpose           = 0x20,
-    AC97_3D_Control                = 0x22,
-    AC97_AC_97_RESERVED            = 0x24,
-    AC97_Powerdown_Ctrl_Stat       = 0x26,
-    AC97_Extended_Audio_ID         = 0x28,
-    AC97_Extended_Audio_Ctrl_Stat  = 0x2A,
-    AC97_PCM_Front_DAC_Rate        = 0x2C,
-    AC97_PCM_Surround_DAC_Rate     = 0x2E,
-    AC97_PCM_LFE_DAC_Rate          = 0x30,
-    AC97_PCM_LR_ADC_Rate           = 0x32,
-    AC97_MIC_ADC_Rate              = 0x34,
-    AC97_6Ch_Vol_C_LFE_Mute        = 0x36,
-    AC97_6Ch_Vol_L_R_Surround_Mute = 0x38,
-    AC97_Vendor_Reserved           = 0x58,
-    AC97_Sigmatel_Analog           = 0x6c, /* We emulate a Sigmatel codec */
-    AC97_Sigmatel_Dac2Invert       = 0x6e, /* We emulate a Sigmatel codec */
-    AC97_Vendor_ID1                = 0x7c,
-    AC97_Vendor_ID2                = 0x7e
-};
-=======
 #include "ac97.h"
->>>>>>> ae35f033
 
 #define SOFT_VOLUME
 #define SR_FIFOE 16             /* rwc */
@@ -130,16 +90,6 @@
 #define BD_IOC (1 << 31)      /* Interrupt on Completion */
 #define BD_BUP (1 << 30)      /* Buffer Underrun Policy */
 
-<<<<<<< HEAD
-#define EACS_VRA 1
-#define EACS_VRM 8
-
-#define MUTE_SHIFT 15
-=======
-#define TYPE_AC97 "AC97"
-OBJECT_DECLARE_SIMPLE_TYPE(AC97LinkState, AC97)
->>>>>>> ae35f033
-
 #define REC_MASK 7
 enum {
     REC_MIC = 0,
@@ -1198,21 +1148,12 @@
     .version_id = 3,
     .minimum_version_id = 2,
     .post_load = ac97_post_load,
-<<<<<<< HEAD
-    .fields = (VMStateField []) {
+    .fields = (const VMStateField []) {
         VMSTATE_PCI_DEVICE(dev, AC97DeviceState),
         VMSTATE_UINT32(state.glob_cnt, AC97DeviceState),
         VMSTATE_UINT32(state.glob_sta, AC97DeviceState),
         VMSTATE_UINT32(state.cas, AC97DeviceState),
         VMSTATE_STRUCT_ARRAY(state.bm_regs, AC97DeviceState, LAST_INDEX, 1,
-=======
-    .fields = (const VMStateField[]) {
-        VMSTATE_PCI_DEVICE(dev, AC97LinkState),
-        VMSTATE_UINT32(glob_cnt, AC97LinkState),
-        VMSTATE_UINT32(glob_sta, AC97LinkState),
-        VMSTATE_UINT32(cas, AC97LinkState),
-        VMSTATE_STRUCT_ARRAY(bm_regs, AC97LinkState, 3, 1,
->>>>>>> ae35f033
                              vmstate_ac97_bm_regs, AC97BusMasterRegs),
         VMSTATE_BUFFER(state.mixer_data, AC97DeviceState),
         VMSTATE_UNUSED_TEST(is_version_2, 3),
@@ -1327,11 +1268,6 @@
 
 static void ac97_on_reset(AC97LinkState *s)
 {
-<<<<<<< HEAD
-=======
-    AC97LinkState *s = AC97(dev);
-
->>>>>>> ae35f033
     reset_bm_regs(s, &s->bm_regs[0]);
     reset_bm_regs(s, &s->bm_regs[1]);
     reset_bm_regs(s, &s->bm_regs[2]);
@@ -1401,12 +1337,7 @@
                           "ac97-nabm", 256);
     pci_register_bar(&s->dev, 0, PCI_BASE_ADDRESS_SPACE_IO, &s->io_nam);
     pci_register_bar(&s->dev, 1, PCI_BASE_ADDRESS_SPACE_IO, &s->io_nabm);
-<<<<<<< HEAD
     ac97_common_init(&s->state, &s->dev, pci_get_address_space(&s->dev));
-=======
-
-    ac97_on_reset(DEVICE(s));
->>>>>>> ae35f033
 }
 
 static void ac97_exit (PCIDevice *dev)
@@ -1437,11 +1368,7 @@
     dc->desc = "Intel 82801AA AC97 Audio";
     dc->vmsd = &vmstate_ac97;
     device_class_set_props(dc, ac97_properties);
-<<<<<<< HEAD
-    dc->reset = ac97_on_device_reset;
-=======
-    device_class_set_legacy_reset(dc, ac97_on_reset);
->>>>>>> ae35f033
+    device_class_set_legacy_reset(dc, ac97_on_device_reset);
 }
 
 static const TypeInfo ac97_info = {
