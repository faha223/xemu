/*
 * isa bus support for qdev.
 *
 * Copyright (c) 2009 Gerd Hoffmann <kraxel@redhat.com>
 *
 * This library is free software; you can redistribute it and/or
 * modify it under the terms of the GNU Lesser General Public
 * License as published by the Free Software Foundation; either
 * version 2.1 of the License, or (at your option) any later version.
 *
 * This library is distributed in the hope that it will be useful,
 * but WITHOUT ANY WARRANTY; without even the implied warranty of
 * MERCHANTABILITY or FITNESS FOR A PARTICULAR PURPOSE.  See the GNU
 * Lesser General Public License for more details.
 *
 * You should have received a copy of the GNU Lesser General Public
 * License along with this library; if not, see <http://www.gnu.org/licenses/>.
 */

#include "qemu/osdep.h"
#include "qemu/error-report.h"
#include "qemu/module.h"
#include "qapi/error.h"
#include "monitor/monitor.h"
#include "hw/sysbus.h"
#include "sysemu/sysemu.h"
#include "hw/isa/isa.h"

static ISABus *isabus;

static void isabus_dev_print(Monitor *mon, DeviceState *dev, int indent);
static char *isabus_get_fw_dev_path(DeviceState *dev);

static void isa_bus_class_init(ObjectClass *klass, void *data)
{
    BusClass *k = BUS_CLASS(klass);

    k->print_dev = isabus_dev_print;
    k->get_fw_dev_path = isabus_get_fw_dev_path;
}

static const TypeInfo isa_dma_info = {
    .name = TYPE_ISADMA,
    .parent = TYPE_INTERFACE,
    .class_size = sizeof(IsaDmaClass),
};

static const TypeInfo isa_bus_info = {
    .name = TYPE_ISA_BUS,
    .parent = TYPE_BUS,
    .instance_size = sizeof(ISABus),
    .class_init = isa_bus_class_init,
};

ISABus *isa_bus_new(DeviceState *dev, MemoryRegion* address_space,
                    MemoryRegion *address_space_io, Error **errp)
{
    if (isabus) {
        error_setg(errp, "Can't create a second ISA bus");
        return NULL;
    }
    if (!dev) {
        dev = qdev_new("isabus-bridge");
        sysbus_realize_and_unref(SYS_BUS_DEVICE(dev), &error_fatal);
    }

    isabus = ISA_BUS(qbus_create(TYPE_ISA_BUS, dev, NULL));
    isabus->address_space = address_space;
    isabus->address_space_io = address_space_io;
    return isabus;
}

void isa_bus_irqs(ISABus *bus, qemu_irq *irqs)
{
    bus->irqs = irqs;
}

/*
 * isa_get_irq() returns the corresponding qemu_irq entry for the i8259.
 *
 * This function is only for special cases such as the 'ferr', and
 * temporary use for normal devices until they are converted to qdev.
 */
qemu_irq isa_get_irq(ISADevice *dev, unsigned isairq)
{
    assert(!dev || ISA_BUS(qdev_get_parent_bus(DEVICE(dev))) == isabus);
    assert(isairq < ISA_NUM_IRQS);
    return isabus->irqs[isairq];
}

void isa_init_irq(ISADevice *dev, qemu_irq *p, unsigned isairq)
{
    assert(dev->nirqs < ARRAY_SIZE(dev->isairq));
    assert(isairq < ISA_NUM_IRQS);
    dev->isairq[dev->nirqs] = isairq;
    *p = isa_get_irq(dev, isairq);
    dev->nirqs++;
}

void isa_connect_gpio_out(ISADevice *isadev, int gpioirq, unsigned isairq)
{
    qemu_irq irq;
    isa_init_irq(isadev, &irq, isairq);
    qdev_connect_gpio_out(DEVICE(isadev), gpioirq, irq);
}

void isa_bus_dma(ISABus *bus, IsaDma *dma8, IsaDma *dma16)
{
    assert(bus && dma8 && dma16);
    assert(!bus->dma[0] && !bus->dma[1]);
    bus->dma[0] = dma8;
    bus->dma[1] = dma16;
}

IsaDma *isa_get_dma(ISABus *bus, int nchan)
{
    assert(bus);
    return bus->dma[nchan > 3 ? 1 : 0];
}

static inline void isa_init_ioport(ISADevice *dev, uint16_t ioport)
{
    if (dev && (dev->ioport_id == 0 || ioport < dev->ioport_id)) {
        dev->ioport_id = ioport;
    }
}

void isa_register_ioport(ISADevice *dev, MemoryRegion *io, uint16_t start)
{
    memory_region_add_subregion(isabus->address_space_io, start, io);
    isa_init_ioport(dev, start);
}

<<<<<<< HEAD
void isa_unregister_ioport(ISADevice *dev, MemoryRegion *io)
{
    if (dev) {
        dev->ioport_id = 0;
    }
    memory_region_del_subregion(isabus->address_space_io, io);
}

void isa_register_portio_list(ISADevice *dev,
                              PortioList *piolist, uint16_t start,
                              const MemoryRegionPortio *pio_start,
                              void *opaque, const char *name)
=======
int isa_register_portio_list(ISADevice *dev,
                             PortioList *piolist, uint16_t start,
                             const MemoryRegionPortio *pio_start,
                             void *opaque, const char *name)
>>>>>>> f9baca54
{
    assert(piolist && !piolist->owner);

    if (!isabus) {
        return -ENODEV;
    }

    /* START is how we should treat DEV, regardless of the actual
       contents of the portio array.  This is how the old code
       actually handled e.g. the FDC device.  */
    isa_init_ioport(dev, start);

    portio_list_init(piolist, OBJECT(dev), pio_start, opaque, name);
    portio_list_add(piolist, isabus->address_space_io, start);

    return 0;
}

static void isa_device_init(Object *obj)
{
    ISADevice *dev = ISA_DEVICE(obj);

    dev->isairq[0] = -1;
    dev->isairq[1] = -1;
}

ISADevice *isa_new(const char *name)
{
    return ISA_DEVICE(qdev_new(name));
}

ISADevice *isa_try_new(const char *name)
{
    return ISA_DEVICE(qdev_try_new(name));
}

ISADevice *isa_create_simple(ISABus *bus, const char *name)
{
    ISADevice *dev;

    dev = isa_new(name);
    isa_realize_and_unref(dev, bus, &error_fatal);
    return dev;
}

bool isa_realize_and_unref(ISADevice *dev, ISABus *bus, Error **errp)
{
    return qdev_realize_and_unref(&dev->parent_obj, &bus->parent_obj, errp);
}

ISADevice *isa_vga_init(ISABus *bus)
{
    switch (vga_interface_type) {
    case VGA_CIRRUS:
        return isa_create_simple(bus, "isa-cirrus-vga");
    case VGA_QXL:
        error_report("%s: qxl: no PCI bus", __func__);
        return NULL;
    case VGA_STD:
        return isa_create_simple(bus, "isa-vga");
    case VGA_VMWARE:
        error_report("%s: vmware_vga: no PCI bus", __func__);
        return NULL;
    case VGA_VIRTIO:
        error_report("%s: virtio-vga: no PCI bus", __func__);
        return NULL;
    case VGA_NONE:
    default:
        return NULL;
    }
}

void isa_build_aml(ISABus *bus, Aml *scope)
{
    BusChild *kid;
    ISADevice *dev;
    ISADeviceClass *dc;

    QTAILQ_FOREACH(kid, &bus->parent_obj.children, sibling) {
        dev = ISA_DEVICE(kid->child);
        dc = ISA_DEVICE_GET_CLASS(dev);
        if (dc->build_aml) {
            dc->build_aml(dev, scope);
        }
    }
}

static void isabus_dev_print(Monitor *mon, DeviceState *dev, int indent)
{
    ISADevice *d = ISA_DEVICE(dev);

    if (d->isairq[1] != -1) {
        monitor_printf(mon, "%*sisa irqs %d,%d\n", indent, "",
                       d->isairq[0], d->isairq[1]);
    } else if (d->isairq[0] != -1) {
        monitor_printf(mon, "%*sisa irq %d\n", indent, "",
                       d->isairq[0]);
    }
}

static void isabus_bridge_class_init(ObjectClass *klass, void *data)
{
    DeviceClass *dc = DEVICE_CLASS(klass);

    set_bit(DEVICE_CATEGORY_BRIDGE, dc->categories);
    dc->fw_name = "isa";
}

static const TypeInfo isabus_bridge_info = {
    .name          = "isabus-bridge",
    .parent        = TYPE_SYS_BUS_DEVICE,
    .instance_size = sizeof(SysBusDevice),
    .class_init    = isabus_bridge_class_init,
};

static void isa_device_class_init(ObjectClass *klass, void *data)
{
    DeviceClass *k = DEVICE_CLASS(klass);
    k->bus_type = TYPE_ISA_BUS;
}

static const TypeInfo isa_device_type_info = {
    .name = TYPE_ISA_DEVICE,
    .parent = TYPE_DEVICE,
    .instance_size = sizeof(ISADevice),
    .instance_init = isa_device_init,
    .abstract = true,
    .class_size = sizeof(ISADeviceClass),
    .class_init = isa_device_class_init,
};

static void isabus_register_types(void)
{
    type_register_static(&isa_dma_info);
    type_register_static(&isa_bus_info);
    type_register_static(&isabus_bridge_info);
    type_register_static(&isa_device_type_info);
}

static char *isabus_get_fw_dev_path(DeviceState *dev)
{
    ISADevice *d = ISA_DEVICE(dev);
    char path[40];
    int off;

    off = snprintf(path, sizeof(path), "%s", qdev_fw_name(dev));
    if (d->ioport_id) {
        snprintf(path + off, sizeof(path) - off, "@%04x", d->ioport_id);
    }

    return g_strdup(path);
}

MemoryRegion *isa_address_space(ISADevice *dev)
{
    if (dev) {
        return isa_bus_from_device(dev)->address_space;
    }

    return isabus->address_space;
}

MemoryRegion *isa_address_space_io(ISADevice *dev)
{
    if (dev) {
        return isa_bus_from_device(dev)->address_space_io;
    }

    return isabus->address_space_io;
}

type_init(isabus_register_types)<|MERGE_RESOLUTION|>--- conflicted
+++ resolved
@@ -131,7 +131,6 @@
     isa_init_ioport(dev, start);
 }
 
-<<<<<<< HEAD
 void isa_unregister_ioport(ISADevice *dev, MemoryRegion *io)
 {
     if (dev) {
@@ -140,16 +139,10 @@
     memory_region_del_subregion(isabus->address_space_io, io);
 }
 
-void isa_register_portio_list(ISADevice *dev,
-                              PortioList *piolist, uint16_t start,
-                              const MemoryRegionPortio *pio_start,
-                              void *opaque, const char *name)
-=======
 int isa_register_portio_list(ISADevice *dev,
                              PortioList *piolist, uint16_t start,
                              const MemoryRegionPortio *pio_start,
                              void *opaque, const char *name)
->>>>>>> f9baca54
 {
     assert(piolist && !piolist->owner);
 
