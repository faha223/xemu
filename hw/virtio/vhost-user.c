--- conflicted
+++ resolved
@@ -1901,17 +1901,10 @@
         error_report_err(local_err);
         return -ECONNREFUSED;
     }
-<<<<<<< HEAD
-    u->slave_ioc = ioc;
-    u->slave_src = qio_channel_add_watch_source(u->slave_ioc,
-                                                G_IO_IN | G_IO_HUP,
-                                                slave_read, dev, NULL, NULL);
-=======
     u->backend_ioc = ioc;
     u->backend_src = qio_channel_add_watch_source(u->backend_ioc,
                                                 G_IO_IN | G_IO_HUP,
                                                 backend_read, dev, NULL, NULL);
->>>>>>> ae35f033
 
     if (reply_supported) {
         msg.hdr.flags |= VHOST_USER_NEED_REPLY_MASK;
