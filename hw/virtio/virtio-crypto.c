--- conflicted
+++ resolved
@@ -486,11 +486,7 @@
             memset(op_info, 0, sizeof(*op_info) + max_len);
             g_free(op_info);
         }
-<<<<<<< HEAD
-    } else if (req->flags == CRYPTODEV_BACKEND_ALG_ASYM) {
-=======
     } else if (req->flags == QCRYPTODEV_BACKEND_ALGO_TYPE_ASYM) {
->>>>>>> ae35f033
         CryptoDevBackendAsymOpInfo *op_info = req->op_info.u.asym_op_info;
         if (op_info) {
             g_free(op_info->src);
