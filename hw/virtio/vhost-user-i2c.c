--- conflicted
+++ resolved
@@ -19,169 +19,7 @@
     DEFINE_PROP_END_OF_LIST(),
 };
 
-<<<<<<< HEAD
-static void vu_i2c_start(VirtIODevice *vdev)
-{
-    BusState *qbus = BUS(qdev_get_parent_bus(DEVICE(vdev)));
-    VirtioBusClass *k = VIRTIO_BUS_GET_CLASS(qbus);
-    VHostUserI2C *i2c = VHOST_USER_I2C(vdev);
-    int ret, i;
-
-    if (!k->set_guest_notifiers) {
-        error_report("binding does not support guest notifiers");
-        return;
-    }
-
-    ret = vhost_dev_enable_notifiers(&i2c->vhost_dev, vdev);
-    if (ret < 0) {
-        error_report("Error enabling host notifiers: %d", -ret);
-        return;
-    }
-
-    ret = k->set_guest_notifiers(qbus->parent, i2c->vhost_dev.nvqs, true);
-    if (ret < 0) {
-        error_report("Error binding guest notifier: %d", -ret);
-        goto err_host_notifiers;
-    }
-
-    i2c->vhost_dev.acked_features = vdev->guest_features;
-
-    ret = vhost_dev_start(&i2c->vhost_dev, vdev, true);
-    if (ret < 0) {
-        error_report("Error starting vhost-user-i2c: %d", -ret);
-        goto err_guest_notifiers;
-    }
-
-    /*
-     * guest_notifier_mask/pending not used yet, so just unmask
-     * everything here. virtio-pci will do the right thing by
-     * enabling/disabling irqfd.
-     */
-    for (i = 0; i < i2c->vhost_dev.nvqs; i++) {
-        vhost_virtqueue_mask(&i2c->vhost_dev, vdev, i, false);
-    }
-
-    return;
-
-err_guest_notifiers:
-    k->set_guest_notifiers(qbus->parent, i2c->vhost_dev.nvqs, false);
-err_host_notifiers:
-    vhost_dev_disable_notifiers(&i2c->vhost_dev, vdev);
-}
-
-static void vu_i2c_stop(VirtIODevice *vdev)
-{
-    VHostUserI2C *i2c = VHOST_USER_I2C(vdev);
-    BusState *qbus = BUS(qdev_get_parent_bus(DEVICE(vdev)));
-    VirtioBusClass *k = VIRTIO_BUS_GET_CLASS(qbus);
-    int ret;
-
-    if (!k->set_guest_notifiers) {
-        return;
-    }
-
-    vhost_dev_stop(&i2c->vhost_dev, vdev, true);
-
-    ret = k->set_guest_notifiers(qbus->parent, i2c->vhost_dev.nvqs, false);
-    if (ret < 0) {
-        error_report("vhost guest notifier cleanup failed: %d", ret);
-        return;
-    }
-
-    vhost_dev_disable_notifiers(&i2c->vhost_dev, vdev);
-}
-
-static void vu_i2c_set_status(VirtIODevice *vdev, uint8_t status)
-{
-    VHostUserI2C *i2c = VHOST_USER_I2C(vdev);
-    bool should_start = virtio_device_should_start(vdev, status);
-
-    if (vhost_dev_is_started(&i2c->vhost_dev) == should_start) {
-        return;
-    }
-
-    if (should_start) {
-        vu_i2c_start(vdev);
-    } else {
-        vu_i2c_stop(vdev);
-    }
-}
-
-static uint64_t vu_i2c_get_features(VirtIODevice *vdev,
-                                    uint64_t requested_features, Error **errp)
-{
-    VHostUserI2C *i2c = VHOST_USER_I2C(vdev);
-
-    virtio_add_feature(&requested_features, VIRTIO_I2C_F_ZERO_LENGTH_REQUEST);
-    return vhost_get_features(&i2c->vhost_dev, feature_bits, requested_features);
-}
-
-static void vu_i2c_handle_output(VirtIODevice *vdev, VirtQueue *vq)
-{
-    /*
-     * Not normally called; it's the daemon that handles the queue;
-     * however virtio's cleanup path can call this.
-     */
-}
-
-static void vu_i2c_guest_notifier_mask(VirtIODevice *vdev, int idx, bool mask)
-{
-    VHostUserI2C *i2c = VHOST_USER_I2C(vdev);
-
-    vhost_virtqueue_mask(&i2c->vhost_dev, vdev, idx, mask);
-}
-
-static bool vu_i2c_guest_notifier_pending(VirtIODevice *vdev, int idx)
-{
-    VHostUserI2C *i2c = VHOST_USER_I2C(vdev);
-
-    return vhost_virtqueue_pending(&i2c->vhost_dev, idx);
-}
-
-static void do_vhost_user_cleanup(VirtIODevice *vdev, VHostUserI2C *i2c)
-{
-    vhost_user_cleanup(&i2c->vhost_user);
-    virtio_delete_queue(i2c->vq);
-    virtio_cleanup(vdev);
-}
-
-static int vu_i2c_connect(DeviceState *dev)
-{
-    VirtIODevice *vdev = VIRTIO_DEVICE(dev);
-    VHostUserI2C *i2c = VHOST_USER_I2C(vdev);
-
-    if (i2c->connected) {
-        return 0;
-    }
-    i2c->connected = true;
-
-    /* restore vhost state */
-    if (virtio_device_started(vdev, vdev->status)) {
-        vu_i2c_start(vdev);
-    }
-
-    return 0;
-}
-
-static void vu_i2c_disconnect(DeviceState *dev)
-{
-    VirtIODevice *vdev = VIRTIO_DEVICE(dev);
-    VHostUserI2C *i2c = VHOST_USER_I2C(vdev);
-
-    if (!i2c->connected) {
-        return;
-    }
-    i2c->connected = false;
-
-    if (vhost_dev_is_started(&i2c->vhost_dev)) {
-        vu_i2c_stop(vdev);
-    }
-}
-
-static void vu_i2c_event(void *opaque, QEMUChrEvent event)
-=======
 static void vi2c_realize(DeviceState *dev, Error **errp)
->>>>>>> ae35f033
 {
     VHostUserBase *vub = VHOST_USER_BASE(dev);
     VHostUserBaseClass *vubc = VHOST_USER_BASE_GET_CLASS(dev);
@@ -191,32 +29,7 @@
     vub->num_vqs = 1;
     vub->vq_size = 4;
 
-<<<<<<< HEAD
-    ret = vhost_dev_init(&i2c->vhost_dev, &i2c->vhost_user,
-                         VHOST_BACKEND_TYPE_USER, 0, errp);
-    if (ret < 0) {
-        g_free(i2c->vhost_dev.vqs);
-        do_vhost_user_cleanup(vdev, i2c);
-    }
-
-    qemu_chr_fe_set_handlers(&i2c->chardev, NULL, NULL, vu_i2c_event, NULL,
-                             dev, NULL, true);
-}
-
-static void vu_i2c_device_unrealize(DeviceState *dev)
-{
-    VirtIODevice *vdev = VIRTIO_DEVICE(dev);
-    VHostUserI2C *i2c = VHOST_USER_I2C(dev);
-    struct vhost_virtqueue *vhost_vqs = i2c->vhost_dev.vqs;
-
-    /* This will stop vhost backend if appropriate. */
-    vu_i2c_set_status(vdev, 0);
-    vhost_dev_cleanup(&i2c->vhost_dev);
-    g_free(vhost_vqs);
-    do_vhost_user_cleanup(vdev, i2c);
-=======
     vubc->parent_realize(dev, errp);
->>>>>>> ae35f033
 }
 
 static const VMStateDescription vu_i2c_vmstate = {
