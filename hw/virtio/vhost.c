--- conflicted
+++ resolved
@@ -132,11 +132,7 @@
     }
 }
 
-<<<<<<< HEAD
-static bool vhost_dev_has_iommu(struct vhost_dev *dev)
-=======
 bool vhost_dev_has_iommu(struct vhost_dev *dev)
->>>>>>> ae35f033
 {
     VirtIODevice *vdev = dev->vdev;
 
@@ -154,8 +150,6 @@
     }
 }
 
-<<<<<<< HEAD
-=======
 static inline bool vhost_dev_should_log(struct vhost_dev *dev)
 {
     assert(dev->vhost_ops);
@@ -197,7 +191,6 @@
     }
 }
 
->>>>>>> ae35f033
 static int vhost_sync_dirty_bitmap(struct vhost_dev *dev,
                                    MemoryRegionSection *section,
                                    hwaddr first,
