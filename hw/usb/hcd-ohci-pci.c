/*
 * QEMU USB OHCI Emulation
 * Copyright (c) 2004 Gianni Tedesco
 * Copyright (c) 2006 CodeSourcery
 * Copyright (c) 2006 Openedhand Ltd.
 *
 * This library is free software; you can redistribute it and/or
 * modify it under the terms of the GNU Lesser General Public
 * License as published by the Free Software Foundation; either
 * version 2.1 of the License, or (at your option) any later version.
 *
 * This library is distributed in the hope that it will be useful,
 * but WITHOUT ANY WARRANTY; without even the implied warranty of
 * MERCHANTABILITY or FITNESS FOR A PARTICULAR PURPOSE.  See the GNU
 * Lesser General Public License for more details.
 *
 * You should have received a copy of the GNU Lesser General Public
 * License along with this library; if not, see <http://www.gnu.org/licenses/>.
 */

#include "qemu/osdep.h"
#include "qapi/error.h"
#include "qemu/timer.h"
#include "hw/usb.h"
#include "migration/vmstate.h"
#include "hw/pci/pci.h"
#include "hw/sysbus.h"
#include "hw/qdev-dma.h"
#include "hw/qdev-properties.h"
#include "trace.h"
#include "hcd-ohci.h"
#include "qom/object.h"

#define TYPE_PCI_OHCI "pci-ohci"
OBJECT_DECLARE_SIMPLE_TYPE(OHCIPCIState, PCI_OHCI)

struct OHCIPCIState {
    /*< private >*/
    PCIDevice parent_obj;
    /*< public >*/

    OHCIState state;
    char *masterbus;
    uint32_t num_ports;
    uint32_t firstport;
};

/**
 * A typical PCI OHCI will additionally set PERR in its configspace to
 * signal that it got an error.
 */
static void ohci_pci_die(struct OHCIState *ohci)
{
    OHCIPCIState *dev = container_of(ohci, OHCIPCIState, state);

    ohci_sysbus_die(ohci);

    pci_set_word(dev->parent_obj.config + PCI_STATUS,
                 PCI_STATUS_DETECTED_PARITY);
}

static void usb_ohci_realize_pci(PCIDevice *dev, Error **errp)
{
    Error *err = NULL;
    OHCIPCIState *ohci = PCI_OHCI(dev);

    dev->config[PCI_CLASS_PROG] = 0x10; /* OHCI */
    dev->config[PCI_INTERRUPT_PIN] = 0x01; /* interrupt pin A */

    usb_ohci_init(&ohci->state, DEVICE(dev), ohci->num_ports, 0,
                  ohci->masterbus, ohci->firstport,
                  pci_get_address_space(dev), ohci_pci_die, &err);
    if (err) {
        error_propagate(errp, err);
        return;
    }

    ohci->state.irq = pci_allocate_irq(dev);
    pci_register_bar(dev, 0, 0, &ohci->state.mem);
}

static void usb_ohci_exit(PCIDevice *dev)
{
    fprintf(stderr, "usb_ohci_exit\n");
    OHCIPCIState *ohci = PCI_OHCI(dev);
    OHCIState *s = &ohci->state;

    trace_usb_ohci_exit(s->name);
    ohci_bus_stop(s);

<<<<<<< HEAD
    USBActivePacket *iter;
    QTAILQ_FOREACH (iter, &s->active_packets, next) {
        if (iter->async_td) {
            usb_cancel_packet(&iter->usb_packet);
            iter->async_td = 0;
        }
    }
=======
>>>>>>> adb0eb3d
    ohci_stop_endpoints(s);

    if (!ohci->masterbus) {
        usb_bus_release(&s->bus);
    }

    timer_free(s->eof_timer);
}

static void usb_ohci_reset_pci(DeviceState *d)
{
    PCIDevice *dev = PCI_DEVICE(d);
    OHCIPCIState *ohci = PCI_OHCI(dev);
    OHCIState *s = &ohci->state;

    ohci_hard_reset(s);
}

static Property ohci_pci_properties[] = {
    DEFINE_PROP_STRING("masterbus", OHCIPCIState, masterbus),
    DEFINE_PROP_UINT32("num-ports", OHCIPCIState, num_ports, 3),
    DEFINE_PROP_UINT32("firstport", OHCIPCIState, firstport, 0),
    DEFINE_PROP_END_OF_LIST(),
};

static const VMStateDescription vmstate_ohci = {
    .name = "ohci",
    .version_id = 1,
    .minimum_version_id = 1,
    .fields = (VMStateField[]) {
        VMSTATE_PCI_DEVICE(parent_obj, OHCIPCIState),
        VMSTATE_STRUCT(state, OHCIPCIState, 1, vmstate_ohci_state, OHCIState),
        VMSTATE_END_OF_LIST()
    }
};

static void ohci_pci_class_init(ObjectClass *klass, void *data)
{
    DeviceClass *dc = DEVICE_CLASS(klass);
    PCIDeviceClass *k = PCI_DEVICE_CLASS(klass);

    k->realize = usb_ohci_realize_pci;
    k->exit = usb_ohci_exit;
#ifdef XBOX
    k->vendor_id = PCI_VENDOR_ID_NVIDIA;
    k->device_id = PCI_DEVICE_ID_NVIDIA_NFORCE_USB;
    k->revision  = 0xB1;
#else
    k->vendor_id = PCI_VENDOR_ID_APPLE;
    k->device_id = PCI_DEVICE_ID_APPLE_IPID_USB;
#endif
    k->class_id = PCI_CLASS_SERIAL_USB;
    set_bit(DEVICE_CATEGORY_USB, dc->categories);
#ifdef XBOX
    dc->desc = "nForce USB Controller";
#else
    dc->desc = "Apple USB Controller";
#endif
    device_class_set_props(dc, ohci_pci_properties);
    dc->hotpluggable = false;
    dc->vmsd = &vmstate_ohci;
    dc->reset = usb_ohci_reset_pci;
}

static const TypeInfo ohci_pci_info = {
    .name          = TYPE_PCI_OHCI,
    .parent        = TYPE_PCI_DEVICE,
    .instance_size = sizeof(OHCIPCIState),
    .class_init    = ohci_pci_class_init,
    .interfaces = (InterfaceInfo[]) {
        { INTERFACE_CONVENTIONAL_PCI_DEVICE },
        { },
    },
};

static void ohci_pci_register_types(void)
{
    type_register_static(&ohci_pci_info);
}

type_init(ohci_pci_register_types)<|MERGE_RESOLUTION|>--- conflicted
+++ resolved
@@ -88,16 +88,6 @@
     trace_usb_ohci_exit(s->name);
     ohci_bus_stop(s);
 
-<<<<<<< HEAD
-    USBActivePacket *iter;
-    QTAILQ_FOREACH (iter, &s->active_packets, next) {
-        if (iter->async_td) {
-            usb_cancel_packet(&iter->usb_packet);
-            iter->async_td = 0;
-        }
-    }
-=======
->>>>>>> adb0eb3d
     ohci_stop_endpoints(s);
 
     if (!ohci->masterbus) {
