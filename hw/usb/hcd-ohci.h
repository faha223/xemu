/*
 * QEMU USB OHCI Emulation
 * Copyright (c) 2004 Gianni Tedesco
 * Copyright (c) 2006 CodeSourcery
 * Copyright (c) 2006 Openedhand Ltd.
 *
 * This library is free software; you can redistribute it and/or
 * modify it under the terms of the GNU Lesser General Public
 * License as published by the Free Software Foundation; either
 * version 2.1 of the License, or (at your option) any later version.
 *
 * This library is distributed in the hope that it will be useful,
 * but WITHOUT ANY WARRANTY; without even the implied warranty of
 * MERCHANTABILITY or FITNESS FOR A PARTICULAR PURPOSE.  See the GNU
 * Lesser General Public License for more details.
 *
 * You should have received a copy of the GNU Lesser General Public
 * License along with this library; if not, see <http://www.gnu.org/licenses/>.
 */

#ifndef HCD_OHCI_H
#define HCD_OHCI_H

#include "hw/sysbus.h"
#include "sysemu/dma.h"
#include "hw/usb.h"
#include "qom/object.h"

/* Number of Downstream Ports on the root hub: */
#define OHCI_MAX_PORTS 15

typedef struct OHCIPort {
    USBPort port;
    uint32_t ctrl;
} OHCIPort;

<<<<<<< HEAD
typedef struct USBActivePacket USBActivePacket;
typedef struct OHCIState OHCIState;

struct USBActivePacket {
    USBEndpoint *ep;
    USBPacket usb_packet;
    uint8_t usb_buf[8192];
    uint32_t async_td;
    bool async_complete;
    OHCIState *ohci;

    QTAILQ_ENTRY(USBActivePacket) next;
};

=======
typedef struct OHCIState OHCIState;

>>>>>>> ebcacad7
struct OHCIState {
    USBBus bus;
    qemu_irq irq;
    MemoryRegion mem;
    AddressSpace *as;
    uint32_t num_ports;
    const char *name;

    QEMUTimer *eof_timer;
    int64_t sof_time;

    /* OHCI state */
    /* Control partition */
    uint32_t ctl, status;
    uint32_t intr_status;
    uint32_t intr;

    /* memory pointer partition */
    uint32_t hcca;
    uint32_t ctrl_head, ctrl_cur;
    uint32_t bulk_head, bulk_cur;
    uint32_t per_cur;
    uint32_t done;
    int32_t done_count;

    /* Frame counter partition */
    uint16_t fsmps;
    uint8_t fit;
    uint16_t fi;
    uint8_t frt;
    uint16_t frame_number;
    uint16_t padding;
    uint32_t pstart;
    uint32_t lst;

    /* Root Hub partition */
    uint32_t rhdesc_a, rhdesc_b;
    uint32_t rhstatus;
    OHCIPort rhport[OHCI_MAX_PORTS];

    /* PXA27x Non-OHCI events */
    uint32_t hstatus;
    uint32_t hmask;
    uint32_t hreset;
    uint32_t htest;

    /* SM501 local memory offset */
    dma_addr_t localmem_base;

    /* Active packets.  */
    uint32_t old_ctl;
    uint8_t usb_buf[8192];
    uint32_t async_td;
    bool async_complete;
    QTAILQ_HEAD(, USBActivePacket) active_packets;

<<<<<<< HEAD
    void (*ohci_die)(struct OHCIState *ohci);
=======
    void (*ohci_die)(OHCIState *ohci);
>>>>>>> ebcacad7
};

#define TYPE_SYSBUS_OHCI "sysbus-ohci"
OBJECT_DECLARE_SIMPLE_TYPE(OHCISysBusState, SYSBUS_OHCI)

struct OHCISysBusState {
    /*< private >*/
    SysBusDevice parent_obj;
    /*< public >*/

    OHCIState ohci;
    char *masterbus;
    uint32_t num_ports;
    uint32_t firstport;
    dma_addr_t dma_offset;
};

extern const VMStateDescription vmstate_ohci_state;

void usb_ohci_init(OHCIState *ohci, DeviceState *dev, uint32_t num_ports,
                   dma_addr_t localmem_base, char *masterbus,
                   uint32_t firstport, AddressSpace *as,
                   void (*ohci_die_fn)(OHCIState *), Error **errp);
void ohci_bus_stop(OHCIState *ohci);
void ohci_stop_endpoints(OHCIState *ohci);
void ohci_hard_reset(OHCIState *ohci);
void ohci_sysbus_die(struct OHCIState *ohci);
void ohci_clear_active_packets(struct OHCIState *ohci);

#endif<|MERGE_RESOLUTION|>--- conflicted
+++ resolved
@@ -34,7 +34,6 @@
     uint32_t ctrl;
 } OHCIPort;
 
-<<<<<<< HEAD
 typedef struct USBActivePacket USBActivePacket;
 typedef struct OHCIState OHCIState;
 
@@ -49,10 +48,6 @@
     QTAILQ_ENTRY(USBActivePacket) next;
 };
 
-=======
-typedef struct OHCIState OHCIState;
-
->>>>>>> ebcacad7
 struct OHCIState {
     USBBus bus;
     qemu_irq irq;
@@ -109,11 +104,7 @@
     bool async_complete;
     QTAILQ_HEAD(, USBActivePacket) active_packets;
 
-<<<<<<< HEAD
-    void (*ohci_die)(struct OHCIState *ohci);
-=======
     void (*ohci_die)(OHCIState *ohci);
->>>>>>> ebcacad7
 };
 
 #define TYPE_SYSBUS_OHCI "sysbus-ohci"
