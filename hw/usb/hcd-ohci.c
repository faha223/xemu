/*
 * QEMU USB OHCI Emulation
 * Copyright (c) 2004 Gianni Tedesco
 * Copyright (c) 2006 CodeSourcery
 * Copyright (c) 2006 Openedhand Ltd.
 *
 * This library is free software; you can redistribute it and/or
 * modify it under the terms of the GNU Lesser General Public
 * License as published by the Free Software Foundation; either
 * version 2.1 of the License, or (at your option) any later version.
 *
 * This library is distributed in the hope that it will be useful,
 * but WITHOUT ANY WARRANTY; without even the implied warranty of
 * MERCHANTABILITY or FITNESS FOR A PARTICULAR PURPOSE.  See the GNU
 * Lesser General Public License for more details.
 *
 * You should have received a copy of the GNU Lesser General Public
 * License along with this library; if not, see <http://www.gnu.org/licenses/>.
 *
 * TODO:
 *  o Isochronous transfers
 *  o Allocate bandwidth in frames properly
 *  o Disable timers when nothing needs to be done, or remove timer usage
 *    all together.
 *  o BIOS work to boot from USB storage
 */

#include "qemu/osdep.h"
#include "hw/irq.h"
#include "qapi/error.h"
#include "qemu/module.h"
#include "qemu/timer.h"
#include "hw/usb.h"
#include "migration/vmstate.h"
#include "hw/sysbus.h"
#include "hw/qdev-dma.h"
#include "hw/qdev-properties.h"
#include "trace.h"
#include "hcd-ohci.h"

/* This causes frames to occur 1000x slower */
/*#define OHCI_TIME_WARP 1*/

#define ED_LINK_LIMIT 32

static int64_t usb_frame_time;
static int64_t usb_bit_time;

/* Host Controller Communications Area */
struct ohci_hcca {
    uint32_t intr[32];
    uint16_t frame, pad;
    uint32_t done;
};
#define HCCA_WRITEBACK_OFFSET   offsetof(struct ohci_hcca, frame)
#define HCCA_WRITEBACK_SIZE     8 /* frame, pad, done */

#define ED_WBACK_OFFSET offsetof(struct ohci_ed, head)
#define ED_WBACK_SIZE   4

/* Bitfields for the first word of an Endpoint Descriptor. */
#define OHCI_ED_FA_SHIFT  0
#define OHCI_ED_FA_MASK   (0x7f << OHCI_ED_FA_SHIFT)
#define OHCI_ED_EN_SHIFT  7
#define OHCI_ED_EN_MASK   (0xf << OHCI_ED_EN_SHIFT)
#define OHCI_ED_D_SHIFT   11
#define OHCI_ED_D_MASK    (3 << OHCI_ED_D_SHIFT)
#define OHCI_ED_S         (1 << 13)
#define OHCI_ED_K         (1 << 14)
#define OHCI_ED_F         (1 << 15)
#define OHCI_ED_MPS_SHIFT 16
#define OHCI_ED_MPS_MASK  (0x7ff << OHCI_ED_MPS_SHIFT)

/* Flags in the head field of an Endpoint Descriptor. */
#define OHCI_ED_H         1
#define OHCI_ED_C         2

/* Bitfields for the first word of a Transfer Descriptor. */
#define OHCI_TD_R         (1 << 18)
#define OHCI_TD_DP_SHIFT  19
#define OHCI_TD_DP_MASK   (3 << OHCI_TD_DP_SHIFT)
#define OHCI_TD_DI_SHIFT  21
#define OHCI_TD_DI_MASK   (7 << OHCI_TD_DI_SHIFT)
#define OHCI_TD_T0        (1 << 24)
#define OHCI_TD_T1        (1 << 25)
#define OHCI_TD_EC_SHIFT  26
#define OHCI_TD_EC_MASK   (3 << OHCI_TD_EC_SHIFT)
#define OHCI_TD_CC_SHIFT  28
#define OHCI_TD_CC_MASK   (0xf << OHCI_TD_CC_SHIFT)

/* Bitfields for the first word of an Isochronous Transfer Descriptor. */
/* CC & DI - same as in the General Transfer Descriptor */
#define OHCI_TD_SF_SHIFT  0
#define OHCI_TD_SF_MASK   (0xffff << OHCI_TD_SF_SHIFT)
#define OHCI_TD_FC_SHIFT  24
#define OHCI_TD_FC_MASK   (7 << OHCI_TD_FC_SHIFT)

/* Isochronous Transfer Descriptor - Offset / PacketStatusWord */
#define OHCI_TD_PSW_CC_SHIFT 12
#define OHCI_TD_PSW_CC_MASK  (0xf << OHCI_TD_PSW_CC_SHIFT)
#define OHCI_TD_PSW_SIZE_SHIFT 0
#define OHCI_TD_PSW_SIZE_MASK  (0xfff << OHCI_TD_PSW_SIZE_SHIFT)

#define OHCI_PAGE_MASK    0xfffff000
#define OHCI_OFFSET_MASK  0xfff

#define OHCI_DPTR_MASK    0xfffffff0

#define OHCI_BM(val, field) \
  (((val) & OHCI_##field##_MASK) >> OHCI_##field##_SHIFT)

#define OHCI_SET_BM(val, field, newval) do { \
    val &= ~OHCI_##field##_MASK; \
    val |= ((newval) << OHCI_##field##_SHIFT) & OHCI_##field##_MASK; \
    } while (0)

/* endpoint descriptor */
struct ohci_ed {
    uint32_t flags;
    uint32_t tail;
    uint32_t head;
    uint32_t next;
};

/* General transfer descriptor */
struct ohci_td {
    uint32_t flags;
    uint32_t cbp;
    uint32_t next;
    uint32_t be;
};

/* Isochronous transfer descriptor */
struct ohci_iso_td {
    uint32_t flags;
    uint32_t bp;
    uint32_t next;
    uint32_t be;
    uint16_t offset[8];
};

#define USB_HZ                      12000000

/* OHCI Local stuff */
#define OHCI_CTL_CBSR         ((1 << 0) | (1 << 1))
#define OHCI_CTL_PLE          (1 << 2)
#define OHCI_CTL_IE           (1 << 3)
#define OHCI_CTL_CLE          (1 << 4)
#define OHCI_CTL_BLE          (1 << 5)
#define OHCI_CTL_HCFS         ((1 << 6) | (1 << 7))
#define  OHCI_USB_RESET       0x00
#define  OHCI_USB_RESUME      0x40
#define  OHCI_USB_OPERATIONAL 0x80
#define  OHCI_USB_SUSPEND     0xc0
#define OHCI_CTL_IR           (1 << 8)
#define OHCI_CTL_RWC          (1 << 9)
#define OHCI_CTL_RWE          (1 << 10)

#define OHCI_STATUS_HCR       (1 << 0)
#define OHCI_STATUS_CLF       (1 << 1)
#define OHCI_STATUS_BLF       (1 << 2)
#define OHCI_STATUS_OCR       (1 << 3)
#define OHCI_STATUS_SOC       ((1 << 6) | (1 << 7))

#define OHCI_INTR_SO          (1U << 0) /* Scheduling overrun */
#define OHCI_INTR_WD          (1U << 1) /* HcDoneHead writeback */
#define OHCI_INTR_SF          (1U << 2) /* Start of frame */
#define OHCI_INTR_RD          (1U << 3) /* Resume detect */
#define OHCI_INTR_UE          (1U << 4) /* Unrecoverable error */
#define OHCI_INTR_FNO         (1U << 5) /* Frame number overflow */
#define OHCI_INTR_RHSC        (1U << 6) /* Root hub status change */
#define OHCI_INTR_OC          (1U << 30) /* Ownership change */
#define OHCI_INTR_MIE         (1U << 31) /* Master Interrupt Enable */

#define OHCI_HCCA_SIZE        0x100
#define OHCI_HCCA_MASK        0xffffff00

#define OHCI_EDPTR_MASK       0xfffffff0

#define OHCI_FMI_FI           0x00003fff
#define OHCI_FMI_FSMPS        0xffff0000
#define OHCI_FMI_FIT          0x80000000

#define OHCI_FR_RT            (1U << 31)

#define OHCI_LS_THRESH        0x628

#define OHCI_RHA_RW_MASK      0x00000000 /* Mask of supported features.  */
#define OHCI_RHA_PSM          (1 << 8)
#define OHCI_RHA_NPS          (1 << 9)
#define OHCI_RHA_DT           (1 << 10)
#define OHCI_RHA_OCPM         (1 << 11)
#define OHCI_RHA_NOCP         (1 << 12)
#define OHCI_RHA_POTPGT_MASK  0xff000000

#define OHCI_RHS_LPS          (1U << 0)
#define OHCI_RHS_OCI          (1U << 1)
#define OHCI_RHS_DRWE         (1U << 15)
#define OHCI_RHS_LPSC         (1U << 16)
#define OHCI_RHS_OCIC         (1U << 17)
#define OHCI_RHS_CRWE         (1U << 31)

#define OHCI_PORT_CCS         (1 << 0)
#define OHCI_PORT_PES         (1 << 1)
#define OHCI_PORT_PSS         (1 << 2)
#define OHCI_PORT_POCI        (1 << 3)
#define OHCI_PORT_PRS         (1 << 4)
#define OHCI_PORT_PPS         (1 << 8)
#define OHCI_PORT_LSDA        (1 << 9)
#define OHCI_PORT_CSC         (1 << 16)
#define OHCI_PORT_PESC        (1 << 17)
#define OHCI_PORT_PSSC        (1 << 18)
#define OHCI_PORT_OCIC        (1 << 19)
#define OHCI_PORT_PRSC        (1 << 20)
#define OHCI_PORT_WTC         (OHCI_PORT_CSC | OHCI_PORT_PESC | \
                               OHCI_PORT_PSSC | OHCI_PORT_OCIC | \
                               OHCI_PORT_PRSC)
#define OHCI_TD_DIR_SETUP     0x0
#define OHCI_TD_DIR_OUT       0x1
#define OHCI_TD_DIR_IN        0x2
#define OHCI_TD_DIR_RESERVED  0x3

#define OHCI_CC_NOERROR             0x0
#define OHCI_CC_CRC                 0x1
#define OHCI_CC_BITSTUFFING         0x2
#define OHCI_CC_DATATOGGLEMISMATCH  0x3
#define OHCI_CC_STALL               0x4
#define OHCI_CC_DEVICENOTRESPONDING 0x5
#define OHCI_CC_PIDCHECKFAILURE     0x6
#define OHCI_CC_UNDEXPETEDPID       0x7
#define OHCI_CC_DATAOVERRUN         0x8
#define OHCI_CC_DATAUNDERRUN        0x9
#define OHCI_CC_BUFFEROVERRUN       0xc
#define OHCI_CC_BUFFERUNDERRUN      0xd

#define OHCI_HRESET_FSBIR       (1 << 0)

static const char *ohci_reg_names[] = {
    "HcRevision", "HcControl", "HcCommandStatus", "HcInterruptStatus",
    "HcInterruptEnable", "HcInterruptDisable", "HcHCCA", "HcPeriodCurrentED",
    "HcControlHeadED", "HcControlCurrentED", "HcBulkHeadED", "HcBulkCurrentED",
    "HcDoneHead", "HcFmInterval", "HcFmRemaining", "HcFmNumber",
    "HcPeriodicStart", "HcLSThreshold", "HcRhDescriptorA", "HcRhDescriptorB",
    "HcRhStatus"
};

static const char *ohci_reg_name(hwaddr addr)
{
    if (addr >> 2 < ARRAY_SIZE(ohci_reg_names)) {
        return ohci_reg_names[addr >> 2];
    } else {
        return "<unknown>";
    }
}

static void ohci_die(OHCIState *ohci)
{
    ohci->ohci_die(ohci);
}

/* Update IRQ levels */
static inline void ohci_intr_update(OHCIState *ohci)
{
    int level = 0;

    if ((ohci->intr & OHCI_INTR_MIE) &&
        (ohci->intr_status & ohci->intr))
        level = 1;

    qemu_set_irq(ohci->irq, level);
}

/* Set an interrupt */
static inline void ohci_set_interrupt(OHCIState *ohci, uint32_t intr)
{
    ohci->intr_status |= intr;
    ohci_intr_update(ohci);
}

static USBDevice *ohci_find_device(OHCIState *ohci, uint8_t addr)
{
    USBDevice *dev;
    int i;

    for (i = 0; i < ohci->num_ports; i++) {
        if ((ohci->rhport[i].ctrl & OHCI_PORT_PES) == 0) {
            continue;
        }
        dev = usb_find_device(&ohci->rhport[i].port, addr);
        if (dev != NULL) {
            return dev;
        }
    }
    return NULL;
}

void ohci_stop_endpoints(OHCIState *ohci)
{
    USBDevice *dev;
    int i, j;

    ohci_clear_active_packets(ohci);
    for (i = 0; i < ohci->num_ports; i++) {
        dev = ohci->rhport[i].port.dev;
        if (dev && dev->attached) {
            usb_device_ep_stopped(dev, &dev->ep_ctl);
            for (j = 0; j < USB_MAX_ENDPOINTS; j++) {
                usb_device_ep_stopped(dev, &dev->ep_in[j]);
                usb_device_ep_stopped(dev, &dev->ep_out[j]);
            }
        }
    }
}

static void ohci_roothub_reset(OHCIState *ohci)
{
    OHCIPort *port;
    int i;

    ohci_bus_stop(ohci);
    ohci->rhdesc_a = OHCI_RHA_NPS | ohci->num_ports;
    ohci->rhdesc_b = 0x0; /* Impl. specific */
    ohci->rhstatus = 0;

    for (i = 0; i < ohci->num_ports; i++) {
        port = &ohci->rhport[i];
        port->ctrl = 0;
        if (port->port.dev && port->port.dev->attached) {
            usb_port_reset(&port->port);
        }
    }
    ohci_stop_endpoints(ohci);
}

/* Reset the controller */
static void ohci_soft_reset(OHCIState *ohci)
{
    trace_usb_ohci_reset(ohci->name);

    ohci_bus_stop(ohci);
    ohci->ctl = (ohci->ctl & OHCI_CTL_IR) | OHCI_USB_SUSPEND;
    ohci->old_ctl = 0;
    ohci->status = 0;
    ohci->intr_status = 0;
    ohci->intr = OHCI_INTR_MIE;

    ohci->hcca = 0;
    ohci->ctrl_head = ohci->ctrl_cur = 0;
    ohci->bulk_head = ohci->bulk_cur = 0;
    ohci->per_cur = 0;
    ohci->done = 0;
    ohci->done_count = 7;
    /*
     * FSMPS is marked TBD in OCHI 1.0, what gives ffs?
     * I took the value linux sets ...
     */
    ohci->fsmps = 0x2778;
    ohci->fi = 0x2edf;
    ohci->fit = 0;
    ohci->frt = 0;
    ohci->frame_number = 0;
    ohci->pstart = 0;
    ohci->lst = OHCI_LS_THRESH;
}

void ohci_hard_reset(OHCIState *ohci)
{
    ohci_soft_reset(ohci);
    ohci->ctl = 0;
    ohci_roothub_reset(ohci);
}

/* Get an array of dwords from main memory */
static inline int get_dwords(OHCIState *ohci,
                             dma_addr_t addr, uint32_t *buf, int num)
{
    int i;

    addr += ohci->localmem_base;

    for (i = 0; i < num; i++, buf++, addr += sizeof(*buf)) {
        if (dma_memory_read(ohci->as, addr,
                            buf, sizeof(*buf), MEMTXATTRS_UNSPECIFIED)) {
            return -1;
        }
        *buf = le32_to_cpu(*buf);
    }

    return 0;
}

/* Put an array of dwords in to main memory */
static inline int put_dwords(OHCIState *ohci,
                             dma_addr_t addr, uint32_t *buf, int num)
{
    int i;

    addr += ohci->localmem_base;

    for (i = 0; i < num; i++, buf++, addr += sizeof(*buf)) {
        uint32_t tmp = cpu_to_le32(*buf);
        if (dma_memory_write(ohci->as, addr,
                             &tmp, sizeof(tmp), MEMTXATTRS_UNSPECIFIED)) {
            return -1;
        }
    }

    return 0;
}

/* Get an array of words from main memory */
static inline int get_words(OHCIState *ohci,
                            dma_addr_t addr, uint16_t *buf, int num)
{
    int i;

    addr += ohci->localmem_base;

    for (i = 0; i < num; i++, buf++, addr += sizeof(*buf)) {
        if (dma_memory_read(ohci->as, addr,
                            buf, sizeof(*buf), MEMTXATTRS_UNSPECIFIED)) {
            return -1;
        }
        *buf = le16_to_cpu(*buf);
    }

    return 0;
}

/* Put an array of words in to main memory */
static inline int put_words(OHCIState *ohci,
                            dma_addr_t addr, uint16_t *buf, int num)
{
    int i;

    addr += ohci->localmem_base;

    for (i = 0; i < num; i++, buf++, addr += sizeof(*buf)) {
        uint16_t tmp = cpu_to_le16(*buf);
        if (dma_memory_write(ohci->as, addr,
                             &tmp, sizeof(tmp), MEMTXATTRS_UNSPECIFIED)) {
            return -1;
        }
    }

    return 0;
}

static inline int ohci_read_ed(OHCIState *ohci,
                               dma_addr_t addr, struct ohci_ed *ed)
{
    return get_dwords(ohci, addr, (uint32_t *)ed, sizeof(*ed) >> 2);
}

static inline int ohci_read_td(OHCIState *ohci,
                               dma_addr_t addr, struct ohci_td *td)
{
    return get_dwords(ohci, addr, (uint32_t *)td, sizeof(*td) >> 2);
}

static inline int ohci_read_iso_td(OHCIState *ohci,
                                   dma_addr_t addr, struct ohci_iso_td *td)
{
    return get_dwords(ohci, addr, (uint32_t *)td, 4) ||
           get_words(ohci, addr + 16, td->offset, 8);
}

static inline int ohci_read_hcca(OHCIState *ohci,
                                 dma_addr_t addr, struct ohci_hcca *hcca)
{
    return dma_memory_read(ohci->as, addr + ohci->localmem_base, hcca,
                           sizeof(*hcca), MEMTXATTRS_UNSPECIFIED);
}

static inline int ohci_put_ed(OHCIState *ohci,
                              dma_addr_t addr, struct ohci_ed *ed)
{
    /*
     * ed->tail is under control of the HCD.
     * Since just ed->head is changed by HC, just write back this
     */
    return put_dwords(ohci, addr + ED_WBACK_OFFSET,
                      (uint32_t *)((char *)ed + ED_WBACK_OFFSET),
                      ED_WBACK_SIZE >> 2);
}

static inline int ohci_put_td(OHCIState *ohci,
                              dma_addr_t addr, struct ohci_td *td)
{
    return put_dwords(ohci, addr, (uint32_t *)td, sizeof(*td) >> 2);
}

static inline int ohci_put_iso_td(OHCIState *ohci,
                                  dma_addr_t addr, struct ohci_iso_td *td)
{
    return put_dwords(ohci, addr, (uint32_t *)td, 4) ||
           put_words(ohci, addr + 16, td->offset, 8);
}

static inline int ohci_put_hcca(OHCIState *ohci,
                                dma_addr_t addr, struct ohci_hcca *hcca)
{
    return dma_memory_write(ohci->as,
                            addr + ohci->localmem_base + HCCA_WRITEBACK_OFFSET,
                            (char *)hcca + HCCA_WRITEBACK_OFFSET,
                            HCCA_WRITEBACK_SIZE, MEMTXATTRS_UNSPECIFIED);
}

/* Read/Write the contents of a TD from/to main memory.  */
static int ohci_copy_td(OHCIState *ohci, struct ohci_td *td,
                        uint8_t *buf, int len, DMADirection dir)
{
    dma_addr_t ptr, n;

    ptr = td->cbp;
    n = 0x1000 - (ptr & 0xfff);
    if (n > len) {
        n = len;
    }
    if (dma_memory_rw(ohci->as, ptr + ohci->localmem_base, buf,
                      n, dir, MEMTXATTRS_UNSPECIFIED)) {
        return -1;
    }
    if (n == len) {
        return 0;
    }
    ptr = td->be & ~0xfffu;
    buf += n;
    if (dma_memory_rw(ohci->as, ptr + ohci->localmem_base, buf,
                      len - n, dir, MEMTXATTRS_UNSPECIFIED)) {
        return -1;
    }
    return 0;
}

/* Read/Write the contents of an ISO TD from/to main memory.  */
static int ohci_copy_iso_td(OHCIState *ohci,
                            uint32_t start_addr, uint32_t end_addr,
                            uint8_t *buf, int len, DMADirection dir)
{
    dma_addr_t ptr, n;

    ptr = start_addr;
    n = 0x1000 - (ptr & 0xfff);
    if (n > len) {
        n = len;
    }
    if (dma_memory_rw(ohci->as, ptr + ohci->localmem_base, buf,
                      n, dir, MEMTXATTRS_UNSPECIFIED)) {
        return -1;
    }
    if (n == len) {
        return 0;
    }
    ptr = end_addr & ~0xfffu;
    buf += n;
    if (dma_memory_rw(ohci->as, ptr + ohci->localmem_base, buf,
                      len - n, dir, MEMTXATTRS_UNSPECIFIED)) {
        return -1;
    }
    return 0;
}

#define USUB(a, b) ((int16_t)((uint16_t)(a) - (uint16_t)(b)))

static int ohci_service_iso_td(OHCIState *ohci, struct ohci_ed *ed)
{
    int dir;
    size_t len = 0;
    const char *str = NULL;
    int pid;
    int ret;
    int i;
    USBDevice *dev;
    USBEndpoint *ep;
    USBPacket *pkt;
    uint8_t buf[8192];
    bool int_req;
    struct ohci_iso_td iso_td;
    uint32_t addr;
    uint16_t starting_frame;
    int16_t relative_frame_number;
    int frame_count;
    uint32_t start_offset, next_offset, end_offset = 0;
    uint32_t start_addr, end_addr;

    addr = ed->head & OHCI_DPTR_MASK;

    if (addr == 0) {
        ohci_die(ohci);
        return 1;
    }

    if (ohci_read_iso_td(ohci, addr, &iso_td)) {
        trace_usb_ohci_iso_td_read_failed(addr);
        ohci_die(ohci);
        return 1;
    }

    starting_frame = OHCI_BM(iso_td.flags, TD_SF);
    frame_count = OHCI_BM(iso_td.flags, TD_FC);
    relative_frame_number = USUB(ohci->frame_number, starting_frame);

    trace_usb_ohci_iso_td_head(
           ed->head & OHCI_DPTR_MASK, ed->tail & OHCI_DPTR_MASK,
           iso_td.flags, iso_td.bp, iso_td.next, iso_td.be,
           ohci->frame_number, starting_frame,
           frame_count, relative_frame_number);
    trace_usb_ohci_iso_td_head_offset(
           iso_td.offset[0], iso_td.offset[1],
           iso_td.offset[2], iso_td.offset[3],
           iso_td.offset[4], iso_td.offset[5],
           iso_td.offset[6], iso_td.offset[7]);

    if (relative_frame_number < 0) {
        trace_usb_ohci_iso_td_relative_frame_number_neg(relative_frame_number);
        return 1;
    } else if (relative_frame_number > frame_count) {
        /*
         * ISO TD expired - retire the TD to the Done Queue and continue with
         * the next ISO TD of the same ED
         */
        trace_usb_ohci_iso_td_relative_frame_number_big(relative_frame_number,
                                                        frame_count);
        if (OHCI_CC_DATAOVERRUN == OHCI_BM(iso_td.flags, TD_CC)) {
            /* avoid infinite loop */
            return 1;
        }
        OHCI_SET_BM(iso_td.flags, TD_CC, OHCI_CC_DATAOVERRUN);
        ed->head &= ~OHCI_DPTR_MASK;
        ed->head |= (iso_td.next & OHCI_DPTR_MASK);
        iso_td.next = ohci->done;
        ohci->done = addr;
        i = OHCI_BM(iso_td.flags, TD_DI);
        if (i < ohci->done_count) {
            ohci->done_count = i;
        }
        if (ohci_put_iso_td(ohci, addr, &iso_td)) {
            ohci_die(ohci);
            return 1;
        }
        return 0;
    }

    dir = OHCI_BM(ed->flags, ED_D);
    switch (dir) {
    case OHCI_TD_DIR_IN:
        str = "in";
        pid = USB_TOKEN_IN;
        break;
    case OHCI_TD_DIR_OUT:
        str = "out";
        pid = USB_TOKEN_OUT;
        break;
    case OHCI_TD_DIR_SETUP:
        str = "setup";
        pid = USB_TOKEN_SETUP;
        break;
    default:
        trace_usb_ohci_iso_td_bad_direction(dir);
        return 1;
    }

    if (!iso_td.bp || !iso_td.be) {
        trace_usb_ohci_iso_td_bad_bp_be(iso_td.bp, iso_td.be);
        return 1;
    }

    start_offset = iso_td.offset[relative_frame_number];
    if (relative_frame_number < frame_count) {
        next_offset = iso_td.offset[relative_frame_number + 1];
    } else {
        next_offset = iso_td.be;
    }

    if (!(OHCI_BM(start_offset, TD_PSW_CC) & 0xe) ||
        ((relative_frame_number < frame_count) &&
         !(OHCI_BM(next_offset, TD_PSW_CC) & 0xe))) {
        trace_usb_ohci_iso_td_bad_cc_not_accessed(start_offset, next_offset);
        return 1;
    }

    if ((relative_frame_number < frame_count) && (start_offset > next_offset)) {
        trace_usb_ohci_iso_td_bad_cc_overrun(start_offset, next_offset);
        return 1;
    }

    if ((start_offset & 0x1000) == 0) {
        start_addr = (iso_td.bp & OHCI_PAGE_MASK) |
            (start_offset & OHCI_OFFSET_MASK);
    } else {
        start_addr = (iso_td.be & OHCI_PAGE_MASK) |
            (start_offset & OHCI_OFFSET_MASK);
    }

    if (relative_frame_number < frame_count) {
        end_offset = next_offset - 1;
        if ((end_offset & 0x1000) == 0) {
            end_addr = (iso_td.bp & OHCI_PAGE_MASK) |
                (end_offset & OHCI_OFFSET_MASK);
        } else {
            end_addr = (iso_td.be & OHCI_PAGE_MASK) |
                (end_offset & OHCI_OFFSET_MASK);
        }
    } else {
        /* Last packet in the ISO TD */
        end_addr = next_offset;
    }

    if (start_addr > end_addr) {
        trace_usb_ohci_iso_td_bad_cc_overrun(start_addr, end_addr);
        return 1;
    }

    if ((start_addr & OHCI_PAGE_MASK) != (end_addr & OHCI_PAGE_MASK)) {
        len = (end_addr & OHCI_OFFSET_MASK) + 0x1001
            - (start_addr & OHCI_OFFSET_MASK);
    } else {
        len = end_addr - start_addr + 1;
    }
    if (len > sizeof(buf)) {
        len = sizeof(buf);
    }

    if (len && dir != OHCI_TD_DIR_IN) {
        if (ohci_copy_iso_td(ohci, start_addr, end_addr, buf, len,
                             DMA_DIRECTION_TO_DEVICE)) {
            ohci_die(ohci);
            return 1;
        }
    }

    dev = ohci_find_device(ohci, OHCI_BM(ed->flags, ED_FA));
    if (dev == NULL) {
        trace_usb_ohci_td_dev_error();
        return 1;
    }
    ep = usb_ep_get(dev, pid, OHCI_BM(ed->flags, ED_EN));
    pkt = g_new0(USBPacket, 1);
    usb_packet_init(pkt);
    int_req = relative_frame_number == frame_count &&
              OHCI_BM(iso_td.flags, TD_DI) == 0;
    usb_packet_setup(pkt, pid, ep, 0, addr, false, int_req);
    usb_packet_addbuf(pkt, buf, len);
    usb_handle_packet(dev, pkt);
    if (pkt->status == USB_RET_ASYNC) {
        usb_device_flush_ep_queue(dev, ep);
        g_free(pkt);
        return 1;
    }
    if (pkt->status == USB_RET_SUCCESS) {
        ret = pkt->actual_length;
    } else {
        ret = pkt->status;
    }
    g_free(pkt);

    trace_usb_ohci_iso_td_so(start_offset, end_offset, start_addr, end_addr,
                             str, len, ret);

    /* Writeback */
    if (dir == OHCI_TD_DIR_IN && ret >= 0 && ret <= len) {
        /* IN transfer succeeded */
        if (ohci_copy_iso_td(ohci, start_addr, end_addr, buf, ret,
                             DMA_DIRECTION_FROM_DEVICE)) {
            ohci_die(ohci);
            return 1;
        }
        OHCI_SET_BM(iso_td.offset[relative_frame_number], TD_PSW_CC,
                    OHCI_CC_NOERROR);
        OHCI_SET_BM(iso_td.offset[relative_frame_number], TD_PSW_SIZE, ret);
    } else if (dir == OHCI_TD_DIR_OUT && ret == len) {
        /* OUT transfer succeeded */
        OHCI_SET_BM(iso_td.offset[relative_frame_number], TD_PSW_CC,
                    OHCI_CC_NOERROR);
        OHCI_SET_BM(iso_td.offset[relative_frame_number], TD_PSW_SIZE, 0);
    } else {
        if (ret > (ssize_t) len) {
            trace_usb_ohci_iso_td_data_overrun(ret, len);
            OHCI_SET_BM(iso_td.offset[relative_frame_number], TD_PSW_CC,
                        OHCI_CC_DATAOVERRUN);
            OHCI_SET_BM(iso_td.offset[relative_frame_number], TD_PSW_SIZE,
                        len);
        } else if (ret >= 0) {
            trace_usb_ohci_iso_td_data_underrun(ret);
            OHCI_SET_BM(iso_td.offset[relative_frame_number], TD_PSW_CC,
                        OHCI_CC_DATAUNDERRUN);
        } else {
            switch (ret) {
            case USB_RET_IOERROR:
            case USB_RET_NODEV:
                OHCI_SET_BM(iso_td.offset[relative_frame_number], TD_PSW_CC,
                            OHCI_CC_DEVICENOTRESPONDING);
                OHCI_SET_BM(iso_td.offset[relative_frame_number], TD_PSW_SIZE,
                            0);
                break;
            case USB_RET_NAK:
            case USB_RET_STALL:
                trace_usb_ohci_iso_td_nak(ret);
                OHCI_SET_BM(iso_td.offset[relative_frame_number], TD_PSW_CC,
                            OHCI_CC_STALL);
                OHCI_SET_BM(iso_td.offset[relative_frame_number], TD_PSW_SIZE,
                            0);
                break;
            default:
                trace_usb_ohci_iso_td_bad_response(ret);
                OHCI_SET_BM(iso_td.offset[relative_frame_number], TD_PSW_CC,
                            OHCI_CC_UNDEXPETEDPID);
                break;
            }
        }
    }

    if (relative_frame_number == frame_count) {
        /* Last data packet of ISO TD - retire the TD to the Done Queue */
        OHCI_SET_BM(iso_td.flags, TD_CC, OHCI_CC_NOERROR);
        ed->head &= ~OHCI_DPTR_MASK;
        ed->head |= (iso_td.next & OHCI_DPTR_MASK);
        iso_td.next = ohci->done;
        ohci->done = addr;
        i = OHCI_BM(iso_td.flags, TD_DI);
        if (i < ohci->done_count) {
            ohci->done_count = i;
        }
    }
    if (ohci_put_iso_td(ohci, addr, &iso_td)) {
        ohci_die(ohci);
    }
    return 1;
}

#define HEX_CHAR_PER_LINE 16

static void ohci_td_pkt(const char *msg, const uint8_t *buf, size_t len)
{
    bool print16;
    bool printall;
    int i;
    char tmp[3 * HEX_CHAR_PER_LINE + 1];
    char *p = tmp;

    print16 = !!trace_event_get_state_backends(TRACE_USB_OHCI_TD_PKT_SHORT);
    printall = !!trace_event_get_state_backends(TRACE_USB_OHCI_TD_PKT_FULL);

    if (!printall && !print16) {
        return;
    }

    for (i = 0; ; i++) {
        if (i && (!(i % HEX_CHAR_PER_LINE) || (i == len))) {
            if (!printall) {
                trace_usb_ohci_td_pkt_short(msg, tmp);
                break;
            }
            trace_usb_ohci_td_pkt_full(msg, tmp);
            p = tmp;
            *p = 0;
        }
        if (i == len) {
            break;
        }

        p += sprintf(p, " %.2x", buf[i]);
    }
}

/*
 * Service a transport descriptor.
 * Returns nonzero to terminate processing of this endpoint.
 */
static int ohci_service_td(OHCIState *ohci, struct ohci_ed *ed)
{
    int dir;
    size_t len = 0, pktlen = 0;
    const char *str = NULL;
    int pid;
    int ret;
    int i;
    USBDevice *dev;
    USBEndpoint *ep;
    struct ohci_td td;
    uint32_t addr;
    int flag_r;
    int completion;

    addr = ed->head & OHCI_DPTR_MASK;
    if (addr == 0) {
        ohci_die(ohci);
        return 1;
    }

<<<<<<< HEAD
=======
    /* See if this TD has already been submitted to the device. */
    completion = (addr == ohci->async_td);
    if (completion && !ohci->async_complete) {
        trace_usb_ohci_td_skip_async();
        return 1;
    }
>>>>>>> ebcacad7
    if (ohci_read_td(ohci, addr, &td)) {
        trace_usb_ohci_td_read_error(addr);
        ohci_die(ohci);
        return 1;
    }

    dev = ohci_find_device(ohci, OHCI_BM(ed->flags, ED_FA));
    if (dev == NULL) {
        trace_usb_ohci_td_dev_error();
        return 1;
    }

    dir = OHCI_BM(ed->flags, ED_D);
    switch (dir) {
    case OHCI_TD_DIR_OUT:
    case OHCI_TD_DIR_IN:
        /* Same value. */
        break;
    default:
        dir = OHCI_BM(td.flags, TD_DP);
        break;
    }

    switch (dir) {
    case OHCI_TD_DIR_IN:
        str = "in";
        pid = USB_TOKEN_IN;
        break;
    case OHCI_TD_DIR_OUT:
        str = "out";
        pid = USB_TOKEN_OUT;
        break;
    case OHCI_TD_DIR_SETUP:
        str = "setup";
        pid = USB_TOKEN_SETUP;
        if (OHCI_BM(ed->flags, ED_EN) > 0) {  /* setup only allowed to ep 0 */
            trace_usb_ohci_td_bad_pid(str, ed->flags, td.flags);
            ohci_die(ohci);
            return 1;
        }
        break;
    default:
        trace_usb_ohci_td_bad_direction(dir);
        return 1;
    }

    ep = usb_ep_get(dev, pid, OHCI_BM(ed->flags, ED_EN));
    USBActivePacket *packet = NULL;
    USBActivePacket *iter;
    QTAILQ_FOREACH (iter, &ohci->active_packets, next) {
        if (iter->ep == ep) {
            packet = iter;
            break;
        }
    }

    /* A packet for this endpoint doesn't exist yet. Make one */
    if (packet == NULL) {
        packet = g_malloc(sizeof(USBActivePacket));
        usb_packet_init(&packet->usb_packet);
        packet->ep = ep;
        packet->async_complete = false;
        packet->async_td = 0;
        packet->ohci = ohci;
        QTAILQ_INSERT_TAIL(&ohci->active_packets, packet, next);
    }

    /* See if this TD has already been submitted to the device.  */
    completion = (addr == packet->async_td);
    if (completion && !packet->async_complete) {
        trace_usb_ohci_td_skip_async();
        return 1;
    }

    if (td.cbp && td.be) {
        if ((td.cbp & 0xfffff000) != (td.be & 0xfffff000)) {
            len = (td.be & 0xfff) + 0x1001 - (td.cbp & 0xfff);
        } else {
            if (td.cbp - 1 > td.be) {  /* rely on td.cbp != 0 */
                trace_usb_ohci_td_bad_buf(td.cbp, td.be);
                ohci_die(ohci);
                return 1;
            }
            len = (td.be - td.cbp) + 1;
        }
        if (len > sizeof(packet->usb_buf)) {
            len = sizeof(packet->usb_buf);
        }

        pktlen = len;
        if (len && dir != OHCI_TD_DIR_IN) {
            /* The endpoint may not allow us to transfer it all now */
            pktlen = (ed->flags & OHCI_ED_MPS_MASK) >> OHCI_ED_MPS_SHIFT;
            if (pktlen > len) {
                pktlen = len;
            }
            if (!completion) {
                if (ohci_copy_td(ohci, &td, packet->usb_buf, pktlen,
                                 DMA_DIRECTION_TO_DEVICE)) {
                    ohci_die(ohci);
                }
            }
        }
    }

    flag_r = (td.flags & OHCI_TD_R) != 0;
    trace_usb_ohci_td_pkt_hdr(addr, (int64_t)pktlen, (int64_t)len, str,
                              flag_r, td.cbp, td.be);
    ohci_td_pkt("OUT", packet->usb_buf, pktlen);

    if (completion) {
        packet->async_td = 0;
        packet->async_complete = false;
    } else {
<<<<<<< HEAD
        if (packet->async_td) {
            // Only allow one active packet per endpoint.
=======
        dev = ohci_find_device(ohci, OHCI_BM(ed->flags, ED_FA));
        if (dev == NULL) {
            trace_usb_ohci_td_dev_error();
            return 1;
        }
        ep = usb_ep_get(dev, pid, OHCI_BM(ed->flags, ED_EN));
        if (ohci->async_td) {
            /*
             * ??? The hardware should allow one active packet per
             * endpoint.  We only allow one active packet per controller.
             * This should be sufficient as long as devices respond in a
             * timely manner.
             */
>>>>>>> ebcacad7
            trace_usb_ohci_td_too_many_pending(ep->nr);
            return 1;
        }
        usb_packet_setup(&packet->usb_packet, pid, ep, 0, addr, !flag_r,
                         OHCI_BM(td.flags, TD_DI) == 0);
        usb_packet_addbuf(&packet->usb_packet, packet->usb_buf, pktlen);
        usb_handle_packet(dev, &packet->usb_packet);
        trace_usb_ohci_td_packet_status(packet->usb_packet.status);

        if (packet->usb_packet.status == USB_RET_ASYNC) {
            usb_device_flush_ep_queue(dev, ep);
            packet->async_td = addr;
            return 1;
        }
    }
    if (packet->usb_packet.status == USB_RET_SUCCESS) {
        ret = packet->usb_packet.actual_length;
    } else {
        ret = packet->usb_packet.status;
    }

    if (ret >= 0) {
        if (dir == OHCI_TD_DIR_IN) {
            if (ohci_copy_td(ohci, &td, packet->usb_buf, ret,
                             DMA_DIRECTION_FROM_DEVICE)) {
                ohci_die(ohci);
            }
            ohci_td_pkt("IN", packet->usb_buf, pktlen);
        } else {
            ret = pktlen;
        }
    }

    if (ret >= 0) {
        if ((td.cbp & 0xfff) + ret > 0xfff) {
            td.cbp = (td.be & ~0xfff) + ((td.cbp + ret) & 0xfff);
        } else {
            td.cbp += ret;
        }
    }

    /* Writeback */
    if (ret == pktlen || (dir == OHCI_TD_DIR_IN && ret >= 0 && flag_r)) {
        /* Transmission succeeded. */
        if (ret == len) {
            td.cbp = 0;
        }
        td.flags |= OHCI_TD_T1;
        td.flags ^= OHCI_TD_T0;
        OHCI_SET_BM(td.flags, TD_CC, OHCI_CC_NOERROR);
        OHCI_SET_BM(td.flags, TD_EC, 0);

        if ((dir != OHCI_TD_DIR_IN) && (ret != len)) {
            /* Partial packet transfer: TD not ready to retire yet */
            goto exit_no_retire;
        }

        /* Setting ED_C is part of the TD retirement process */
        ed->head &= ~OHCI_ED_C;
        if (td.flags & OHCI_TD_T0) {
            ed->head |= OHCI_ED_C;
        }
    } else {
        if (ret >= 0) {
            trace_usb_ohci_td_underrun();
            OHCI_SET_BM(td.flags, TD_CC, OHCI_CC_DATAUNDERRUN);
        } else {
            switch (ret) {
            case USB_RET_IOERROR:
            case USB_RET_NODEV:
                trace_usb_ohci_td_dev_error();
                OHCI_SET_BM(td.flags, TD_CC, OHCI_CC_DEVICENOTRESPONDING);
                break;
            case USB_RET_NAK:
                trace_usb_ohci_td_nak();
                return 1;
            case USB_RET_STALL:
                trace_usb_ohci_td_stall();
                OHCI_SET_BM(td.flags, TD_CC, OHCI_CC_STALL);
                break;
            case USB_RET_BABBLE:
                trace_usb_ohci_td_babble();
                OHCI_SET_BM(td.flags, TD_CC, OHCI_CC_DATAOVERRUN);
                break;
            default:
                trace_usb_ohci_td_bad_device_response(ret);
                OHCI_SET_BM(td.flags, TD_CC, OHCI_CC_UNDEXPETEDPID);
                OHCI_SET_BM(td.flags, TD_EC, 3);
                break;
            }
            /*
             * An error occurred so we have to clear the interrupt counter.
             * See spec at 6.4.4 on page 104
             */
            ohci->done_count = 0;
        }
        ed->head |= OHCI_ED_H;
    }

    /* Retire this TD */
    ed->head &= ~OHCI_DPTR_MASK;
    ed->head |= td.next & OHCI_DPTR_MASK;
    td.next = ohci->done;
    ohci->done = addr;
    i = OHCI_BM(td.flags, TD_DI);
    if (i < ohci->done_count) {
        ohci->done_count = i;
    }
    if (OHCI_BM(td.flags, TD_CC) != OHCI_CC_NOERROR) {
        ohci->done_count = 0;
    }
exit_no_retire:
    if (ohci_put_td(ohci, addr, &td)) {
        ohci_die(ohci);
        return 1;
    }
    return OHCI_BM(td.flags, TD_CC) != OHCI_CC_NOERROR;
}

/* Service an endpoint list.  Returns nonzero if active TD were found. */
static int ohci_service_ed_list(OHCIState *ohci, uint32_t head)
{
    struct ohci_td td;
    struct ohci_ed ed;
    uint32_t next_ed;
    uint32_t cur;
    int active;
    int dir, pid;
    uint32_t link_cnt = 0;
    active = 0;
    USBDevice *dev;
    USBEndpoint *ep;

    if (head == 0) {
        return 0;
    }
<<<<<<< HEAD

=======
>>>>>>> ebcacad7
    for (cur = head; cur && link_cnt++ < ED_LINK_LIMIT; cur = next_ed) {
        if (ohci_read_ed(ohci, cur, &ed)) {
            trace_usb_ohci_ed_read_error(cur);
            ohci_die(ohci);
            return 0;
        }

        next_ed = ed.next & OHCI_DPTR_MASK;

        if ((ed.head & OHCI_ED_H) || (ed.flags & OHCI_ED_K)) {
            uint32_t addr;
            /* Cancel pending packets for ED that have been paused. */
            addr = ed.head & OHCI_DPTR_MASK;

            if (ohci_read_td(ohci, addr, &td)) {
                trace_usb_ohci_td_read_error(addr);
                ohci_die(ohci);
                return 1;
            }

            dir = OHCI_BM(ed.flags, ED_D);
            switch (dir) {
            case OHCI_TD_DIR_OUT:
            case OHCI_TD_DIR_IN:
                /* Same value.  */
                break;
            default:
                dir = OHCI_BM(td.flags, TD_DP);
                break;
            }

            switch (dir) {
            case OHCI_TD_DIR_IN:
                pid = USB_TOKEN_IN;
                break;
            case OHCI_TD_DIR_OUT:
                pid = USB_TOKEN_OUT;
                break;
            case OHCI_TD_DIR_SETUP:
                pid = USB_TOKEN_SETUP;
                break;
            default:
                continue;
            }

            dev = ohci_find_device(ohci, OHCI_BM(ed.flags, ED_FA));
            if (dev != NULL) {
                ep = usb_ep_get(dev, pid, OHCI_BM(ed.flags, ED_EN));

                if (ep != NULL) {
                    USBActivePacket *iter;
                    QTAILQ_FOREACH (iter, &ohci->active_packets, next) {
                        if (iter->ep == ep) {
                            if (iter->async_td && addr == iter->async_td) {
                                if (usb_packet_is_inflight(&iter->usb_packet))
                                    usb_cancel_packet(&iter->usb_packet);
                                iter->async_td = 0;
                                usb_device_ep_stopped(iter->usb_packet.ep->dev,
                                                      iter->usb_packet.ep);
                            }
                            break;
                        }
                    }
                }
            } else {
                if (ohci_put_ed(ohci, cur, &ed)) {
                    ohci_die(ohci);
                    return 0;
                }
            }
            continue;
        }

        while ((ed.head & OHCI_DPTR_MASK) != ed.tail) {
            trace_usb_ohci_ed_pkt(cur, (ed.head & OHCI_ED_H) != 0,
                    (ed.head & OHCI_ED_C) != 0, ed.head & OHCI_DPTR_MASK,
                    ed.tail & OHCI_DPTR_MASK, ed.next & OHCI_DPTR_MASK);
            trace_usb_ohci_ed_pkt_flags(
                    OHCI_BM(ed.flags, ED_FA), OHCI_BM(ed.flags, ED_EN),
                    OHCI_BM(ed.flags, ED_D), (ed.flags & OHCI_ED_S) != 0,
                    (ed.flags & OHCI_ED_K) != 0, (ed.flags & OHCI_ED_F) != 0,
                    OHCI_BM(ed.flags, ED_MPS));

            active = 1;

            if ((ed.flags & OHCI_ED_F) == 0) {
                if (ohci_service_td(ohci, &ed)) {
                    break;
                }
            } else {
                /* Handle isochronous endpoints */
                if (ohci_service_iso_td(ohci, &ed)) {
                    break;
                }
            }
        }

        if (ohci_put_ed(ohci, cur, &ed)) {
            ohci_die(ohci);
            return 0;
        }
    }

    return active;
}

/* set a timer for EOF */
static void ohci_eof_timer(OHCIState *ohci)
{
    timer_mod(ohci->eof_timer, ohci->sof_time + usb_frame_time);
}
/* Set a timer for EOF and generate a SOF event */
static void ohci_sof(OHCIState *ohci)
{
    ohci->sof_time += usb_frame_time;
    ohci_eof_timer(ohci);
    ohci_set_interrupt(ohci, OHCI_INTR_SF);
}

/* Process Control and Bulk lists. */
static void ohci_process_lists(OHCIState *ohci)
{
    if ((ohci->ctl & OHCI_CTL_CLE) && (ohci->status & OHCI_STATUS_CLF)) {
        if (ohci->ctrl_cur && ohci->ctrl_cur != ohci->ctrl_head) {
            trace_usb_ohci_process_lists(ohci->ctrl_head, ohci->ctrl_cur);
        }
        if (!ohci_service_ed_list(ohci, ohci->ctrl_head)) {
            ohci->ctrl_cur = 0;
            ohci->status &= ~OHCI_STATUS_CLF;
        }
    }

    if ((ohci->ctl & OHCI_CTL_BLE) && (ohci->status & OHCI_STATUS_BLF)) {
        if (!ohci_service_ed_list(ohci, ohci->bulk_head)) {
            ohci->bulk_cur = 0;
            ohci->status &= ~OHCI_STATUS_BLF;
        }
    }
}

/* Do frame processing on frame boundary */
static void ohci_frame_boundary(void *opaque)
{
    OHCIState *ohci = opaque;
    struct ohci_hcca hcca;

    if (ohci_read_hcca(ohci, ohci->hcca, &hcca)) {
        trace_usb_ohci_hcca_read_error(ohci->hcca);
        ohci_die(ohci);
        return;
    }

    /* Process all the lists at the end of the frame */
    if (ohci->ctl & OHCI_CTL_PLE) {
        int n;

        n = ohci->frame_number & 0x1f;
        ohci_service_ed_list(ohci, le32_to_cpu(hcca.intr[n]));
    }

    /* Cancel all pending packets if either of the lists has been disabled. */
    if (ohci->old_ctl & (~ohci->ctl) & (OHCI_CTL_BLE | OHCI_CTL_CLE)) {
        ohci_stop_endpoints(ohci);
    }
    ohci->old_ctl = ohci->ctl;
    ohci_process_lists(ohci);

    /* Stop if UnrecoverableError happened or ohci_sof will crash */
    if (ohci->intr_status & OHCI_INTR_UE) {
        return;
    }

    /* Frame boundary, so do EOF stuf here */
    ohci->frt = ohci->fit;

    /* Increment frame number and take care of endianness. */
    ohci->frame_number = (ohci->frame_number + 1) & 0xffff;
    hcca.frame = cpu_to_le16(ohci->frame_number);
    /* When the HC updates frame number, set pad to 0. Ref OHCI Spec 4.4.1*/
    hcca.pad = 0;

    if (ohci->done_count == 0 && !(ohci->intr_status & OHCI_INTR_WD)) {
        if (!ohci->done) {
            abort();
        }
        if (ohci->intr & ohci->intr_status) {
            ohci->done |= 1;
        }
        hcca.done = cpu_to_le32(ohci->done);
        ohci->done = 0;
        ohci->done_count = 7;
        ohci_set_interrupt(ohci, OHCI_INTR_WD);
    }

    if (ohci->done_count != 7 && ohci->done_count != 0) {
        ohci->done_count--;
    }
    /* Do SOF stuff here */
    ohci_sof(ohci);

    /* Writeback HCCA */
    if (ohci_put_hcca(ohci, ohci->hcca, &hcca)) {
        ohci_die(ohci);
    }
}

/*
 * Start sending SOF tokens across the USB bus, lists are processed in
 * next frame
 */
static int ohci_bus_start(OHCIState *ohci)
{
    trace_usb_ohci_start(ohci->name);
    /*
     * Delay the first SOF event by one frame time as linux driver is
     * not ready to receive it and can meet some race conditions
     */
    ohci->sof_time = qemu_clock_get_ns(QEMU_CLOCK_VIRTUAL);
    ohci_eof_timer(ohci);

    return 1;
}

/* Stop sending SOF tokens on the bus */
void ohci_bus_stop(OHCIState *ohci)
{
    trace_usb_ohci_stop(ohci->name);
    timer_del(ohci->eof_timer);
}

/* Frame interval toggle is manipulated by the hcd only */
static void ohci_set_frame_interval(OHCIState *ohci, uint16_t val)
{
    val &= OHCI_FMI_FI;

    if (val != ohci->fi) {
        trace_usb_ohci_set_frame_interval(ohci->name, ohci->fi, ohci->fi);
    }

    ohci->fi = val;
}

static void ohci_port_power(OHCIState *ohci, int i, int p)
{
    if (p) {
        ohci->rhport[i].ctrl |= OHCI_PORT_PPS;
    } else {
        ohci->rhport[i].ctrl &= ~(OHCI_PORT_PPS | OHCI_PORT_CCS |
                                  OHCI_PORT_PSS | OHCI_PORT_PRS);
    }
}

/* Set HcControlRegister */
static void ohci_set_ctl(OHCIState *ohci, uint32_t val)
{
    uint32_t old_state;
    uint32_t new_state;

    old_state = ohci->ctl & OHCI_CTL_HCFS;
    ohci->ctl = val;
    new_state = ohci->ctl & OHCI_CTL_HCFS;

    /* no state change */
    if (old_state == new_state) {
        return;
    }
    trace_usb_ohci_set_ctl(ohci->name, new_state);
    switch (new_state) {
    case OHCI_USB_OPERATIONAL:
        ohci_bus_start(ohci);
        break;
    case OHCI_USB_SUSPEND:
        ohci_bus_stop(ohci);
        /* clear pending SF otherwise linux driver loops in ohci_irq() */
        ohci->intr_status &= ~OHCI_INTR_SF;
        ohci_intr_update(ohci);
        break;
    case OHCI_USB_RESUME:
        trace_usb_ohci_resume(ohci->name);
        break;
    case OHCI_USB_RESET:
        ohci_roothub_reset(ohci);
        break;
    }
}

static uint32_t ohci_get_frame_remaining(OHCIState *ohci)
{
    uint16_t fr;
    int64_t tks;

    if ((ohci->ctl & OHCI_CTL_HCFS) != OHCI_USB_OPERATIONAL) {
        return ohci->frt << 31;
    }
    /* Being in USB operational state guarantees sof_time was set already. */
    tks = qemu_clock_get_ns(QEMU_CLOCK_VIRTUAL) - ohci->sof_time;
    if (tks < 0) {
        tks = 0;
    }

    /* avoid muldiv if possible */
    if (tks >= usb_frame_time) {
        return ohci->frt << 31;
    }
    tks = tks / usb_bit_time;
    fr = (uint16_t)(ohci->fi - tks);

    return (ohci->frt << 31) | fr;
}


/* Set root hub status */
static void ohci_set_hub_status(OHCIState *ohci, uint32_t val)
{
    uint32_t old_state;

    old_state = ohci->rhstatus;

    /* write 1 to clear OCIC */
    if (val & OHCI_RHS_OCIC) {
        ohci->rhstatus &= ~OHCI_RHS_OCIC;
    }
    if (val & OHCI_RHS_LPS) {
        int i;

        for (i = 0; i < ohci->num_ports; i++) {
            ohci_port_power(ohci, i, 0);
        }
        trace_usb_ohci_hub_power_down();
    }

    if (val & OHCI_RHS_LPSC) {
        int i;

        for (i = 0; i < ohci->num_ports; i++) {
            ohci_port_power(ohci, i, 1);
        }
        trace_usb_ohci_hub_power_up();
    }

    if (val & OHCI_RHS_DRWE) {
        ohci->rhstatus |= OHCI_RHS_DRWE;
    }
    if (val & OHCI_RHS_CRWE) {
        ohci->rhstatus &= ~OHCI_RHS_DRWE;
    }
    if (old_state != ohci->rhstatus) {
        ohci_set_interrupt(ohci, OHCI_INTR_RHSC);
    }
}

/* This is the one state transition the controller can do by itself */
static bool ohci_resume(OHCIState *s)
{
    if ((s->ctl & OHCI_CTL_HCFS) == OHCI_USB_SUSPEND) {
        trace_usb_ohci_remote_wakeup(s->name);
        s->ctl &= ~OHCI_CTL_HCFS;
        s->ctl |= OHCI_USB_RESUME;
        return true;
    }
    return false;
}

/*
 * Sets a flag in a port status reg but only set it if the port is connected.
 * If not set ConnectStatusChange flag. If flag is enabled return 1.
 */
static int ohci_port_set_if_connected(OHCIState *ohci, int i, uint32_t val)
{
    int ret = 1;

    /* writing a 0 has no effect */
    if (val == 0) {
        return 0;
    }
    /* If CurrentConnectStatus is cleared we set ConnectStatusChange */
    if (!(ohci->rhport[i].ctrl & OHCI_PORT_CCS)) {
        ohci->rhport[i].ctrl |= OHCI_PORT_CSC;
        if (ohci->rhstatus & OHCI_RHS_DRWE) {
            /* CSC is a wakeup event */
            if (ohci_resume(ohci)) {
                ohci_set_interrupt(ohci, OHCI_INTR_RD);
            }
        }
        return 0;
    }

    if (ohci->rhport[i].ctrl & val) {
        ret = 0;
    }
    /* set the bit */
    ohci->rhport[i].ctrl |= val;

    return ret;
}

/* Set root hub port status */
static void ohci_port_set_status(OHCIState *ohci, int portnum, uint32_t val)
{
    uint32_t old_state;
    OHCIPort *port;

    port = &ohci->rhport[portnum];
    old_state = port->ctrl;

    /* Write to clear CSC, PESC, PSSC, OCIC, PRSC */
    if (val & OHCI_PORT_WTC) {
        port->ctrl &= ~(val & OHCI_PORT_WTC);
    }
    if (val & OHCI_PORT_CCS) {
        port->ctrl &= ~OHCI_PORT_PES;
    }
    ohci_port_set_if_connected(ohci, portnum, val & OHCI_PORT_PES);

    if (ohci_port_set_if_connected(ohci, portnum, val & OHCI_PORT_PSS)) {
        trace_usb_ohci_port_suspend(portnum);
    }

    if (ohci_port_set_if_connected(ohci, portnum, val & OHCI_PORT_PRS)) {
        trace_usb_ohci_port_reset(portnum);
        usb_device_reset(port->port.dev);
        port->ctrl &= ~OHCI_PORT_PRS;
        /* ??? Should this also set OHCI_PORT_PESC. */
        port->ctrl |= OHCI_PORT_PES | OHCI_PORT_PRSC;
    }

    /* Invert order here to ensure in ambiguous case, device is powered up. */
    if (val & OHCI_PORT_LSDA) {
        ohci_port_power(ohci, portnum, 0);
    }
    if (val & OHCI_PORT_PPS) {
        ohci_port_power(ohci, portnum, 1);
    }
    if (old_state != port->ctrl) {
        ohci_set_interrupt(ohci, OHCI_INTR_RHSC);
    }
}

static uint64_t ohci_mem_read(void *opaque,
                              hwaddr addr,
                              unsigned size)
{
    OHCIState *ohci = opaque;
    uint32_t retval;

    /* Only aligned reads are allowed on OHCI */
    if (addr & 3) {
        trace_usb_ohci_mem_read_unaligned(addr);
        return 0xffffffff;
    } else if (addr >= 0x54 && addr < 0x54 + ohci->num_ports * 4) {
        /* HcRhPortStatus */
        retval = ohci->rhport[(addr - 0x54) >> 2].ctrl | OHCI_PORT_PPS;
        trace_usb_ohci_mem_port_read(size, "HcRhPortStatus", (addr - 0x50) >> 2,
                                     addr, addr >> 2, retval);
    } else {
        switch (addr >> 2) {
        case 0: /* HcRevision */
            retval = 0x10;
            break;

        case 1: /* HcControl */
            retval = ohci->ctl;
            break;

        case 2: /* HcCommandStatus */
            retval = ohci->status;
            break;

        case 3: /* HcInterruptStatus */
            retval = ohci->intr_status;
            break;

        case 4: /* HcInterruptEnable */
        case 5: /* HcInterruptDisable */
            retval = ohci->intr;
            break;

        case 6: /* HcHCCA */
            retval = ohci->hcca;
            break;

        case 7: /* HcPeriodCurrentED */
            retval = ohci->per_cur;
            break;

        case 8: /* HcControlHeadED */
            retval = ohci->ctrl_head;
            break;

        case 9: /* HcControlCurrentED */
            retval = ohci->ctrl_cur;
            break;

        case 10: /* HcBulkHeadED */
            retval = ohci->bulk_head;
            break;

        case 11: /* HcBulkCurrentED */
            retval = ohci->bulk_cur;
            break;

        case 12: /* HcDoneHead */
            retval = ohci->done;
            break;

        case 13: /* HcFmInterretval */
            retval = (ohci->fit << 31) | (ohci->fsmps << 16) | (ohci->fi);
            break;

        case 14: /* HcFmRemaining */
            retval = ohci_get_frame_remaining(ohci);
            break;

        case 15: /* HcFmNumber */
            retval = ohci->frame_number;
            break;

        case 16: /* HcPeriodicStart */
            retval = ohci->pstart;
            break;

        case 17: /* HcLSThreshold */
            retval = ohci->lst;
            break;

        case 18: /* HcRhDescriptorA */
            retval = ohci->rhdesc_a;
            break;

        case 19: /* HcRhDescriptorB */
            retval = ohci->rhdesc_b;
            break;

        case 20: /* HcRhStatus */
            retval = ohci->rhstatus;
            break;

        /* PXA27x specific registers */
        case 24: /* HcStatus */
            retval = ohci->hstatus & ohci->hmask;
            break;

        case 25: /* HcHReset */
            retval = ohci->hreset;
            break;

        case 26: /* HcHInterruptEnable */
            retval = ohci->hmask;
            break;

        case 27: /* HcHInterruptTest */
            retval = ohci->htest;
            break;

        default:
            trace_usb_ohci_mem_read_bad_offset(addr);
            retval = 0xffffffff;
        }
        if (addr != 0xc || retval) {
            trace_usb_ohci_mem_read(size, ohci_reg_name(addr), addr, addr >> 2,
                                    retval);
        }
    }

    return retval;
}

static void ohci_mem_write(void *opaque,
                           hwaddr addr,
                           uint64_t val,
                           unsigned size)
{
    OHCIState *ohci = opaque;

    /* Only aligned reads are allowed on OHCI */
    if (addr & 3) {
        trace_usb_ohci_mem_write_unaligned(addr);
        return;
    }

    if (addr >= 0x54 && addr < 0x54 + ohci->num_ports * 4) {
        /* HcRhPortStatus */
        trace_usb_ohci_mem_port_write(size, "HcRhPortStatus",
                                      (addr - 0x50) >> 2, addr, addr >> 2, val);
        ohci_port_set_status(ohci, (addr - 0x54) >> 2, val);
        return;
    }

    trace_usb_ohci_mem_write(size, ohci_reg_name(addr), addr, addr >> 2, val);
    switch (addr >> 2) {
    case 1: /* HcControl */
        ohci_set_ctl(ohci, val);
        break;

    case 2: /* HcCommandStatus */
        /* SOC is read-only */
        val = (val & ~OHCI_STATUS_SOC);

        /* Bits written as '0' remain unchanged in the register */
        ohci->status |= val;

        if (ohci->status & OHCI_STATUS_HCR) {
            ohci_soft_reset(ohci);
        }
        break;

    case 3: /* HcInterruptStatus */
        ohci->intr_status &= ~val;
        ohci_intr_update(ohci);
        break;

    case 4: /* HcInterruptEnable */
        ohci->intr |= val;
        ohci_intr_update(ohci);
        break;

    case 5: /* HcInterruptDisable */
        ohci->intr &= ~val;
        ohci_intr_update(ohci);
        break;

    case 6: /* HcHCCA */
        ohci->hcca = val & OHCI_HCCA_MASK;
        break;

    case 7: /* HcPeriodCurrentED */
        /* Ignore writes to this read-only register, Linux does them */
        break;

    case 8: /* HcControlHeadED */
        ohci->ctrl_head = val & OHCI_EDPTR_MASK;
        break;

    case 9: /* HcControlCurrentED */
        ohci->ctrl_cur = val & OHCI_EDPTR_MASK;
        break;

    case 10: /* HcBulkHeadED */
        ohci->bulk_head = val & OHCI_EDPTR_MASK;
        break;

    case 11: /* HcBulkCurrentED */
        ohci->bulk_cur = val & OHCI_EDPTR_MASK;
        break;

    case 13: /* HcFmInterval */
        ohci->fsmps = (val & OHCI_FMI_FSMPS) >> 16;
        ohci->fit = (val & OHCI_FMI_FIT) >> 31;
        ohci_set_frame_interval(ohci, val);
        break;

    case 15: /* HcFmNumber */
        break;

    case 16: /* HcPeriodicStart */
        ohci->pstart = val & 0xffff;
        break;

    case 17: /* HcLSThreshold */
        ohci->lst = val & 0xffff;
        break;

    case 18: /* HcRhDescriptorA */
        ohci->rhdesc_a &= ~OHCI_RHA_RW_MASK;
        ohci->rhdesc_a |= val & OHCI_RHA_RW_MASK;
        break;

    case 19: /* HcRhDescriptorB */
        break;

    case 20: /* HcRhStatus */
        ohci_set_hub_status(ohci, val);
        break;

    /* PXA27x specific registers */
    case 24: /* HcStatus */
        ohci->hstatus &= ~(val & ohci->hmask);
        break;

    case 25: /* HcHReset */
        ohci->hreset = val & ~OHCI_HRESET_FSBIR;
        if (val & OHCI_HRESET_FSBIR) {
            ohci_hard_reset(ohci);
        }
        break;

    case 26: /* HcHInterruptEnable */
        ohci->hmask = val;
        break;

    case 27: /* HcHInterruptTest */
        ohci->htest = val;
        break;

    default:
        trace_usb_ohci_mem_write_bad_offset(addr);
        break;
    }
}

static const MemoryRegionOps ohci_mem_ops = {
    .read = ohci_mem_read,
    .write = ohci_mem_write,
    .endianness = DEVICE_LITTLE_ENDIAN,
};

/* USBPortOps */
static void ohci_attach(USBPort *port1)
{
    OHCIState *s = port1->opaque;
    OHCIPort *port = &s->rhport[port1->index];
    uint32_t old_state = port->ctrl;

    /* set connect status */
    port->ctrl |= OHCI_PORT_CCS | OHCI_PORT_CSC;

    /* update speed */
    if (port->port.dev->speed == USB_SPEED_LOW) {
        port->ctrl |= OHCI_PORT_LSDA;
    } else {
        port->ctrl &= ~OHCI_PORT_LSDA;
    }

    /* notify of remote-wakeup */
    if ((s->ctl & OHCI_CTL_HCFS) == OHCI_USB_SUSPEND) {
        ohci_set_interrupt(s, OHCI_INTR_RD);
    }

    trace_usb_ohci_port_attach(port1->index);

    if (old_state != port->ctrl) {
        ohci_set_interrupt(s, OHCI_INTR_RHSC);
    }
}

static void ohci_child_detach(USBPort *port1, USBDevice *dev)
{
    OHCIState *ohci = port1->opaque;

    USBActivePacket *iter, *iter2;
    QTAILQ_FOREACH_SAFE (iter, &ohci->active_packets, next, iter2) {
        if (iter->usb_packet.ep->dev == dev) {
            if (iter->async_td && usb_packet_is_inflight(&iter->usb_packet) &&
                iter->usb_packet.ep->dev == dev) {
                usb_cancel_packet(&iter->usb_packet);
            }

            QTAILQ_REMOVE(&ohci->active_packets, iter, next);
            g_free(iter);
        }
    }
}

static void ohci_detach(USBPort *port1)
{
    OHCIState *s = port1->opaque;
    OHCIPort *port = &s->rhport[port1->index];
    uint32_t old_state = port->ctrl;

    ohci_child_detach(port1, port1->dev);

    /* set connect status */
    if (port->ctrl & OHCI_PORT_CCS) {
        port->ctrl &= ~OHCI_PORT_CCS;
        port->ctrl |= OHCI_PORT_CSC;
    }
    /* disable port */
    if (port->ctrl & OHCI_PORT_PES) {
        port->ctrl &= ~OHCI_PORT_PES;
        port->ctrl |= OHCI_PORT_PESC;
    }
    trace_usb_ohci_port_detach(port1->index);

    if (old_state != port->ctrl) {
        ohci_set_interrupt(s, OHCI_INTR_RHSC);
    }
}

static void ohci_wakeup(USBPort *port1)
{
    OHCIState *s = port1->opaque;
    OHCIPort *port = &s->rhport[port1->index];
    uint32_t intr = 0;
    if (port->ctrl & OHCI_PORT_PSS) {
        trace_usb_ohci_port_wakeup(port1->index);
        port->ctrl |= OHCI_PORT_PSSC;
        port->ctrl &= ~OHCI_PORT_PSS;
        intr = OHCI_INTR_RHSC;
    }
    /* Note that the controller can be suspended even if this port is not */
    if (ohci_resume(s)) {
        /*
         * In suspend mode only ResumeDetected is possible, not RHSC:
         * see the OHCI spec 5.1.2.3.
         */
        intr = OHCI_INTR_RD;
    }
    ohci_set_interrupt(s, intr);
}

static void ohci_async_complete_packet(USBPort *port, USBPacket *packet)
{
    USBActivePacket *active_packet =
        container_of(packet, USBActivePacket, usb_packet);

    trace_usb_ohci_async_complete();
    active_packet->async_complete = true;
    ohci_process_lists(active_packet->ohci);
}

static USBPortOps ohci_port_ops = {
    .attach = ohci_attach,
    .detach = ohci_detach,
    .child_detach = ohci_child_detach,
    .wakeup = ohci_wakeup,
    .complete = ohci_async_complete_packet,
};

static USBBusOps ohci_bus_ops = {
};

void usb_ohci_init(OHCIState *ohci, DeviceState *dev, uint32_t num_ports,
                   dma_addr_t localmem_base, char *masterbus,
                   uint32_t firstport, AddressSpace *as,
                   void (*ohci_die_fn)(OHCIState *), Error **errp)
{
    Error *err = NULL;
    int i;

    ohci->as = as;
    ohci->ohci_die = ohci_die_fn;

    if (num_ports > OHCI_MAX_PORTS) {
        error_setg(errp, "OHCI num-ports=%u is too big (limit is %u ports)",
                   num_ports, OHCI_MAX_PORTS);
        return;
    }

    if (usb_frame_time == 0) {
#ifdef OHCI_TIME_WARP
        usb_frame_time = NANOSECONDS_PER_SECOND;
        usb_bit_time = NANOSECONDS_PER_SECOND / (USB_HZ / 1000);
#else
        usb_frame_time = NANOSECONDS_PER_SECOND / 1000;
        if (NANOSECONDS_PER_SECOND >= USB_HZ) {
            usb_bit_time = NANOSECONDS_PER_SECOND / USB_HZ;
        } else {
            usb_bit_time = 1;
        }
#endif
        trace_usb_ohci_init_time(usb_frame_time, usb_bit_time);
    }

    ohci->num_ports = num_ports;
    if (masterbus) {
        USBPort *ports[OHCI_MAX_PORTS];
        for (i = 0; i < num_ports; i++) {
            ports[i] = &ohci->rhport[i].port;
        }
        usb_register_companion(masterbus, ports, num_ports,
                               firstport, ohci, &ohci_port_ops,
                               USB_SPEED_MASK_LOW | USB_SPEED_MASK_FULL,
                               &err);
        if (err) {
            error_propagate(errp, err);
            return;
        }
    } else {
        usb_bus_new(&ohci->bus, sizeof(ohci->bus), &ohci_bus_ops, dev);
        for (i = 0; i < num_ports; i++) {
            usb_register_port(&ohci->bus, &ohci->rhport[i].port,
                              ohci, i, &ohci_port_ops,
                              USB_SPEED_MASK_LOW | USB_SPEED_MASK_FULL);
        }
    }

    memory_region_init_io(&ohci->mem, OBJECT(dev), &ohci_mem_ops,
                          ohci, "ohci", 256);
    ohci->localmem_base = localmem_base;

    ohci->name = object_get_typename(OBJECT(dev));

    QTAILQ_INIT(&ohci->active_packets);

    ohci->eof_timer = timer_new_ns(QEMU_CLOCK_VIRTUAL,
                                   ohci_frame_boundary, ohci);
}

/*
 * A typical OHCI will stop operating and set itself into error state
 * (which can be queried by MMIO) to signal that it got an error.
 */
void ohci_sysbus_die(struct OHCIState *ohci)
{
    trace_usb_ohci_die();

    ohci_clear_active_packets(ohci);
    ohci_set_interrupt(ohci, OHCI_INTR_UE);
    ohci_bus_stop(ohci);
}

<<<<<<< HEAD
void ohci_clear_active_packets(struct OHCIState *ohci)
{
    while (!QTAILQ_EMPTY(&ohci->active_packets)) {
        USBActivePacket *packet = QTAILQ_FIRST(&ohci->active_packets);
        if (packet->async_td) {
            usb_cancel_packet(&packet->usb_packet);
            packet->async_td = 0;
            usb_device_ep_stopped(packet->usb_packet.ep->dev,
                                  packet->usb_packet.ep);
        }
        QTAILQ_REMOVE(&ohci->active_packets, packet, next);
        g_free(packet);
    }
}

static void ohci_realize_pxa(DeviceState *dev, Error **errp)
{
    OHCISysBusState *s = SYSBUS_OHCI(dev);
    SysBusDevice *sbd = SYS_BUS_DEVICE(dev);
    Error *err = NULL;

    usb_ohci_init(&s->ohci, dev, s->num_ports, s->dma_offset,
                  s->masterbus, s->firstport,
                  &address_space_memory, ohci_sysbus_die, &err);
    if (err) {
        error_propagate(errp, err);
        return;
    }
    sysbus_init_irq(sbd, &s->ohci.irq);
    sysbus_init_mmio(sbd, &s->ohci.mem);
}

static void usb_ohci_reset_sysbus(DeviceState *dev)
{
    OHCISysBusState *s = SYSBUS_OHCI(dev);
    OHCIState *ohci = &s->ohci;

    ohci_hard_reset(ohci);
}

=======
>>>>>>> ebcacad7
static const VMStateDescription vmstate_ohci_state_port = {
    .name = "ohci-core/port",
    .version_id = 1,
    .minimum_version_id = 1,
    .fields = (const VMStateField[]) {
        VMSTATE_UINT32(ctrl, OHCIPort),
        VMSTATE_END_OF_LIST()
    },
};

static bool ohci_eof_timer_needed(void *opaque)
{
    OHCIState *ohci = opaque;

    return timer_pending(ohci->eof_timer);
}

static const VMStateDescription vmstate_ohci_eof_timer = {
    .name = "ohci-core/eof-timer",
    .version_id = 1,
    .minimum_version_id = 1,
    .needed = ohci_eof_timer_needed,
    .fields = (const VMStateField[]) {
        VMSTATE_TIMER_PTR(eof_timer, OHCIState),
        VMSTATE_END_OF_LIST()
    },
};

const VMStateDescription vmstate_ohci_state = {
    .name = "ohci-core",
    .version_id = 1,
    .minimum_version_id = 1,
    .fields = (const VMStateField[]) {
        VMSTATE_INT64(sof_time, OHCIState),
        VMSTATE_UINT32(ctl, OHCIState),
        VMSTATE_UINT32(status, OHCIState),
        VMSTATE_UINT32(intr_status, OHCIState),
        VMSTATE_UINT32(intr, OHCIState),
        VMSTATE_UINT32(hcca, OHCIState),
        VMSTATE_UINT32(ctrl_head, OHCIState),
        VMSTATE_UINT32(ctrl_cur, OHCIState),
        VMSTATE_UINT32(bulk_head, OHCIState),
        VMSTATE_UINT32(bulk_cur, OHCIState),
        VMSTATE_UINT32(per_cur, OHCIState),
        VMSTATE_UINT32(done, OHCIState),
        VMSTATE_INT32(done_count, OHCIState),
        VMSTATE_UINT16(fsmps, OHCIState),
        VMSTATE_UINT8(fit, OHCIState),
        VMSTATE_UINT16(fi, OHCIState),
        VMSTATE_UINT8(frt, OHCIState),
        VMSTATE_UINT16(frame_number, OHCIState),
        VMSTATE_UINT16(padding, OHCIState),
        VMSTATE_UINT32(pstart, OHCIState),
        VMSTATE_UINT32(lst, OHCIState),
        VMSTATE_UINT32(rhdesc_a, OHCIState),
        VMSTATE_UINT32(rhdesc_b, OHCIState),
        VMSTATE_UINT32(rhstatus, OHCIState),
        VMSTATE_STRUCT_ARRAY(rhport, OHCIState, OHCI_MAX_PORTS, 0,
                             vmstate_ohci_state_port, OHCIPort),
        VMSTATE_UINT32(hstatus, OHCIState),
        VMSTATE_UINT32(hmask, OHCIState),
        VMSTATE_UINT32(hreset, OHCIState),
        VMSTATE_UINT32(htest, OHCIState),
        VMSTATE_UINT32(old_ctl, OHCIState),
        VMSTATE_UINT8_ARRAY(usb_buf, OHCIState, 8192),
        VMSTATE_UINT32(async_td, OHCIState),
        VMSTATE_BOOL(async_complete, OHCIState),
        VMSTATE_END_OF_LIST()
    },
    .subsections = (const VMStateDescription * const []) {
        &vmstate_ohci_eof_timer,
        NULL
    }
};<|MERGE_RESOLUTION|>--- conflicted
+++ resolved
@@ -889,15 +889,12 @@
         return 1;
     }
 
-<<<<<<< HEAD
-=======
     /* See if this TD has already been submitted to the device. */
     completion = (addr == ohci->async_td);
     if (completion && !ohci->async_complete) {
         trace_usb_ohci_td_skip_async();
         return 1;
     }
->>>>>>> ebcacad7
     if (ohci_read_td(ohci, addr, &td)) {
         trace_usb_ohci_td_read_error(addr);
         ohci_die(ohci);
@@ -1012,24 +1009,8 @@
         packet->async_td = 0;
         packet->async_complete = false;
     } else {
-<<<<<<< HEAD
         if (packet->async_td) {
             // Only allow one active packet per endpoint.
-=======
-        dev = ohci_find_device(ohci, OHCI_BM(ed->flags, ED_FA));
-        if (dev == NULL) {
-            trace_usb_ohci_td_dev_error();
-            return 1;
-        }
-        ep = usb_ep_get(dev, pid, OHCI_BM(ed->flags, ED_EN));
-        if (ohci->async_td) {
-            /*
-             * ??? The hardware should allow one active packet per
-             * endpoint.  We only allow one active packet per controller.
-             * This should be sufficient as long as devices respond in a
-             * timely manner.
-             */
->>>>>>> ebcacad7
             trace_usb_ohci_td_too_many_pending(ep->nr);
             return 1;
         }
@@ -1166,10 +1147,7 @@
     if (head == 0) {
         return 0;
     }
-<<<<<<< HEAD
-
-=======
->>>>>>> ebcacad7
+
     for (cur = head; cur && link_cnt++ < ED_LINK_LIMIT; cur = next_ed) {
         if (ohci_read_ed(ohci, cur, &ed)) {
             trace_usb_ohci_ed_read_error(cur);
@@ -2071,7 +2049,6 @@
     ohci_bus_stop(ohci);
 }
 
-<<<<<<< HEAD
 void ohci_clear_active_packets(struct OHCIState *ohci)
 {
     while (!QTAILQ_EMPTY(&ohci->active_packets)) {
@@ -2112,8 +2089,6 @@
     ohci_hard_reset(ohci);
 }
 
-=======
->>>>>>> ebcacad7
 static const VMStateDescription vmstate_ohci_state_port = {
     .name = "ohci-core/port",
     .version_id = 1,
