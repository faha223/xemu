--- conflicted
+++ resolved
@@ -917,11 +917,7 @@
         }
     }
 
-<<<<<<< HEAD
-    // A packet for this endpoint doesn't exist yet. Make one
-=======
     /* A packet for this endpoint doesn't exist yet. Make one */
->>>>>>> adb0eb3d
     if (packet == NULL) {
         packet = g_malloc(sizeof(USBActivePacket));
         usb_packet_init(&packet->usb_packet);
@@ -1833,10 +1829,6 @@
             if (iter->async_td && usb_packet_is_inflight(&iter->usb_packet) &&
                 iter->usb_packet.ep->dev == dev) {
                 usb_cancel_packet(&iter->usb_packet);
-<<<<<<< HEAD
-                iter->async_td = 0;
-=======
->>>>>>> adb0eb3d
             }
 
             QTAILQ_REMOVE(&ohci->active_packets, iter, next);
@@ -1978,13 +1970,7 @@
 
     ohci->name = object_get_typename(OBJECT(dev));
 
-<<<<<<< HEAD
-    // Inialize the QTAILQ_HEAD. QTAILQ_HEAD_INITIALIZER doesn't work here
-    ohci->active_packets.tqh_circ.tql_next = NULL;
-    ohci->active_packets.tqh_circ.tql_prev = &(ohci->active_packets).tqh_circ;
-=======
     QTAILQ_INIT(&ohci->active_packets);
->>>>>>> adb0eb3d
 
     ohci->eof_timer = timer_new_ns(QEMU_CLOCK_VIRTUAL,
                                    ohci_frame_boundary, ohci);
@@ -2075,41 +2061,47 @@
     .name = "ohci-core",
     .version_id = 1,
     .minimum_version_id = 1,
-    .fields = (VMStateField[]){ VMSTATE_INT64(sof_time, OHCIState),
-                                VMSTATE_UINT32(ctl, OHCIState),
-                                VMSTATE_UINT32(status, OHCIState),
-                                VMSTATE_UINT32(intr_status, OHCIState),
-                                VMSTATE_UINT32(intr, OHCIState),
-                                VMSTATE_UINT32(hcca, OHCIState),
-                                VMSTATE_UINT32(ctrl_head, OHCIState),
-                                VMSTATE_UINT32(ctrl_cur, OHCIState),
-                                VMSTATE_UINT32(bulk_head, OHCIState),
-                                VMSTATE_UINT32(bulk_cur, OHCIState),
-                                VMSTATE_UINT32(per_cur, OHCIState),
-                                VMSTATE_UINT32(done, OHCIState),
-                                VMSTATE_INT32(done_count, OHCIState),
-                                VMSTATE_UINT16(fsmps, OHCIState),
-                                VMSTATE_UINT8(fit, OHCIState),
-                                VMSTATE_UINT16(fi, OHCIState),
-                                VMSTATE_UINT8(frt, OHCIState),
-                                VMSTATE_UINT16(frame_number, OHCIState),
-                                VMSTATE_UINT16(padding, OHCIState),
-                                VMSTATE_UINT32(pstart, OHCIState),
-                                VMSTATE_UINT32(lst, OHCIState),
-                                VMSTATE_UINT32(rhdesc_a, OHCIState),
-                                VMSTATE_UINT32(rhdesc_b, OHCIState),
-                                VMSTATE_UINT32(rhstatus, OHCIState),
-                                VMSTATE_STRUCT_ARRAY(
-                                    rhport, OHCIState, OHCI_MAX_PORTS, 0,
-                                    vmstate_ohci_state_port, OHCIPort),
-                                VMSTATE_UINT32(hstatus, OHCIState),
-                                VMSTATE_UINT32(hmask, OHCIState),
-                                VMSTATE_UINT32(hreset, OHCIState),
-                                VMSTATE_UINT32(htest, OHCIState),
-                                VMSTATE_UINT32(old_ctl, OHCIState),
-                                VMSTATE_END_OF_LIST() },
-    .subsections =
-        (const VMStateDescription *[]){ &vmstate_ohci_eof_timer, NULL }
+    .fields = (VMStateField[]) {
+        VMSTATE_INT64(sof_time, OHCIState),
+        VMSTATE_UINT32(ctl, OHCIState),
+        VMSTATE_UINT32(status, OHCIState),
+        VMSTATE_UINT32(intr_status, OHCIState),
+        VMSTATE_UINT32(intr, OHCIState),
+        VMSTATE_UINT32(hcca, OHCIState),
+        VMSTATE_UINT32(ctrl_head, OHCIState),
+        VMSTATE_UINT32(ctrl_cur, OHCIState),
+        VMSTATE_UINT32(bulk_head, OHCIState),
+        VMSTATE_UINT32(bulk_cur, OHCIState),
+        VMSTATE_UINT32(per_cur, OHCIState),
+        VMSTATE_UINT32(done, OHCIState),
+        VMSTATE_INT32(done_count, OHCIState),
+        VMSTATE_UINT16(fsmps, OHCIState),
+        VMSTATE_UINT8(fit, OHCIState),
+        VMSTATE_UINT16(fi, OHCIState),
+        VMSTATE_UINT8(frt, OHCIState),
+        VMSTATE_UINT16(frame_number, OHCIState),
+        VMSTATE_UINT16(padding, OHCIState),
+        VMSTATE_UINT32(pstart, OHCIState),
+        VMSTATE_UINT32(lst, OHCIState),
+        VMSTATE_UINT32(rhdesc_a, OHCIState),
+        VMSTATE_UINT32(rhdesc_b, OHCIState),
+        VMSTATE_UINT32(rhstatus, OHCIState),
+        VMSTATE_STRUCT_ARRAY(rhport, OHCIState, OHCI_MAX_PORTS, 0,
+                             vmstate_ohci_state_port, OHCIPort),
+        VMSTATE_UINT32(hstatus, OHCIState),
+        VMSTATE_UINT32(hmask, OHCIState),
+        VMSTATE_UINT32(hreset, OHCIState),
+        VMSTATE_UINT32(htest, OHCIState),
+        VMSTATE_UINT32(old_ctl, OHCIState),
+        VMSTATE_UINT8_ARRAY(usb_buf, OHCIState, 8192),
+        VMSTATE_UINT32(async_td, OHCIState),
+        VMSTATE_BOOL(async_complete, OHCIState),
+        VMSTATE_END_OF_LIST()
+    },
+    .subsections = (const VMStateDescription*[]) {
+        &vmstate_ohci_eof_timer,
+        NULL
+    }
 };
 
 static Property ohci_sysbus_properties[] = {
