--- conflicted
+++ resolved
@@ -531,8 +531,6 @@
             unsigned int status;
             uint8_t buf[4];
             int i, n;
-<<<<<<< HEAD
-=======
             n = DIV_ROUND_UP(s->num_ports + 1, 8);
             if (p->iov.size == 1) { /* FreeBSD workaround */
                 n = 1;
@@ -540,7 +538,6 @@
                 p->status = USB_RET_BABBLE;
                 return;
             }
->>>>>>> b0ca999a
             status = 0;
             for (i = 0; i < s->num_ports; i++) {
                 port = &s->ports[i];
