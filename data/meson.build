pfiles = [
  'sb_controller_mask.png',
  'controller_mask.png',
  'xmu_mask.png',
<<<<<<< HEAD
=======
  'controller_mask_s.png',
>>>>>>> 34ee18e5
  'logo_sdf.png',
  'xemu_64x64.png',
  'abxy.ttf',
  'Roboto-Medium.ttf',
  'RobotoCondensed-Regular.ttf',
  'font_awesome_6_1_1_solid.otf',
]

libpfile_targets = []

foreach e : pfiles
  t = custom_target('@0@.[ch]'.format(e),
                    output: ['@0@.c'.format(e), '@0@.h'.format(e)],
                    input: files('@0@'.format(e)),
                    command: [packfile, '@INPUT@', '@OUTPUT0@', '@OUTPUT1@'])
  libpfile_targets += t[0]
  genh += t[1]
endforeach

libpfile = static_library('pdata', libpfile_targets,
                          name_suffix: 'fa')
common_ss.add(declare_dependency(link_whole: libpfile))<|MERGE_RESOLUTION|>--- conflicted
+++ resolved
@@ -2,10 +2,7 @@
   'sb_controller_mask.png',
   'controller_mask.png',
   'xmu_mask.png',
-<<<<<<< HEAD
-=======
   'controller_mask_s.png',
->>>>>>> 34ee18e5
   'logo_sdf.png',
   'xemu_64x64.png',
   'abxy.ttf',
