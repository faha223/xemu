pfiles = [
  'sb_controller_mask.png',
  'controller_mask.png',
<<<<<<< HEAD
  'xmu_mask.png',
=======
  'controller_mask_s.png',
>>>>>>> a51684bd
  'logo_sdf.png',
  'xemu_64x64.png',
  'abxy.ttf',
  'Roboto-Medium.ttf',
  'RobotoCondensed-Regular.ttf',
  'font_awesome_6_1_1_solid.otf',
]

libpfile_targets = []

foreach e : pfiles
  t = custom_target('@0@.[ch]'.format(e),
                    output: ['@0@.c'.format(e), '@0@.h'.format(e)],
                    input: files('@0@'.format(e)),
                    command: [packfile, '@INPUT@', '@OUTPUT0@', '@OUTPUT1@'])
  libpfile_targets += t[0]
  genh += t[1]
endforeach

libpfile = static_library('pdata', libpfile_targets,
                          name_suffix: 'fa')
common_ss.add(declare_dependency(link_whole: libpfile))<|MERGE_RESOLUTION|>--- conflicted
+++ resolved
@@ -1,11 +1,8 @@
 pfiles = [
   'sb_controller_mask.png',
   'controller_mask.png',
-<<<<<<< HEAD
   'xmu_mask.png',
-=======
   'controller_mask_s.png',
->>>>>>> a51684bd
   'logo_sdf.png',
   'xemu_64x64.png',
   'abxy.ttf',
