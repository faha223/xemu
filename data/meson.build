pfiles = [
  'sb_controller_mask.png',
  'controller_mask.png',
<<<<<<< HEAD
  'controller_mask_s.png',
  'fight_stick_mask.png',
=======
  'xmu_mask.png',
>>>>>>> 03f40b1d
  'logo_sdf.png',
  'xemu_64x64.png',
  'abxy.ttf',
  'Roboto-Medium.ttf',
  'RobotoCondensed-Regular.ttf',
  'font_awesome_6_1_1_solid.otf'
]

libpfile_targets = []

foreach e : pfiles
  t = custom_target('@0@.[ch]'.format(e),
                    output: ['@0@.c'.format(e), '@0@.h'.format(e)],
                    input: files('@0@'.format(e)),
                    command: [packfile, '@INPUT@', '@OUTPUT0@', '@OUTPUT1@'])
  libpfile_targets += t[0]
  genh += t[1]
endforeach

libpfile = static_library('pdata', libpfile_targets,
                          name_suffix: 'fa')
common_ss.add(declare_dependency(link_whole: libpfile))<|MERGE_RESOLUTION|>--- conflicted
+++ resolved
@@ -1,12 +1,9 @@
 pfiles = [
   'sb_controller_mask.png',
   'controller_mask.png',
-<<<<<<< HEAD
   'controller_mask_s.png',
   'fight_stick_mask.png',
-=======
   'xmu_mask.png',
->>>>>>> 03f40b1d
   'logo_sdf.png',
   'xemu_64x64.png',
   'abxy.ttf',
