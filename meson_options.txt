--- conflicted
+++ resolved
@@ -88,10 +88,8 @@
        description: 'Verbose errors in case of CFI violation')
 option('multiprocess', type: 'feature', value: 'auto',
        description: 'Out of process device emulation support')
-<<<<<<< HEAD
 option('renderdoc', type: 'feature', value: 'auto',
        description: 'RenderDoc frame capture support')
-=======
 option('vfio_user_server', type: 'feature', value: 'disabled',
        description: 'vfio-user server support')
 option('dbus_display', type: 'feature', value: 'auto',
@@ -110,7 +108,6 @@
        description: 'AVX512F optimizations')
 option('keyring', type: 'feature', value: 'auto',
        description: 'Linux keyring support')
->>>>>>> b67b00e6
 
 option('attr', type : 'feature', value : 'auto',
        description: 'attr/xattr support')
